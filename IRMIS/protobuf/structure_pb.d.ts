// package: assets
// file: structure.proto

import * as jspb from "google-protobuf";
import * as google_protobuf_timestamp_pb from "google-protobuf/google/protobuf/timestamp_pb";
import * as photo_pb from "./photo_pb";
import * as roads_pb from "./roads_pb";

export class Structures extends jspb.Message {
  clearBridgesList(): void;
  getBridgesList(): Array<Bridge>;
  setBridgesList(value: Array<Bridge>): void;
  addBridges(value?: Bridge, index?: number): Bridge;

  clearCulvertsList(): void;
  getCulvertsList(): Array<Culvert>;
  setCulvertsList(value: Array<Culvert>): void;
  addCulverts(value?: Culvert, index?: number): Culvert;

  serializeBinary(): Uint8Array;
  toObject(includeInstance?: boolean): Structures.AsObject;
  static toObject(includeInstance: boolean, msg: Structures): Structures.AsObject;
  static extensions: {[key: number]: jspb.ExtensionFieldInfo<jspb.Message>};
  static extensionsBinary: {[key: number]: jspb.ExtensionFieldBinaryInfo<jspb.Message>};
  static serializeBinaryToWriter(message: Structures, writer: jspb.BinaryWriter): void;
  static deserializeBinary(bytes: Uint8Array): Structures;
  static deserializeBinaryFromReader(message: Structures, reader: jspb.BinaryReader): Structures;
}

export namespace Structures {
  export type AsObject = {
    bridgesList: Array<Bridge.AsObject>,
    culvertsList: Array<Culvert.AsObject>,
  }
}

export class Bridge extends jspb.Message {
  getId(): string;
  setId(value: string): void;

  getRoadId(): number;
  setRoadId(value: number): void;

  hasDateCreated(): boolean;
  clearDateCreated(): void;
  getDateCreated(): google_protobuf_timestamp_pb.Timestamp | undefined;
  setDateCreated(value?: google_protobuf_timestamp_pb.Timestamp): void;

  hasLastModified(): boolean;
  clearLastModified(): void;
  getLastModified(): google_protobuf_timestamp_pb.Timestamp | undefined;
  setLastModified(value?: google_protobuf_timestamp_pb.Timestamp): void;

  getStructureCode(): string;
  setStructureCode(value: string): void;

  getStructureName(): string;
  setStructureName(value: string): void;

  getAssetClass(): string;
  setAssetClass(value: string): void;

  getAdministrativeArea(): string;
  setAdministrativeArea(value: string): void;

  getRoadCode(): string;
  setRoadCode(value: string): void;

  getConstructionYear(): number;
  setConstructionYear(value: number): void;

  getLength(): number;
  setLength(value: number): void;

  getWidth(): number;
  setWidth(value: number): void;

  getChainage(): number;
  setChainage(value: number): void;

  getStructureType(): string;
  setStructureType(value: string): void;

  getMaterial(): string;
  setMaterial(value: string): void;

  getProtectionUpstream(): string;
  setProtectionUpstream(value: string): void;

  getProtectionDownstream(): string;
  setProtectionDownstream(value: string): void;

  hasGeomPoint(): boolean;
  clearGeomPoint(): void;
  getGeomPoint(): roads_pb.Projection | undefined;
  setGeomPoint(value?: roads_pb.Projection): void;

  getGeojsonId(): number;
  setGeojsonId(value: number): void;

  getAssetCondition(): string;
  setAssetCondition(value: string): void;

<<<<<<< HEAD
  clearPhotosList(): void;
  getPhotosList(): Array<photo_pb.Photo>;
  setPhotosList(value: Array<photo_pb.Photo>): void;
  addPhotos(value?: photo_pb.Photo, index?: number): photo_pb.Photo;
=======
  getConditionDescription(): string;
  setConditionDescription(value: string): void;
>>>>>>> 9ef33c8e

  getRiverName(): string;
  setRiverName(value: string): void;

  getNumberSpans(): number;
  setNumberSpans(value: number): void;

  getSpanLength(): number;
  setSpanLength(value: number): void;

  serializeBinary(): Uint8Array;
  toObject(includeInstance?: boolean): Bridge.AsObject;
  static toObject(includeInstance: boolean, msg: Bridge): Bridge.AsObject;
  static extensions: {[key: number]: jspb.ExtensionFieldInfo<jspb.Message>};
  static extensionsBinary: {[key: number]: jspb.ExtensionFieldBinaryInfo<jspb.Message>};
  static serializeBinaryToWriter(message: Bridge, writer: jspb.BinaryWriter): void;
  static deserializeBinary(bytes: Uint8Array): Bridge;
  static deserializeBinaryFromReader(message: Bridge, reader: jspb.BinaryReader): Bridge;
}

export namespace Bridge {
  export type AsObject = {
    id: string,
    roadId: number,
    dateCreated?: google_protobuf_timestamp_pb.Timestamp.AsObject,
    lastModified?: google_protobuf_timestamp_pb.Timestamp.AsObject,
    structureCode: string,
    structureName: string,
    assetClass: string,
    administrativeArea: string,
    roadCode: string,
    constructionYear: number,
    length: number,
    width: number,
    chainage: number,
    structureType: string,
    material: string,
    protectionUpstream: string,
    protectionDownstream: string,
    geomPoint?: roads_pb.Projection.AsObject,
    geojsonId: number,
    assetCondition: string,
<<<<<<< HEAD
    photosList: Array<photo_pb.Photo.AsObject>,
=======
    conditionDescription: string,
>>>>>>> 9ef33c8e
    riverName: string,
    numberSpans: number,
    spanLength: number,
  }
}

export class Culvert extends jspb.Message {
  getId(): string;
  setId(value: string): void;

  getRoadId(): number;
  setRoadId(value: number): void;

  hasDateCreated(): boolean;
  clearDateCreated(): void;
  getDateCreated(): google_protobuf_timestamp_pb.Timestamp | undefined;
  setDateCreated(value?: google_protobuf_timestamp_pb.Timestamp): void;

  hasLastModified(): boolean;
  clearLastModified(): void;
  getLastModified(): google_protobuf_timestamp_pb.Timestamp | undefined;
  setLastModified(value?: google_protobuf_timestamp_pb.Timestamp): void;

  getStructureCode(): string;
  setStructureCode(value: string): void;

  getStructureName(): string;
  setStructureName(value: string): void;

  getAssetClass(): string;
  setAssetClass(value: string): void;

  getAdministrativeArea(): string;
  setAdministrativeArea(value: string): void;

  getRoadCode(): string;
  setRoadCode(value: string): void;

  getConstructionYear(): number;
  setConstructionYear(value: number): void;

  getLength(): number;
  setLength(value: number): void;

  getWidth(): number;
  setWidth(value: number): void;

  getChainage(): number;
  setChainage(value: number): void;

  getStructureType(): string;
  setStructureType(value: string): void;

  getMaterial(): string;
  setMaterial(value: string): void;

  getProtectionUpstream(): string;
  setProtectionUpstream(value: string): void;

  getProtectionDownstream(): string;
  setProtectionDownstream(value: string): void;

  hasGeomPoint(): boolean;
  clearGeomPoint(): void;
  getGeomPoint(): roads_pb.Projection | undefined;
  setGeomPoint(value?: roads_pb.Projection): void;

  getGeojsonId(): number;
  setGeojsonId(value: number): void;

  getAssetCondition(): string;
  setAssetCondition(value: string): void;

<<<<<<< HEAD
  clearPhotosList(): void;
  getPhotosList(): Array<photo_pb.Photo>;
  setPhotosList(value: Array<photo_pb.Photo>): void;
  addPhotos(value?: photo_pb.Photo, index?: number): photo_pb.Photo;
=======
  getConditionDescription(): string;
  setConditionDescription(value: string): void;
>>>>>>> 9ef33c8e

  getHeight(): number;
  setHeight(value: number): void;

  getNumberCells(): number;
  setNumberCells(value: number): void;

  serializeBinary(): Uint8Array;
  toObject(includeInstance?: boolean): Culvert.AsObject;
  static toObject(includeInstance: boolean, msg: Culvert): Culvert.AsObject;
  static extensions: {[key: number]: jspb.ExtensionFieldInfo<jspb.Message>};
  static extensionsBinary: {[key: number]: jspb.ExtensionFieldBinaryInfo<jspb.Message>};
  static serializeBinaryToWriter(message: Culvert, writer: jspb.BinaryWriter): void;
  static deserializeBinary(bytes: Uint8Array): Culvert;
  static deserializeBinaryFromReader(message: Culvert, reader: jspb.BinaryReader): Culvert;
}

export namespace Culvert {
  export type AsObject = {
    id: string,
    roadId: number,
    dateCreated?: google_protobuf_timestamp_pb.Timestamp.AsObject,
    lastModified?: google_protobuf_timestamp_pb.Timestamp.AsObject,
    structureCode: string,
    structureName: string,
    assetClass: string,
    administrativeArea: string,
    roadCode: string,
    constructionYear: number,
    length: number,
    width: number,
    chainage: number,
    structureType: string,
    material: string,
    protectionUpstream: string,
    protectionDownstream: string,
    geomPoint?: roads_pb.Projection.AsObject,
    geojsonId: number,
    assetCondition: string,
<<<<<<< HEAD
    photosList: Array<photo_pb.Photo.AsObject>,
=======
    conditionDescription: string,
>>>>>>> 9ef33c8e
    height: number,
    numberCells: number,
  }
}
<|MERGE_RESOLUTION|>--- conflicted
+++ resolved
@@ -101,15 +101,13 @@
   getAssetCondition(): string;
   setAssetCondition(value: string): void;
 
-<<<<<<< HEAD
+  getConditionDescription(): string;
+  setConditionDescription(value: string): void;
+
   clearPhotosList(): void;
   getPhotosList(): Array<photo_pb.Photo>;
   setPhotosList(value: Array<photo_pb.Photo>): void;
   addPhotos(value?: photo_pb.Photo, index?: number): photo_pb.Photo;
-=======
-  getConditionDescription(): string;
-  setConditionDescription(value: string): void;
->>>>>>> 9ef33c8e
 
   getRiverName(): string;
   setRiverName(value: string): void;
@@ -152,11 +150,8 @@
     geomPoint?: roads_pb.Projection.AsObject,
     geojsonId: number,
     assetCondition: string,
-<<<<<<< HEAD
+    conditionDescription: string,
     photosList: Array<photo_pb.Photo.AsObject>,
-=======
-    conditionDescription: string,
->>>>>>> 9ef33c8e
     riverName: string,
     numberSpans: number,
     spanLength: number,
@@ -230,15 +225,13 @@
   getAssetCondition(): string;
   setAssetCondition(value: string): void;
 
-<<<<<<< HEAD
+  getConditionDescription(): string;
+  setConditionDescription(value: string): void;
+
   clearPhotosList(): void;
   getPhotosList(): Array<photo_pb.Photo>;
   setPhotosList(value: Array<photo_pb.Photo>): void;
   addPhotos(value?: photo_pb.Photo, index?: number): photo_pb.Photo;
-=======
-  getConditionDescription(): string;
-  setConditionDescription(value: string): void;
->>>>>>> 9ef33c8e
 
   getHeight(): number;
   setHeight(value: number): void;
@@ -278,11 +271,8 @@
     geomPoint?: roads_pb.Projection.AsObject,
     geojsonId: number,
     assetCondition: string,
-<<<<<<< HEAD
+    conditionDescription: string,
     photosList: Array<photo_pb.Photo.AsObject>,
-=======
-    conditionDescription: string,
->>>>>>> 9ef33c8e
     height: number,
     numberCells: number,
   }
