--- conflicted
+++ resolved
@@ -16,8 +16,8 @@
 
 
 from google.protobuf import timestamp_pb2 as google_dot_protobuf_dot_timestamp__pb2
-from . import photo_pb2 as photo__pb2
-from . import roads_pb2 as roads__pb2
+import photo_pb2 as photo__pb2
+import roads_pb2 as roads__pb2
 
 
 DESCRIPTOR = _descriptor.FileDescriptor(
@@ -26,64 +26,12 @@
     syntax="proto3",
     serialized_options=None,
     serialized_pb=_b(
-<<<<<<< HEAD
         '\n\x0fstructure.proto\x12\x06\x61ssets\x1a\x1fgoogle/protobuf/timestamp.proto\x1a\x0bphoto.proto\x1a\x0broads.proto"P\n\nStructures\x12\x1f\n\x07\x62ridges\x18\x01 \x03(\x0b\x32\x0e.assets.Bridge\x12!\n\x08\x63ulverts\x18\x02 \x03(\x0b\x32\x0f.assets.Culvert"\xb3\x05\n\x06\x42ridge\x12\n\n\x02id\x18\x01 \x01(\t\x12\x0f\n\x07road_id\x18\x02 \x01(\r\x12\x30\n\x0c\x64\x61te_created\x18\x03 \x01(\x0b\x32\x1a.google.protobuf.Timestamp\x12\x31\n\rlast_modified\x18\x04 \x01(\x0b\x32\x1a.google.protobuf.Timestamp\x12\x16\n\x0estructure_code\x18\x05 \x01(\t\x12\x16\n\x0estructure_name\x18\x06 \x01(\t\x12\x13\n\x0b\x61sset_class\x18\x07 \x01(\t\x12\x1b\n\x13\x61\x64ministrative_area\x18\x08 \x01(\t\x12\x11\n\troad_code\x18\t \x01(\t\x12\x19\n\x11\x63onstruction_year\x18\n \x01(\x05\x12\x0e\n\x06length\x18\x0b \x01(\x02\x12\r\n\x05width\x18\x0c \x01(\x02\x12\x10\n\x08\x63hainage\x18\r \x01(\x02\x12\x16\n\x0estructure_type\x18\x0e \x01(\t\x12\x10\n\x08material\x18\x0f \x01(\t\x12\x1b\n\x13protection_upstream\x18\x10 \x01(\t\x12\x1d\n\x15protection_downstream\x18\x11 \x01(\t\x12&\n\ngeom_point\x18\x12 \x01(\x0b\x32\x12.assets.Projection\x12\x12\n\ngeojson_id\x18\x13 \x01(\r\x12\x17\n\x0f\x61sset_condition\x18\x14 \x01(\t\x12\x1d\n\x15\x63ondition_description\x18\x15 \x01(\t\x12\'\n\x10inventory_photos\x18\x16 \x03(\x0b\x32\r.assets.Photo\x12$\n\rsurvey_photos\x18\x17 \x03(\x0b\x32\r.assets.Photo\x12\x12\n\nriver_name\x18\x1c \x01(\t\x12\x14\n\x0cnumber_spans\x18\x1d \x01(\x05\x12\x13\n\x0bspan_length\x18\x1e \x01(\x02"\x9b\x05\n\x07\x43ulvert\x12\n\n\x02id\x18\x01 \x01(\t\x12\x0f\n\x07road_id\x18\x02 \x01(\r\x12\x30\n\x0c\x64\x61te_created\x18\x03 \x01(\x0b\x32\x1a.google.protobuf.Timestamp\x12\x31\n\rlast_modified\x18\x04 \x01(\x0b\x32\x1a.google.protobuf.Timestamp\x12\x16\n\x0estructure_code\x18\x05 \x01(\t\x12\x16\n\x0estructure_name\x18\x06 \x01(\t\x12\x13\n\x0b\x61sset_class\x18\x07 \x01(\t\x12\x1b\n\x13\x61\x64ministrative_area\x18\x08 \x01(\t\x12\x11\n\troad_code\x18\t \x01(\t\x12\x19\n\x11\x63onstruction_year\x18\n \x01(\x05\x12\x0e\n\x06length\x18\x0b \x01(\x02\x12\r\n\x05width\x18\x0c \x01(\x02\x12\x10\n\x08\x63hainage\x18\r \x01(\x02\x12\x16\n\x0estructure_type\x18\x0e \x01(\t\x12\x10\n\x08material\x18\x0f \x01(\t\x12\x1b\n\x13protection_upstream\x18\x10 \x01(\t\x12\x1d\n\x15protection_downstream\x18\x11 \x01(\t\x12&\n\ngeom_point\x18\x12 \x01(\x0b\x32\x12.assets.Projection\x12\x12\n\ngeojson_id\x18\x13 \x01(\r\x12\x17\n\x0f\x61sset_condition\x18\x14 \x01(\t\x12\x1d\n\x15\x63ondition_description\x18\x15 \x01(\t\x12\'\n\x10inventory_photos\x18\x16 \x03(\x0b\x32\r.assets.Photo\x12$\n\rsurvey_photos\x18\x17 \x03(\x0b\x32\r.assets.Photo\x12\x0e\n\x06height\x18\x1c \x01(\x02\x12\x14\n\x0cnumber_cells\x18\x1d \x01(\x05\x62\x06proto3'
     ),
     dependencies=[
         google_dot_protobuf_dot_timestamp__pb2.DESCRIPTOR,
         photo__pb2.DESCRIPTOR,
         roads__pb2.DESCRIPTOR,
-=======
-        '\n\x0fstructure.proto\x12\x06\x61ssets\x1a\x1fgoogle/protobuf/timestamp.proto"\x1d\n\x05Point\x12\t\n\x01x\x18\x01 \x01(\x02\x12\t\n\x01y\x18\x02 \x01(\x02"P\n\nStructures\x12\x1f\n\x07\x62ridges\x18\x01 \x03(\x0b\x32\x0e.assets.Bridge\x12!\n\x08\x63ulverts\x18\x02 \x03(\x0b\x32\x0f.assets.Culvert"\xdf\x04\n\x06\x42ridge\x12\n\n\x02id\x18\x01 \x01(\t\x12\x0f\n\x07road_id\x18\x02 \x01(\r\x12\x30\n\x0c\x64\x61te_created\x18\x03 \x01(\x0b\x32\x1a.google.protobuf.Timestamp\x12\x31\n\rlast_modified\x18\x04 \x01(\x0b\x32\x1a.google.protobuf.Timestamp\x12\x16\n\x0estructure_code\x18\x05 \x01(\t\x12\x16\n\x0estructure_name\x18\x06 \x01(\t\x12\x13\n\x0b\x61sset_class\x18\x07 \x01(\t\x12\x1b\n\x13\x61\x64ministrative_area\x18\x08 \x01(\t\x12\x11\n\troad_code\x18\t \x01(\t\x12\x19\n\x11\x63onstruction_year\x18\n \x01(\x05\x12\x0e\n\x06length\x18\x0b \x01(\x02\x12\r\n\x05width\x18\x0c \x01(\x02\x12\x10\n\x08\x63hainage\x18\r \x01(\x02\x12\x16\n\x0estructure_type\x18\x0e \x01(\t\x12\x10\n\x08material\x18\x0f \x01(\t\x12\x1b\n\x13protection_upstream\x18\x10 \x01(\t\x12\x1d\n\x15protection_downstream\x18\x11 \x01(\t\x12!\n\ngeom_point\x18\x12 \x01(\x0b\x32\r.assets.Point\x12\x12\n\ngeojson_id\x18\x13 \x01(\r\x12\x17\n\x0f\x61sset_condition\x18\x14 \x01(\t\x12\x1d\n\x15\x63ondition_description\x18\x15 \x01(\t\x12\x12\n\nriver_name\x18\x1c \x01(\t\x12\x14\n\x0cnumber_spans\x18\x1d \x01(\x05\x12\x13\n\x0bspan_length\x18\x1e \x01(\x02"\xc7\x04\n\x07\x43ulvert\x12\n\n\x02id\x18\x01 \x01(\t\x12\x0f\n\x07road_id\x18\x02 \x01(\r\x12\x30\n\x0c\x64\x61te_created\x18\x03 \x01(\x0b\x32\x1a.google.protobuf.Timestamp\x12\x31\n\rlast_modified\x18\x04 \x01(\x0b\x32\x1a.google.protobuf.Timestamp\x12\x16\n\x0estructure_code\x18\x05 \x01(\t\x12\x16\n\x0estructure_name\x18\x06 \x01(\t\x12\x13\n\x0b\x61sset_class\x18\x07 \x01(\t\x12\x1b\n\x13\x61\x64ministrative_area\x18\x08 \x01(\t\x12\x11\n\troad_code\x18\t \x01(\t\x12\x19\n\x11\x63onstruction_year\x18\n \x01(\x05\x12\x0e\n\x06length\x18\x0b \x01(\x02\x12\r\n\x05width\x18\x0c \x01(\x02\x12\x10\n\x08\x63hainage\x18\r \x01(\x02\x12\x16\n\x0estructure_type\x18\x0e \x01(\t\x12\x10\n\x08material\x18\x0f \x01(\t\x12\x1b\n\x13protection_upstream\x18\x10 \x01(\t\x12\x1d\n\x15protection_downstream\x18\x11 \x01(\t\x12!\n\ngeom_point\x18\x12 \x01(\x0b\x32\r.assets.Point\x12\x12\n\ngeojson_id\x18\x13 \x01(\r\x12\x17\n\x0f\x61sset_condition\x18\x14 \x01(\t\x12\x1d\n\x15\x63ondition_description\x18\x15 \x01(\t\x12\x0e\n\x06height\x18\x1c \x01(\x02\x12\x14\n\x0cnumber_cells\x18\x1d \x01(\x05\x62\x06proto3'
-    ),
-    dependencies=[google_dot_protobuf_dot_timestamp__pb2.DESCRIPTOR,],
-)
-
-
-_POINT = _descriptor.Descriptor(
-    name="Point",
-    full_name="assets.Point",
-    filename=None,
-    file=DESCRIPTOR,
-    containing_type=None,
-    fields=[
-        _descriptor.FieldDescriptor(
-            name="x",
-            full_name="assets.Point.x",
-            index=0,
-            number=1,
-            type=2,
-            cpp_type=6,
-            label=1,
-            has_default_value=False,
-            default_value=float(0),
-            message_type=None,
-            enum_type=None,
-            containing_type=None,
-            is_extension=False,
-            extension_scope=None,
-            serialized_options=None,
-            file=DESCRIPTOR,
-        ),
-        _descriptor.FieldDescriptor(
-            name="y",
-            full_name="assets.Point.y",
-            index=1,
-            number=2,
-            type=2,
-            cpp_type=6,
-            label=1,
-            has_default_value=False,
-            default_value=float(0),
-            message_type=None,
-            enum_type=None,
-            containing_type=None,
-            is_extension=False,
-            extension_scope=None,
-            serialized_options=None,
-            file=DESCRIPTOR,
-        ),
->>>>>>> a56a28e3
     ],
 )
 
@@ -522,7 +470,6 @@
             label=1,
             has_default_value=False,
             default_value=_b("").decode("utf-8"),
-<<<<<<< HEAD
             message_type=None,
             enum_type=None,
             containing_type=None,
@@ -559,8 +506,6 @@
             label=3,
             has_default_value=False,
             default_value=[],
-=======
->>>>>>> a56a28e3
             message_type=None,
             enum_type=None,
             containing_type=None,
@@ -1014,7 +959,6 @@
             label=1,
             has_default_value=False,
             default_value=_b("").decode("utf-8"),
-<<<<<<< HEAD
             message_type=None,
             enum_type=None,
             containing_type=None,
@@ -1051,8 +995,6 @@
             label=3,
             has_default_value=False,
             default_value=[],
-=======
->>>>>>> a56a28e3
             message_type=None,
             enum_type=None,
             containing_type=None,
@@ -1135,20 +1077,6 @@
 DESCRIPTOR.message_types_by_name["Culvert"] = _CULVERT
 _sym_db.RegisterFileDescriptor(DESCRIPTOR)
 
-<<<<<<< HEAD
-=======
-Point = _reflection.GeneratedProtocolMessageType(
-    "Point",
-    (_message.Message,),
-    dict(
-        DESCRIPTOR=_POINT,
-        __module__="structure_pb2"
-        # @@protoc_insertion_point(class_scope:assets.Point)
-    ),
-)
-_sym_db.RegisterMessage(Point)
-
->>>>>>> a56a28e3
 Structures = _reflection.GeneratedProtocolMessageType(
     "Structures",
     (_message.Message,),
