--- conflicted
+++ resolved
@@ -35,11 +35,8 @@
     // structure_condition has been renamed to asset_condition
     // it comes from the surveys - NOT from the bridge
     string asset_condition = 20;
-<<<<<<< HEAD
-    repeated Photo photos = 21;
-=======
     string condition_description = 21;
->>>>>>> 9ef33c8e
+    repeated Photo photos = 22;
     // NON-SHARED FIELDS (#26 and onwards)
     string river_name = 28;
     int32 number_spans = 29;
@@ -71,11 +68,8 @@
     // structure_condition has been renamed to asset_condition
     // it comes from the surveys - NOT from the culvert
     string asset_condition = 20;
-<<<<<<< HEAD
-    repeated Photo photos = 21;
-=======
     string condition_description = 21;
->>>>>>> 9ef33c8e
+    repeated Photo photos = 22;
     // NON-SHARED FIELDS (#26 and onwards)
     float height = 28;
     int32 number_cells = 29;
