import "./styles/irmis.scss";

import { Map } from "./map/map";

export * from './table';
export * from './side_menu';
export * from './roads/roads_api';

window.onload = () => {
    const map = new Map();
    map.loadMap();

<<<<<<< HEAD
    // This is sample code to get a selection of available roads and display them
    // The only line that matters is
    // map.loadMapData(roadId)
    const minRoadIdInDB = 1;
    const maxRoadIdInDB = minRoadIdInDB + 182;
    for (let roadId = minRoadIdInDB; roadId <= maxRoadIdInDB; roadId++) {
        // This returns a Promise, which we currently don't care about
        map.loadMapData(roadId);
=======
    const geoJsonSource = `${location.origin}/assets/roads/`;
    const maxRoadIdInDB = 182;
    for (let id = 1; id <= maxRoadIdInDB; id++) {
        // This returns a Promise, which we currently do not care about
        map.loadMapData(geoJsonSource, id);
>>>>>>> d4ba54f2
    }
};<|MERGE_RESOLUTION|>--- conflicted
+++ resolved
@@ -2,15 +2,14 @@
 
 import { Map } from "./map/map";
 
-export * from './table';
-export * from './side_menu';
-export * from './roads/roads_api';
+export * from "./table";
+export * from "./side_menu";
+export * from "./roads/roads_api";
 
 window.onload = () => {
     const map = new Map();
     map.loadMap();
 
-<<<<<<< HEAD
     // This is sample code to get a selection of available roads and display them
     // The only line that matters is
     // map.loadMapData(roadId)
@@ -19,12 +18,5 @@
     for (let roadId = minRoadIdInDB; roadId <= maxRoadIdInDB; roadId++) {
         // This returns a Promise, which we currently don't care about
         map.loadMapData(roadId);
-=======
-    const geoJsonSource = `${location.origin}/assets/roads/`;
-    const maxRoadIdInDB = 182;
-    for (let id = 1; id <= maxRoadIdInDB; id++) {
-        // This returns a Promise, which we currently do not care about
-        map.loadMapData(geoJsonSource, id);
->>>>>>> d4ba54f2
     }
 };