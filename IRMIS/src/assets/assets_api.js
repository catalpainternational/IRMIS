--- conflicted
+++ resolved
@@ -46,57 +46,9 @@
     const metadataUrl = `${ConfigAPI.requestAssetUrl}/${assetTypeUrlFragment}/${roadId}`;
 
     return fetch(metadataUrl, ConfigAPI.requestAssetInit())
-<<<<<<< HEAD
-        .then(metadataResponse => (metadataResponse.arrayBuffer()))
-        .then(protobufBytes => {
-            return roadMessages.Road.deserializeBinary(protobufBytes);
-        });
-}
-
-export function setRoadMetadata(roadData) {
-    const assetTypeUrlFragment = "road_update";
-    const metadataUrl = `${ConfigAPI.requestAssetUrl}/${assetTypeUrlFragment}`;
-
-    // Convert the roadData object into an array we can use to set up the protobuf
-    // I think this means we should use https://github.com/protobufjs/protobuf.js
-    // instead of protoc for the JS protobuf interface
-    let roadProtoArray = [];
-    roadProtoArray.push(roadData.id);
-    roadProtoArray.push(roadData.geojson_file); // geojsonId
-    roadProtoArray.push(roadData.road_code); // roadCode
-    roadProtoArray.push(roadData.road_name); // roadName
-    roadProtoArray.push(roadData.link_code); // linkCode
-    roadProtoArray.push(null); // linkName
-    roadProtoArray.push(roadData.link_length); // linkLength
-    roadProtoArray.push(roadData.surface_type); // surfaceType
-    roadProtoArray.push(roadData.surface_condition); // surfaceCondition
-    roadProtoArray.push(roadData.road_type); // roadType
-    roadProtoArray.push(roadData.link_start_chainage); // linkStartChainage
-    roadProtoArray.push(roadData.link_end_chainage); // linkEndChainage
-    roadProtoArray.push(roadData.pavement_class); // pavementClass
-    roadProtoArray.push(roadData.carriageway_width); // carriagewayWidth
-    roadProtoArray.push(roadData.administrative_area); // administrativeArea
-    roadProtoArray.push(roadData.link_start_name); // linkStartName
-    roadProtoArray.push(roadData.link_end_name); // linkEndName
-    roadProtoArray.push(roadData.project); // project
-    roadProtoArray.push(roadData.funding_source); // fundingSource
-    roadProtoArray.push(roadData.road_status); // roadStatus
-    roadProtoArray.push(roadData.technical_class); // technicalClass
-    roadProtoArray.push(roadData.maintenance_need); // maintenanceNeed
-    roadProtoArray.push(roadData.traffic_level); // trafficLevel
-
-    let road = new roadMessages.Road(roadProtoArray);
-
-    const postAssetInit = ConfigAPI.requestAssetInit("PUT");
-    postAssetInit.body = road.serializeBinary();
-
-    return fetch(metadataUrl, postAssetInit)
-        .then(postResponse => (postResponse));
-=======
         .then((metadataResponse) => (metadataResponse.arrayBuffer()))
         .then((protobufBytes) => {
             const uintArray = new Uint8Array(protobufBytes);
             return Road.deserializeBinary(uintArray);
         });
->>>>>>> bc9dc297
 }