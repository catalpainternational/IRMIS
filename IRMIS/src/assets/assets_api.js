--- conflicted
+++ resolved
@@ -63,44 +63,14 @@
 /** Gets geojson from a collated geometry file */
 export function getGeoJson(geoJsonDetail) {
     const geoJsonUrl = `${requestMediaUrl}/${geoJsonDetail.geobuf_file}`;
-<<<<<<< HEAD
-=======
-    return fetch(
-        geoJsonUrl, requestAssetInit,
-    ).then(geobufResponse => {
-        if (geobufResponse.ok) {
-            return geobufResponse.arrayBuffer();
-        } else {
-            throw new Error(`${geobufResponse.statusText}. Geobuf response status not OK`);
-        }
-    }).then(geobufBytes => {
-        var pbf = new Pbf(geobufBytes);
-        return decode(pbf);
-    });
-}
-
-/** populateGeoJsonProperties
- *
- * for each feature in a geojson FeatureCollection,
- * use the property `pk` to access the relevant metadata from the propertiesLookup
- * and add it to the feature properties.
- *
- * also ensure that each feature.properties has a validly set `featureType`
- *
- * @param geoJson - the GeoJSON that needs its feature.properties populated
- * @param propertiesLookup - the source of the properties data referenced by properties.pk
- */
-export function populateGeoJsonProperties(geoJson, propertiesLookup) {
-    geoJson.features.forEach(feature => {
-        const propertySet = propertiesLookup[feature.properties.pk];
-        if (propertySet) {
-            Object.assign(feature.properties, propertySet.toObject());
-        } else {
-            throw new Error(`assets_api.populateGeoJsonProperties could not find property '${feature.properties.pk}'.`);
-        }
->>>>>>> 14841e8b
 
     return fetch(geoJsonUrl, requestAssetInit)
-        .then(geobufResponse => (geobufResponse.arrayBuffer()))
+        .then(geobufResponse => {
+            if (geobufResponse.ok) {
+                return geobufResponse.arrayBuffer();
+            } else {
+                throw new Error(`${geobufResponse.statusText}. Geobuf response status not OK`);
+            }
+        })
         .then(geobufBytes => (decode(new Pbf(geobufBytes))));
 }