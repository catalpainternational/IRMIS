--- conflicted
+++ resolved
@@ -2,16 +2,6 @@
 
 // protobuf does not support es6 imports, commonjs works
 const roadMessages = require("../../protobuf/roads_pb");
-
-<<<<<<< HEAD
-=======
-const requestAssetUrl = `${window.location.origin}/assets`;
-const requestAssetInit = {
-    headers: { "Content-Type": "application/json" },
-    method: "GET",
-    mode: "no-cors",
-};
-const requestMediaUrl = `${window.location.origin}/media`;
 
 /** getRoadsMetadataChunks
  *
@@ -21,13 +11,12 @@
  */
 export function getRoadsMetadataChunks() {
     const assetTypeUrlFragment = "road_chunks";
-    const metadataUrl = `${requestAssetUrl}/${assetTypeUrlFragment}`;
+    const metadataUrl = `${ConfigAPI.requestAssetUrl}/${assetTypeUrlFragment}`;
 
-    return fetch(metadataUrl, requestAssetInit)
+    return fetch(metadataUrl, ConfigAPI.requestAssetInit)
         .then(jsonResponse => (jsonResponse.json()));
 }
 
->>>>>>> 37150dea
 /** getRoadsMetadata
  *
  * Retrieves the road metadata from the server
@@ -36,16 +25,10 @@
  */
 export function getRoadsMetadata(chunkName) {
     const assetTypeUrlFragment = "protobuf_roads";
-<<<<<<< HEAD
-    const metadataUrl = `${ConfigAPI.requestAssetUrl}/${assetTypeUrlFragment}`;
+    chunkName = chunkName || "";
+    const metadataUrl = `${ConfigAPI.requestAssetUrl}/${assetTypeUrlFragment}/${chunkName}`;
 
     return fetch(metadataUrl, ConfigAPI.requestAssetInit)
-=======
-    chunkName = chunkName || "";
-    const metadataUrl = `${requestAssetUrl}/${assetTypeUrlFragment}/${chunkName}`;
-
-    return fetch(metadataUrl, requestAssetInit)
->>>>>>> 37150dea
         .then(metadataResponse => (metadataResponse.arrayBuffer()))
         .then(protobufBytes => {
             // build a map to access roads by id
@@ -60,7 +43,6 @@
         });
 }
 
-<<<<<<< HEAD
 
 export function getRoadMetadata(roadId) {
     const assetTypeUrlFragment = "road";
@@ -85,48 +67,4 @@
     return fetch(metadataUrl, requestAssetInit)
         .then(metadataResponse => (metadataResponse.arrayBuffer()))
         .then(protobufBytes => (roadMessages.Road.deserializeBinary(protobufBytes)));
-}
-
-/** populateGeoJsonProperties
- *
- * for each feature in a geojson FeatureCollection,
- * use the property `pk` to access the relevant metadata from the propertiesLookup
- * and add it to the feature properties.
- *
- * also ensure that each feature.properties has a validly set `featureType`
- *
- * @param geoJson - the GeoJSON that needs its feature.properties populated
- * @param propertiesLookup - the source of the properties data referenced by properties.pk
- */
-export function populateGeoJsonProperties(geoJson, propertiesLookup) {
-    geoJson.features.forEach(feature => {
-        const propertySet = propertiesLookup[feature.properties.pk];
-        if (propertySet) {
-            Object.assign(feature.properties, propertySet.toObject());
-        } else {
-            throw new Error(`assets_api.populateGeoJsonProperties could not find property '${feature.properties.pk}'.`);
-        }
-=======
-/** Get the details for the collated geojson files */
-export function getGeoJsonDetails() {
-    const geojsonDetailsUrl = `${requestAssetUrl}/geojson_details`;
-
-    return fetch(geojsonDetailsUrl, requestAssetInit)
-        .then(geojsonDetailsResponse => (geojsonDetailsResponse.json()));
-}
-
-/** Gets geojson from a collated geometry file */
-export function getGeoJson(geoJsonDetail) {
-    const geoJsonUrl = `${requestMediaUrl}/${geoJsonDetail.geobuf_file}`;
->>>>>>> 37150dea
-
-    return fetch(geoJsonUrl, requestAssetInit)
-        .then(geobufResponse => {
-            if (geobufResponse.ok) {
-                return geobufResponse.arrayBuffer();
-            } else {
-                throw new Error(`${geobufResponse.statusText}. Geobuf response status not OK`);
-            }
-        })
-        .then(geobufBytes => (decode(new Pbf(geobufBytes))));
 }