import { Bridge, Culvert, Structures } from "../../../protobuf/structure_pb";
import { EstradaPhoto, makeEstradaPhoto } from "./photo";
import { makeEstradaProjection } from "./road";
import {
    choice_or_default,
    getFieldName,
    getHelpText,
    humanizeChoices,
    makeEstradaObject,
    toChainageFormat,
} from "../protoBufUtilities";

import { ADMINISTRATIVE_AREA_CHOICES, ASSET_CLASS_CHOICES, ASSET_CONDITION_CHOICES, IAsset, IEstrada } from "./estradaBase";
import { Photo } from "../../../protobuf/photo_pb";

const assetSchema = JSON.parse(document.getElementById("asset_schema")?.textContent || "");

export const STRUCTURE_UPSTREAM_PROTECTION_TYPE_CHOICES = humanizeChoices(assetSchema, "protection_upstream", "code", "name");
export const STRUCTURE_DOWNSTREAM_PROTECTION_TYPE_CHOICES
    = humanizeChoices(assetSchema, "protection_downstream", "code", "name");
export const STRUCTURE_TYPE_BRIDGE_CHOICES = humanizeChoices(assetSchema, "structure_type_bridge", "code", "name");
export const STRUCTURE_TYPE_CULVERT_CHOICES = humanizeChoices(assetSchema, "structure_type_culvert", "code", "name");
export const MATERIAL_TYPE_BRIDGE_CHOICES = humanizeChoices(assetSchema, "material_bridge", "code", "name");
export const MATERIAL_TYPE_CULVERT_CHOICES = humanizeChoices(assetSchema, "material_culvert", "code", "name");

// tslint:disable: max-classes-per-file

// We may need a collection of Structure schemas - primarily for formatted field names
// JSON.parse(document.getElementById('<structureType>_schema').textContent);
const structureSchemas = {
    bridge: {},
    culvert: {},
};

export class EstradaStructures extends Structures implements IEstrada {
    get id() {
        return this.getId();
    }

    public getId() {
        return "StructuresWrapperClass";
    }

    get bridges() {
        const bridgesListRaw = this.getBridgesList() || [];
        return bridgesListRaw.map(makeEstradaBridge);
    }

    get culverts() {
        const culvertsListRaw = this.getCulvertsList() || [];
        return culvertsListRaw.map(makeEstradaCulvert);
    }

    public getObject() {
        const structures: { [name: string]: any } = {};
        this.bridges.forEach((bridge) => {
            if (bridge.id) {
                structures[bridge.id] = bridge;
            }
        });
        this.culverts.forEach((culvert) => {
            if (culvert.id) {
                structures[culvert.id] = culvert;
            }
        });

        return structures;
    }
}

export class EstradaBridge extends Bridge implements IAsset {
    public static getFieldName(field: string) {
        return getFieldName(assetSchema, field);
    }

    public static getHelpText(field: string) {
        return getHelpText(assetSchema, field);
    }

    private isSerialising: boolean;

    public constructor() {
        super();
        this.isSerialising = false;
    }

    get id() {
        return this.getId();
    }

    /** The asset's type - the prefix part of its Id */
    get assetType() {
        return "BRDG";
    }

    get assetTypeName() {
        return (window as any).gettext("Bridge");
    }

    /** Return just the asset's Id without the assetType prefix */
    get assetId() {
        return this.id.startsWith(this.assetType)
            ? this.id.split("-")[1]
            : this.id;
    }

    // generic version of the getStructureCode() function for Map use
    get code() {
        return this.getStructureCode();
    }

    // generic version of the getStructureName() function for Map use
    get name() {
        return this.getStructureName();
    }

    /** Please use `code` in preference to `structureCode` */
    get structureCode() {
        return this.getStructureCode();
    }

    /** Please use `name` in preference to `structureName` */
    get structureName() {
        return this.getStructureName();
    }

    get roadCode() {
        return this.getRoadCode();
    }

    get roadId() {
        return this.getRoadId();
    }

    // get user() {
    //     return this.getUser() || "";
    // }

    get geomPoint() {
        const geomPointRaw = this.getGeomPoint();
        return geomPointRaw ? makeEstradaProjection(geomPointRaw) : geomPointRaw;
    }

    get dms() {
        return this.geomPoint ? this.geomPoint.dms : "";
    }

    get chainage() {
        return toChainageFormat(this.getNullableChainage());
    }

    get administrativeArea() {
        return choice_or_default(this.getAdministrativeArea(), ADMINISTRATIVE_AREA_CHOICES);
    }

    get constructionYear() {
        return this.getNullableConstructionYear();
    }

    get length() {
        return this.getNullableLength();
    }

    get width() {
        return this.getNullableWidth();
    }

    get riverName() {
        return this.getRiverName();
    }

    get numberSpans() {
        return this.getNullableNumberSpans();
    }

    get spanLength() {
        return this.getNullableSpanLength();
    }

    get assetClass() {
        return choice_or_default(this.getAssetClass(), ASSET_CLASS_CHOICES);
    }

    get structureType() {
        return choice_or_default(this.getStructureType(), STRUCTURE_TYPE_BRIDGE_CHOICES);
    }

    get material() {
        return choice_or_default(this.getMaterial(), MATERIAL_TYPE_BRIDGE_CHOICES);
    }

    get protectionUpstream() {
        return choice_or_default(this.getProtectionUpstream(), STRUCTURE_UPSTREAM_PROTECTION_TYPE_CHOICES);
    }

    get protectionDownstream() {
        return choice_or_default(this.getProtectionDownstream(), STRUCTURE_DOWNSTREAM_PROTECTION_TYPE_CHOICES);
    }

<<<<<<< HEAD
    get photos(): EstradaPhoto[] | undefined {
        const photosListRaw = this.getPhotosList();
        return photosListRaw ? photosListRaw.map(makeEstradaPhoto) : photosListRaw;
    }

    set photos(values: EstradaPhoto[] | undefined) {
        this.setPhotosList(values as Photo[]);
=======
    /** assetCondition is the most recent structure condition from the surveys */
    get assetCondition() {
        return choice_or_default(this.getAssetCondition(), ASSET_CONDITION_CHOICES);
    }

    /** conditionDescription is the most recent condition description from the surveys */
    get conditionDescription() {
        return this.getConditionDescription();
>>>>>>> 9ef33c8e
    }

    /** A Null or None in the protobuf is indicated by a negative value */
    public getNullableChainage() {
        const chainage = super.getChainage();
        return (chainage >= 0 || this.isSerialising) ? chainage : null;
    }

    /** A Null or None in the protobuf is indicated by a negative value */
    public getNullableConstructionYear() {
        const constructionYear = super.getConstructionYear();
        return (constructionYear >= 0 || this.isSerialising) ? constructionYear : null;
    }

    /** A Null or None in the protobuf is indicated by a negative value */
    public getNullableLength() {
        const length = super.getLength();
        return (length >= 0 || this.isSerialising) ? length : null;
    }

    /** A Null or None in the protobuf is indicated by a negative value */
    public getNullableWidth() {
        const width = super.getWidth();
        return (width >= 0 || this.isSerialising) ? width : null;
    }

    /** A Null or None in the protobuf is indicated by a negative value */
    public getNullableNumberSpans() {
        const numberSpans = super.getNumberSpans();
        return (numberSpans >= 0 || this.isSerialising) ? numberSpans : null;
    }

    /** A Null or None in the protobuf is indicated by a negative value */
    public getNullableSpanLength() {
        const spanLength = super.getSpanLength();
        return (spanLength >= 0 || this.isSerialising) ? spanLength : null;
    }
}

export class EstradaCulvert extends Culvert implements IAsset {
    public static getFieldName(field: string) {
        return getFieldName(assetSchema, field);
    }

    public static getHelpText(field: string) {
        return getHelpText(assetSchema, field);
    }

    private isSerialising: boolean;

    public constructor() {
        super();
        this.isSerialising = false;
    }

    get id() {
        return this.getId();
    }

    /** The asset's type - the prefix part of its Id */
    get assetType() {
        return "CULV";
    }

    get assetTypeName() {
        return (window as any).gettext("Culvert");
    }

    /** Return just the asset's Id without the assetType prefix */
    get assetId() {
        return this.id.startsWith(this.assetType)
            ? this.id.split("-")[1]
            : this.id;
    }

    // generic version of the getStructureCode() function for Map use
    get code() {
        return this.getStructureCode();
    }

    // generic version of the getStructureName() function for Map use
    get name() {
        return this.getStructureName();
    }

    /** Please use `code` in preference to `structureCode` */
    get structureCode() {
        return this.getStructureCode();
    }

    /** Please use `name` in preference to `structureName` */
    get structureName() {
        return this.getStructureName();
    }

    get roadCode() {
        return this.getRoadCode();
    }

    get roadId() {
        return this.getRoadId();
    }

    // get user() {
    //     return this.getUser() || "";
    // }

    get geomPoint() {
        const geomPointRaw = this.getGeomPoint();
        return geomPointRaw ? makeEstradaProjection(geomPointRaw) : geomPointRaw;
    }

    get dms() {
        return this.geomPoint ? this.geomPoint.dms : "";
    }

    get chainage() {
        return toChainageFormat(this.getNullableChainage());
    }

    get administrativeArea() {
        return choice_or_default(this.getAdministrativeArea(), ADMINISTRATIVE_AREA_CHOICES);
    }

    get constructionYear() {
        return this.getNullableConstructionYear();
    }

    get length() {
        return this.getNullableLength();
    }

    get width() {
        return this.getNullableWidth();
    }

    get height() {
        return this.getNullableHeight();
    }

    get numberCells() {
        return this.getNullableNumberCells();
    }

    get assetClass() {
        return choice_or_default(this.getAssetClass(), ASSET_CLASS_CHOICES);
    }

    get structureType() {
        return choice_or_default(this.getStructureType(), STRUCTURE_TYPE_CULVERT_CHOICES);
    }

    get material() {
        return choice_or_default(this.getMaterial(), MATERIAL_TYPE_CULVERT_CHOICES);
    }

    get protectionUpstream() {
        return choice_or_default(this.getProtectionUpstream(), STRUCTURE_UPSTREAM_PROTECTION_TYPE_CHOICES);
    }

    get protectionDownstream() {
        return choice_or_default(this.getProtectionDownstream(), STRUCTURE_DOWNSTREAM_PROTECTION_TYPE_CHOICES);
    }

<<<<<<< HEAD
    get photos(): EstradaPhoto[] | undefined {
        const photosListRaw = this.getPhotosList();
        return photosListRaw ? photosListRaw.map(makeEstradaPhoto) : photosListRaw;
    }

    set photos(values: EstradaPhoto[] | undefined) {
        this.setPhotosList(values as Photo[]);
=======
    /** assetCondition is the most recent structure condition from the surveys */
    get assetCondition() {
        return choice_or_default(this.getAssetCondition(), ASSET_CONDITION_CHOICES);
    }

    /** conditionDescription is the most recent condition description from the surveys */
    get conditionDescription() {
        return this.getConditionDescription();
>>>>>>> 9ef33c8e
    }

    /** A Null or None in the protobuf is indicated by a negative value */
    public getNullableChainage() {
        const chainage = super.getChainage();
        return (chainage >= 0 || this.isSerialising) ? chainage : null;
    }

    /** A Null or None in the protobuf is indicated by a negative value */
    public getNullableConstructionYear() {
        const constructionYear = super.getConstructionYear();
        return (constructionYear >= 0 || this.isSerialising) ? constructionYear : null;
    }

    /** A Null or None in the protobuf is indicated by a negative value */
    public getNullableLength() {
        const length = super.getLength();
        return (length >= 0 || this.isSerialising) ? length : null;
    }

    /** A Null or None in the protobuf is indicated by a negative value */
    public getNullableWidth() {
        const width = super.getWidth();
        return (width >= 0 || this.isSerialising) ? width : null;
    }

    /** A Null or None in the protobuf is indicated by a negative value */
    public getNullableHeight() {
        const height = super.getHeight();
        return (height >= 0 || this.isSerialising) ? height : null;
    }

    /** A Null or None in the protobuf is indicated by a negative value */
    public getNullableNumberCells() {
        const numberCells = super.getNumberCells();
        return (numberCells >= 0 || this.isSerialising) ? numberCells : null;
    }
}

export function makeEstradaStructures(pbstructures: { [name: string]: any }): EstradaStructures {
    return makeEstradaObject(EstradaStructures, pbstructures) as EstradaStructures;
}

export function makeEstradaBridge(pbattribute: { [name: string]: any }): EstradaBridge {
    return makeEstradaObject(EstradaBridge, pbattribute) as EstradaBridge;
}

export function makeEstradaCulvert(pbattribute: { [name: string]: any }): EstradaCulvert {
    return makeEstradaObject(EstradaCulvert, pbattribute) as EstradaCulvert;
}<|MERGE_RESOLUTION|>--- conflicted
+++ resolved
@@ -197,7 +197,6 @@
         return choice_or_default(this.getProtectionDownstream(), STRUCTURE_DOWNSTREAM_PROTECTION_TYPE_CHOICES);
     }
 
-<<<<<<< HEAD
     get photos(): EstradaPhoto[] | undefined {
         const photosListRaw = this.getPhotosList();
         return photosListRaw ? photosListRaw.map(makeEstradaPhoto) : photosListRaw;
@@ -205,7 +204,8 @@
 
     set photos(values: EstradaPhoto[] | undefined) {
         this.setPhotosList(values as Photo[]);
-=======
+    }
+
     /** assetCondition is the most recent structure condition from the surveys */
     get assetCondition() {
         return choice_or_default(this.getAssetCondition(), ASSET_CONDITION_CHOICES);
@@ -214,7 +214,6 @@
     /** conditionDescription is the most recent condition description from the surveys */
     get conditionDescription() {
         return this.getConditionDescription();
->>>>>>> 9ef33c8e
     }
 
     /** A Null or None in the protobuf is indicated by a negative value */
@@ -379,7 +378,6 @@
         return choice_or_default(this.getProtectionDownstream(), STRUCTURE_DOWNSTREAM_PROTECTION_TYPE_CHOICES);
     }
 
-<<<<<<< HEAD
     get photos(): EstradaPhoto[] | undefined {
         const photosListRaw = this.getPhotosList();
         return photosListRaw ? photosListRaw.map(makeEstradaPhoto) : photosListRaw;
@@ -387,7 +385,8 @@
 
     set photos(values: EstradaPhoto[] | undefined) {
         this.setPhotosList(values as Photo[]);
-=======
+    }
+
     /** assetCondition is the most recent structure condition from the surveys */
     get assetCondition() {
         return choice_or_default(this.getAssetCondition(), ASSET_CONDITION_CHOICES);
@@ -396,7 +395,6 @@
     /** conditionDescription is the most recent condition description from the surveys */
     get conditionDescription() {
         return this.getConditionDescription();
->>>>>>> 9ef33c8e
     }
 
     /** A Null or None in the protobuf is indicated by a negative value */
