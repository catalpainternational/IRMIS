--- conflicted
+++ resolved
@@ -129,36 +129,9 @@
         return this.filter.report_chainage_end || 0;
     }
 
-<<<<<<< HEAD
     get attributeTablesList() {
         const attributeTablesRaw = this.getAttributeTablesList();
         return attributeTablesRaw.map(this.makeEstradaSurveyAttributeTable);
-=======
-    get counts() {
-        let counts = [];
-        try {
-            counts = JSON.parse(this.getCounts());
-        } catch {
-            // This is the correct response on error
-            counts = {None:0};
-        }
-        return counts;
-    }
-
-    get conditions() {
-        const conditions = [];
-        const counts = this.counts;
-        Object.keys(counts).forEach((key) => {
-            let conditionTitle = (choice_or_default(key, SURFACE_CONDITION_CHOICES) || key).toLowerCase();
-            let newKey = key;
-            if (conditionTitle === "none") {
-                conditionTitle = window.gettext("unknown");
-                newKey = "0";
-            }
-            conditions.push({ key: newKey, title: conditionTitle, distance: counts[key] });
-        });
-        return conditions;
->>>>>>> a38fc2e8
     }
 
     get surfaceConditions() {
