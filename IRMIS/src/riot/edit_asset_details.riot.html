<edit_asset_details>
    <div class="content-wrapper">
        <h5>{ window.gettext("Asset") }</h5>

        <section>
            <h6>{ window.gettext("Link code and name") }</h6>
            <div class="form-group">
                <label>{ link_code.display }</label>
                <input
                    class="{ state.errors.linkCode ? 'danger' : null } { state.linkCode ? '' : 'inactive' } form-control"
                    type="text" maxlength="25" placeholder="A01-01" value="{ state.linkCode }"
                    oninput="{ checkLinkCode }">
                <small class="form-text text-muted">{ props.parent.getHelpText("link_code") }</small>
                <div if="{ state.errors.linkCode }" class="invalid-tooltip">
                    <ul>
                        <li>{ state.errors.linkCode }.</li>
                    </ul>
                </div>
            </div>
            <div class="form-group">
                <label>{ link_start_name.display }</label>
                <input class="{ state.linkStartName ? '' : 'inactive' } form-control" type="text" maxlength="150"
                    placeholder="Dili" value="{ state.linkStartName }" oninput="{ checkLinkStartName }">
                <small class="form-text text-muted">{ props.parent.getHelpText("link_start_name") }</small>
            </div>
            <div class="form-group">
                <label>{ link_end_name.display }</label>
                <input class="{ state.linkEndName ? '' : 'inactive' } form-control" type="text" maxlength="150"
                    placeholder="Manatuto" value="{ state.linkEndName }" oninput="{ checkLinkEndName }">
                <small class="form-text text-muted">{ props.parent.getHelpText("link_end_name") }</small>
            </div>
        </section>

        <section>
            <h6>{ window.gettext("Link width and length") }</h6>
            <div class="form-group">
                <label>{ link_length.display }</label>
                <input
                    class="{ state.errors.linkLength ? 'danger' : null } { state.linkLength != null && state.linkLength !== '' ? '' : 'inactive' } form-control"
                    type="number" placeholder="58.7" value="{ state.linkLength }" oninput="{ checkLinkLength }" min="0"
                    max="99999.999" step="0.001">
                <small class="form-text text-muted">{ props.parent.getHelpText("link_length") }</small>
                <div if="{ state.errors.linkLength }" class="invalid-tooltip">
                    <ul>
                        <li>{ state.errors.linkLength }.</li>
                    </ul>
                </div>
            </div>
        </section>

        <section>
            <h6>{ window.gettext("Link chainage") }</h6>
            <div class="form-group">
                <label>{ link_start_chainage.display } (m)</label>
                <input
                    class="{ state.errors.linkStartChainage ? 'danger' : null } { state.linkStartChainage != null && state.linkStartChainage !== '' ? '' : 'inactive' } form-control"
                    type="number" placeholder="0" value="{ state.linkStartChainage }"
                    oninput="{ checkLinkStartChainage }" min="0" max="999999999" step="1">
                <small class="form-text text-muted">{ props.parent.getHelpText("link_start_chainage") }</small>
                <div if="{ state.errors.linkStartChainage }" class="invalid-tooltip">
                    <ul>
                        <li>{ state.errors.linkStartChainage }.</li>
                    </ul>
                </div>
            </div>
            <div class="form-group">
                <label>{ link_end_chainage.display } (m)</label>
                <input
                    class="{ state.errors.linkEndChainage ? 'danger' : null } { state.linkEndChainage != null && state.linkEndChainage !== '' ? '' : 'inactive' } form-control"
                    type="number" placeholder="62410" value="{ state.linkEndChainage }"
                    oninput="{ checkLinkEndChainage }" min="0" max="999999999" step="1">
                <small class="form-text text-muted">{ props.parent.getHelpText("link_end_chainage") }</small>
                <div if="{ state.errors.linkEndChainage }" class="invalid-tooltip">
                    <ul>
                        <li>{ state.errors.linkEndChainage }.</li>
                    </ul>
                </div>
            </div>
        </section>

        <div class="button-wrapper d-flex justify-content-end">
            <button class="btn btn-primary" onclick="{ save }"
                disabled="{ props.saving || Object.entries(state.errors).length > 0 }">
                { window.gettext("Save and continue")}
            </button>
        </div>
    </div>

    <!-- DATA TABLES FOR SURVEY-BASED ATTRIBUTES -->
    <div class="content-wrapper">
        <div class="d-flex justify-content-between">
            <h5>{ window.gettext("Carriageway Width Data") }</h5>
            <button class="btn btn-primary" onclick="{ addEditCarriageway }" disabled="{ props.editing }">
                { window.gettext("Add") }
            </button>
        </div>

        <div class="d-flex">
            <a class="{ !state.viewAllCarriageway ? 'active' : '' } table-toggle" onclick="{ viewCurrentCarriageway }">
                { window.gettext("Current carriageway width") }
            </a>
            <a class="{ state.viewAllCarriageway ? 'active' : '' } table-toggle" onclick="{ viewAllCarriageway }">
                { window.gettext("View all data entries") }
            </a>
        </div>
        <data_table if="{ state.viewAllCarriageway }" table_id="{carriageway_all_data_table_id}"
            columns="{carriageway_all_data_table_columns}" columnSortOrder="{carriageway_all_data_table_columns_order}"
            getHelpText="{props.parent.getHelpText}" pendingRows="{state.pendingRows['carriageway_width']}"
            candelete=true>
        </data_table>
        <data_table if="{ !state.viewAllCarriageway }" table_id="{carriageway_current_data_table_id}"
            columns="{carriageway_current_data_table_columns}"
            columnSortOrder="{carriageway_current_data_table_columns_order}" getHelpText="{props.parent.getHelpText}"
            pendingRows="{state.pendingRows['carriageway_width']}">
        </data_table>
    </div>

    <div class="content-wrapper">
        <div class="d-flex justify-content-between">
            <h5>{ window.gettext("Technical Class Data") }</h5>
            <button class="btn btn-primary" onclick="{ addEditTechnical }" disabled="{ props.editing }">
                { window.gettext("Add") }
            </button>
        </div>

        <div class="d-flex">
            <a class="{ !state.viewAllTechnical ? 'active' : '' } table-toggle" onclick="{ viewCurrentTechnical }">
                { window.gettext("Current technical class") }
            </a>
            <a class="{ state.viewAllTechnical ? 'active' : '' } table-toggle" onclick="{ viewAllTechnical }">
                { window.gettext("View all data entries") }
            </a>
        </div>
        <data_table if="{ state.viewAllTechnical }" table_id="{technical_all_data_table_id}"
            columns="{technical_all_data_table_columns}" columnSortOrder="{technical_all_data_table_columns_order}"
            getHelpText="{props.parent.getHelpText}" pendingRows="{state.pendingRows['technical_class']}"
            candelete=true>
        </data_table>
        <data_table if="{ !state.viewAllTechnical }" table_id="{technical_current_data_table_id}"
            columns="{technical_current_data_table_columns}"
            columnSortOrder="{technical_current_data_table_columns_order}" getHelpText="{props.parent.getHelpText}"
            pendingRows="{state.pendingRows['technical_class']}">
        </data_table>
    </div>

    <div class="content-wrapper">
        <div class="d-flex justify-content-between">
            <h5>{ window.gettext("Number of Lanes Data") }</h5>
            <button class="btn btn-primary" onclick="{ addEditLanes }" disabled="{ props.editing }">
                { window.gettext("Add") }
            </button>
        </div>

        <div class="d-flex">
            <a class="{ !state.viewAllLanes ? 'active' : '' } table-toggle" onclick="{ viewCurrentLanes }">
                { window.gettext("Current number of lanes") }
            </a>
            <a class="{ state.viewAllLanes ? 'active' : '' } table-toggle" onclick="{ viewAllLanes }">
                { window.gettext("View all data entries") }
            </a>
        </div>
        <data_table if="{ state.viewAllLanes }" table_id="{lanes_all_data_table_id}"
            columns="{lanes_all_data_table_columns}" columnSortOrder="{lanes_all_data_table_columns_order}"
            getHelpText="{props.parent.getHelpText}" pendingRows="{state.pendingRows['number_lanes']}" candelete=true>
        </data_table>
        <data_table if="{ !state.viewAllLanes }" table_id="{lanes_current_data_table_id}"
            columns="{lanes_current_data_table_columns}" columnSortOrder="{lanes_current_data_table_columns_order}"
            getHelpText="{props.parent.getHelpText}" pendingRows="{state.pendingRows['number_lanes']}">
        </data_table>
    </div>

    <edit_modal modal_id="{carriageway_modal_id}" disableSave="{!state.canSave}">
        <span slot="modal_title">{window.gettext("Add Carriageway Width Information")}</span>

        <form slot="modal_body">
            <section>
                <div class="form-group">
                    <label>{ window.gettext("Survey Date") }</label>
                    <span class="required">*</span>
                    <small class="form-text text-muted">{props.parent.getHelpText("survey_date")}</small>
                    <!-- It would be preferable to use the 'datetime-local' input type, however Firefox currently does not support it -->
                    <input
                        class="{state.errors.surveyDate ? 'danger' : null } { state.survey.surveyDate ? '' : 'inactive' } form-control"
                        type="date" name="surveyDate" placeholder="Date" value="{state.survey.surveyDate}"
                        oninput="{checkSurveyDate}" required pattern="\d{4}-\d{2}-\d{2}" max="{max_date()}">
                    <div if="{state.errors.surveyDate}" class="invalid-tooltip">
                        <ul>
                            <li>{ state.errors.surveyDate }.</li>
                        </ul>
                    </div>
                </div>
            </section>

            <section>
                <h6>{ window.gettext("Chainage") }</h6>
                <div class="form-group">
                    <label>{ window.gettext("Chainage start") } (m)</label>
                    <span class="required">*</span>
                    <input
                        class="{state.errors.startChainage ? 'danger' : null } { state.survey.startChainage ? '' : 'inactive' } form-control"
                        type="number" name="startChainage" placeholder="1000" value="{state.survey.startChainage}"
                        oninput="{checkChainage}" min="0" max="999999999" step="1" required>
                    <small class="form-text text-muted">{ props.parent.getHelpText("start_chainage") }</small>
                    <div if="{state.errors.startChainage}" class="invalid-tooltip">
                        <ul>
                            <li>{ state.errors.startChainage }.</li>
                        </ul>
                    </div>
                </div>
                <div class="form-group">
                    <label>{ window.gettext("Chainage end") } (m)</label>
                    <span class="required">*</span>
                    <input
                        class="{state.errors.endChainage ? 'danger' : null } { state.survey.endChainage ? '' : 'inactive' } form-control"
                        type="number" name="endChainage" placeholder="62410" value="{state.survey.endChainage}"
                        oninput="{checkChainage}" min="0" max="999999999" step="1" required>
                    <small class="form-text text-muted">{ props.parent.getHelpText("end_chainage") }</small>
                    <div if="{state.errors.endChainage}" class="invalid-tooltip">
                        <ul>
                            <li>{ state.errors.endChainage }.</li>
                        </ul>
                    </div>
                </div>
            </section>

            <section>
                <h6>{ window.gettext("Carriageway width") }</h6>
                <div class="form-group">
                    <label>{ window.gettext("Carriageway width") }</label>
                    <span class="required">*</span>
                    <div if="{ state.errors.carriagewayWidth }" class="invalid-tooltip">
                        <ul>
                            <li>{ state.errors.carriagewayWidth }.</li>
                        </ul>
                    </div>
                    <input
                        class="{ state.errors.carriagewayWidth ? 'danger' : null } { state.survey.carriagewayWidth ? '' : 'inactive' } form-control"
                        type="number" placeholder="5.0" value="{ state.survey.carriagewayWidth }"
                        oninput="{ checkCarriagewayWidth }" min="0" max="91" step="0.1" required>
                    <small class="form-text text-muted">{ props.parent.getHelpText("carriageway_width") }</small>
                </div>
            </section>

            <div class="d-flex justify-content-end">
                <span>[</span><span class="required">*</span><span>]: Mandatory</span>
            </div>
        </form>
    </edit_modal>

    <edit_modal modal_id="{technical_modal_id}" disableSave="{!state.canSave}">
        <span slot="modal_title">{window.gettext("Add Technical Class Information")}</span>

        <form slot="modal_body">
            <section>
                <div class="form-group">
                    <label>{ window.gettext("Survey Date") }</label>
                    <span class="required">*</span>
                    <small class="form-text text-muted">{props.parent.getHelpText("survey_date")}</small>
                    <!-- It would be preferable to use the 'datetime-local' input type, however Firefox currently does not support it -->
                    <input
                        class="{state.errors.surveyDate ? 'danger' : null } { state.survey.surveyDate ? '' : 'inactive' } form-control"
                        type="date" name="surveyDate" placeholder="Date" value="{state.survey.surveyDate}"
                        oninput="{checkSurveyDate}" required pattern="\d{4}-\d{2}-\d{2}" max="{max_date()}">
                    <div if="{state.errors.surveyDate}" class="invalid-tooltip">
                        <ul>
                            <li>{ state.errors.surveyDate }.</li>
                        </ul>
                    </div>
                </div>
            </section>

            <section>
                <h6>{ window.gettext("Chainage") }</h6>
                <div class="form-group">
                    <label>{ window.gettext("Chainage start") } (m)</label>
                    <span class="required">*</span>
                    <input
                        class="{state.errors.startChainage ? 'danger' : null } { state.survey.startChainage ? '' : 'inactive' } form-control"
                        type="number" name="startChainage" placeholder="1000" value="{state.survey.startChainage}"
                        oninput="{checkChainage}" min="0" max="999999999" step="1" required>
                    <small class="form-text text-muted">{ props.parent.getHelpText("start_chainage") }</small>
                    <div if="{state.errors.startChainage}" class="invalid-tooltip">
                        <ul>
                            <li>{ state.errors.startChainage }.</li>
                        </ul>
                    </div>
                </div>
                <div class="form-group">
                    <label>{ window.gettext("Chainage end") } (m)</label>
                    <span class="required">*</span>
                    <input
                        class="{state.errors.endChainage ? 'danger' : null } { state.survey.endChainage ? '' : 'inactive' } form-control"
                        type="number" name="endChainage" placeholder="62410" value="{state.survey.endChainage}"
                        oninput="{checkChainage}" min="0" max="999999999" step="1" required>
                    <small class="form-text text-muted">{ props.parent.getHelpText("end_chainage") }</small>
                    <div if="{state.errors.endChainage}" class="invalid-tooltip">
                        <ul>
                            <li>{ state.errors.endChainage }.</li>
                        </ul>
                    </div>
                </div>
            </section>

            <section>
                <h6>{ window.gettext("Road class") }</h6>
                <div class="form-group">
                    <label>{ window.gettext("Technical class") }</label>
                    <span class="required">*</span>
                    <div if="{ state.errors.technicalClass }" class="invalid-tooltip">
                        <ul>
                            <li>{ state.errors.technicalClass }.</li>
                        </ul>
                    </div>
                    <ul class="technical-class">
                        <li each="{ technical in technicalClasses.options }" data-technical="{ technical.code }"
                            onclick="{ checkTechnicalClass }">
                            <span class="{ technical.code == state.survey.technicalClass ? 'active' : '' } radio image">
                            </span>
                            { technical.name }
                        </li>
                    </ul>
                    <small class="form-text text-muted">{ props.parent.getHelpText("technical_class") }</small>
                </div>
            </section>

            <div class="d-flex justify-content-end">
                <span>[</span><span class="required">*</span><span>]: Mandatory</span>
            </div>
        </form>
    </edit_modal>

    <edit_modal modal_id="{lanes_modal_id}" disableSave="{!state.canSave}">
        <span slot="modal_title">{window.gettext("Add Number Lanes Information")}</span>

        <form slot="modal_body">
            <section>
                <div class="form-group">
                    <label>{ window.gettext("Survey Date") }</label>
                    <span class="required">*</span>
                    <small class="form-text text-muted">{props.parent.getHelpText("survey_date")}</small>
                    <!-- It would be preferable to use the 'datetime-local' input type, however Firefox currently does not support it -->
                    <input
                        class="{state.errors.surveyDate ? 'danger' : null } { state.survey.surveyDate ? '' : 'inactive' } form-control"
                        type="date" name="surveyDate" placeholder="Date" value="{state.survey.surveyDate}"
                        oninput="{checkSurveyDate}" required pattern="\d{4}-\d{2}-\d{2}" max="{max_date()}">
                    <div if="{state.errors.surveyDate}" class="invalid-tooltip">
                        <ul>
                            <li>{ state.errors.surveyDate }.</li>
                        </ul>
                    </div>
                </div>
            </section>

            <section>
                <h6>{ window.gettext("Chainage") }</h6>
                <div class="form-group">
                    <label>{ window.gettext("Chainage start") } (m)</label>
                    <span class="required">*</span>
                    <input
                        class="{state.errors.startChainage ? 'danger' : null } { state.survey.startChainage ? '' : 'inactive' } form-control"
                        type="number" name="startChainage" placeholder="1000" value="{state.survey.startChainage}"
                        oninput="{checkChainage}" min="0" max="999999999" step="1" required>
                    <small class="form-text text-muted">{ props.parent.getHelpText("start_chainage") }</small>
                    <div if="{state.errors.startChainage}" class="invalid-tooltip">
                        <ul>
                            <li>{ state.errors.startChainage }.</li>
                        </ul>
                    </div>
                </div>
                <div class="form-group">
                    <label>{ window.gettext("Chainage end") } (m)</label>
                    <span class="required">*</span>
                    <input
                        class="{state.errors.endChainage ? 'danger' : null } { state.survey.endChainage ? '' : 'inactive' } form-control"
                        type="number" name="endChainage" placeholder="62410" value="{state.survey.endChainage}"
                        oninput="{checkChainage}" min="0" max="999999999" step="1" required>
                    <small class="form-text text-muted">{ props.parent.getHelpText("end_chainage") }</small>
                    <div if="{state.errors.endChainage}" class="invalid-tooltip">
                        <ul>
                            <li>{ state.errors.endChainage }.</li>
                        </ul>
                    </div>
                </div>
            </section>

            <section>
                <h6>{ window.gettext("Number lanes") }</h6>
                <div class="form-group">
                    <label>{ window.gettext("Number lanes") }</label>
                    <span class="required">*</span>
                    <div if="{ state.errors.numberLanes }" class="invalid-tooltip">
                        <ul>
                            <li>{ state.errors.numberLanes }.</li>
                        </ul>
                    </div>
                    <input
                        class="{ state.errors.numberLanes ? 'danger' : null } { state.survey.numberLanes ? '' : 'inactive' } form-control"
                        type="number" placeholder="5" value="{ state.survey.numberLanes }"
                        oninput="{ checkNumberLanes }" min="0" max="99" step="1" required>
                    <small class="form-text text-muted">{ props.parent.getHelpText("number_lanes") }</small>
                </div>
            </section>

            <div class="d-flex justify-content-end">
                <span>[</span><span class="required">*</span><span>]: Mandatory</span>
            </div>
        </form>
    </edit_modal>

    <edit_stop_alert modalId="delete-alert" title="{window.gettext('Delete')}"
        description="{window.gettext('Are you sure you want to delete this data entry?')}"
        proceedLabel="{window.gettext('Delete')}" proceedResult="delete" stopLabel="{window.gettext('Don\'t delete')}"
        stopResult="keep">
    </edit_stop_alert>

    <script>
        import Edit_Stop_Alert from "./edit_stop_alert.riot.html";
        import Data_Table from "./data_table.riot.html";
        import Edit_Modal from "./edit_modal.riot.html";

        import {createSurvey, deleteSurvey, updateSurvey} from "../surveyManager";
        import {cloneData, toChainageFormat} from "../assets/protoBufUtilities";
        import {withinMaxDigits} from "../assets/utilities";
        import {Survey} from "../../protobuf/survey_pb";

        import $ from "jquery";

        function checkRequiredFields(fieldNames, data, errors) {
            return fieldNames.filter((fieldName) => {return !data[fieldName];});
        }

        export default {
            state: {
                chainageDigits: 9,
                linkLengthDecimals: 3,
                linkLengthDigits: 8,
                carriagewayWidthDecimals: 1,
                carriagewayWidthDigits: 3,
                numberLanesDigits: 2,
                baseSurvey: new Survey({}),
                survey: {},
                canSave: false,
                errors: {},
                surveyTotalDistance: 0,
                pendingRows: {
                    "carriageway_width": [],
                    "technical_class": [],
                    "number_lanes": [],
                },
                reportRows: {
                    "carriageway_width": [],
                    "technical_class": [],
                    "number_lanes": [],
                },
                carriagewayWidths: [{key: 0, title: "unknown", distance: 0, percent: 100, label: window.gettext("Loading")}],
                technicalClasses: [{key: 0, title: "unknown", distance: 0, percent: 100, label: window.gettext("Loading")}],
                numberLanes: [{key: 0, title: "unknown", distance: 0, percent: 100, label: window.gettext("Loading")}],
                viewAllCarriageway: false,
                viewAllTechnical: false,
                viewAllLanes: false,
                editMode: false,
                // Current Attribute type Modal / Editing tracking
                currentModalId: false,
                currentRequiredFieldNames: [],
                currentEditing: false,
                currentRowData: new Survey({}),
            },
            components: {
                Edit_Stop_Alert, Edit_Modal,
            },
            onBeforeMount(props, state) {
                state.linkCode = props.road.linkCode;
                state.linkStartName = props.road.linkStartName;
                state.linkEndName = props.road.linkEndName;
                state.linkLength = props.road.linkLength;
                state.linkStartChainage = props.road.linkStartChainage;
                state.linkEndChainage = props.road.linkEndChainage;
            },
            onMounted(props, state) {
                state.loading = true;
                state.road = cloneData(props.road);

                this.props.parent.updateReportAttributeSummary(state, "carriageway_width", props.parent.emptyAttributes);
                this.props.parent.updateReportAttributeSummary(state, "technical_class", props.parent.emptyAttributes);
                this.props.parent.updateReportAttributeSummary(state, "number_lanes", props.parent.emptyAttributes);

                this.props.parent.refreshSurveysAndReports(state, this.carriageway_all_data_table_id, "carriageway_width", "carriagewaywidths", this.carriageway_current_data_table_id);
                this.props.parent.refreshSurveysAndReports(state, this.technical_all_data_table_id, "technical_class", "technicalClasses", this.technical_current_data_table_id);
                this.props.parent.refreshSurveysAndReports(state, this.lanes_all_data_table_id, "number_lanes", "numberLanes", this.lanes_current_data_table_id);

                this.deleteListener = (data) => {
                    const tableId = data.detail.tableId;
                    const rowId = data.detail.rowId;
                    this.showStopAlertModal("delete-alert", rowId, tableId);
                };

                document.addEventListener(`${this.carriageway_all_data_table_id}.deleteRow`, this.deleteListener);
                document.addEventListener(`${this.technical_all_data_table_id}.deleteRow`, this.deleteListener);
                document.addEventListener(`${this.lanes_all_data_table_id}.deleteRow`, this.deleteListener);
            },
            onUnmount(props, state) {
                document.removeEventListener(`${this.carriageway_all_data_table_id}.deleteRow`, this.deleteListener);
                document.removeEventListener(`${this.technical_all_data_table_id}.deleteRow`, this.deleteListener);
                document.removeEventListener(`${this.lanes_all_data_table_id}.deleteRow`, this.deleteListener);
            },
            viewAllCarriageway(e) {
                if (!this.state.viewAllCarriageway) {
                    this.state.viewAllCarriageway = true;
                    this.update();
                    this.props.parent.refreshSurveysAndReports(this.state, this.carriageway_all_data_table_id, "carriageway_width", "carriagewayWidths", this.carriageway_current_data_table_id);
                    // If we're not still loading, then we assume that we want to replace all rows
                    const eventName = `${this.carriageway_all_data_table_id}.dataAdded`;
                    const eventDetail = {detail: {pendingRows: this.state.pendingRows["carriageway_width"], appendRows: this.state.loading}}
                    document.dispatchEvent(new CustomEvent(eventName, eventDetail));
                }
            },
            viewAllTechnical(e) {
                if (!this.state.viewAllTechnical) {
                    this.state.viewAllTechnical = true;
                    this.update();
                    this.props.parent.refreshSurveysAndReports(this.state, this.technical_all_data_table_id, "technical_class", "technicalClasses", this.technical_current_data_table_id);
                    // If we're not still loading, then we assume that we want to replace all rows
                    const eventName = `${this.technical_all_data_table_id}.dataAdded`;
                    const eventDetail = {detail: {pendingRows: this.state.pendingRows["technical_class"], appendRows: this.state.loading}}
                    document.dispatchEvent(new CustomEvent(eventName, eventDetail));
                }
            },
            viewAllLanes(e) {
                if (!this.state.viewAllLanes) {
                    this.state.viewAllLanes = true;
                    this.update();
                    this.props.parent.refreshSurveysAndReports(this.state, this.lanes_all_data_table_id, "number_lanes", "numberLanes", this.lanes_current_data_table_id);
                    // If we're not still loading, then we assume that we want to replace all rows
                    const eventName = `${this.lanes_all_data_table_id}.dataAdded`;
                    const eventDetail = {detail: {pendingRows: this.state.pendingRows["number_lanes"], appendRows: this.state.loading}}
                    document.dispatchEvent(new CustomEvent(eventName, eventDetail));
                }
            },
            viewCurrentCarriageway(e) {
                if (this.state.viewAllCarriageway) {
                    this.state.viewAllCarriageway = false;
                    this.update();
                    this.props.parent.refreshSurveysAndReports(this.state, this.carriageway_all_data_table_id, "carriageway_width", "carriagewayWidths", this.carriageway_current_data_table_id);
                    // If we're not still loading, then we assume that we want to replace all rows
                    const eventName = `${this.carriageway_current_data_table_id}.dataAdded`;
                    const eventDetail = {detail: {pendingRows: this.state.pendingRows["carriageway_width"], appendRows: this.state.loading}}
                    document.dispatchEvent(new CustomEvent(eventName, eventDetail));
                }
            },
            viewCurrentTechnical(e) {
                if (this.state.viewAllTechnical) {
                    this.state.viewAllTechnical = false;
                    this.update();
                    this.props.parent.refreshSurveysAndReports(this.state, this.technical_all_data_table_id, "technical_class", "technicalClasses", this.technical_current_data_table_id);
                    // If we're not still loading, then we assume that we want to replace all rows
                    const eventName = `${this.technical_current_data_table_id}.dataAdded`;
                    const eventDetail = {detail: {pendingRows: this.state.pendingRows["technical_class"], appendRows: this.state.loading}}
                    document.dispatchEvent(new CustomEvent(eventName, eventDetail));
                }
            },
            viewCurrentLanes(e) {
                if (this.state.viewAllLanes) {
                    this.state.viewAllLanes = false;
                    this.update();
                    this.props.parent.refreshSurveysAndReports(this.state, this.lanes_all_data_table_id, "number_lanes", "numberLanes", this.lanes_current_data_table_id);
                    // If we're not still loading, then we assume that we want to replace all rows
                    const eventName = `${this.lanes_current_data_table_id}.dataAdded`;
                    const eventDetail = {detail: {pendingRows: this.state.pendingRows["number_lanes"], appendRows: this.state.loading}}
                    document.dispatchEvent(new CustomEvent(eventName, eventDetail));
                }
            },
            addEditCarriageway(e) {
                this.state.survey = cloneData(this.state.baseSurvey);
                this.state.errors = {};
                this.state.currentEditing = "carriagewayWidth";
                this.state.currentModalId = this.carriageway_modal_id;
                this.state.currentRequiredFieldNames = this.carriagewayRequiredFieldNames;
                this.showEditModal();
            },
            addEditTechnical(e) {
                this.state.survey = cloneData(this.state.baseSurvey);
                this.state.errors = {};
                this.state.currentEditing = "technicalClass";
                this.state.currentModalId = this.technical_modal_id;
                this.state.currentRequiredFieldNames = this.technicalRequiredFieldNames;
                this.showEditModal();
            },
            addEditLanes(e) {
                this.state.survey = cloneData(this.state.baseSurvey);
                this.state.errors = {};
                this.state.currentEditing = "numberLanes";
                this.state.currentModalId = this.lanes_modal_id;
                this.state.currentRequiredFieldNames = this.lanesRequiredFieldNames;
                this.showEditModal();
            },

            // Tables / Modal IDs
            carriageway_current_data_table_id: "carriageway-width-report-table",
            carriageway_all_data_table_id: "carriageway-width-table",
            carriageway_modal_id: "carriageway-width-modal",
            technical_current_data_table_id: "technical-class-report-table",
            technical_all_data_table_id: "technical-class-table",
            technical_modal_id: "technical-class-modal",
            lanes_current_data_table_id: "number-lanes-report-table",
            lanes_all_data_table_id: "number-lanes-table",
            lanes_modal_id: "number-lanes-modal",

            // Carriageway Width Table
            carriagewayWidths: window.asset_schema.carriageway_width,
            carriageway_current_data_table_columns_order: [[0, 'asc']],
            carriageway_current_data_table_columns: [
                {
                    title: window.gettext("Chainage start"),
                    data: "chainageStart",
                    defaultContent: "",
                    className: "text-right",
                    render: (data, type) => {
                        return (type === 'display') ? toChainageFormat(data) : data;
                    },
                },
                {
                    title: window.gettext("Chainage end"),
                    data: "chainageEnd",
                    defaultContent: "",
                    className: "text-right",
                    orderable: false,
                    render: (data, type) => {
                        return (type === 'display') ? toChainageFormat(data) : data;
                    },
                },
                {
                    title: window.gettext("Carriageway width"),
                    data: "carriagewayWidth",
                    defaultContent: "",
                    className: "text-center",
                    orderable: false,
                },
                {
                    title: window.gettext("Survey date"),
                    data: "dateSurveyed",
                    defaultContent: "",
                    className: "text-center",
                    orderable: false,
                },
                {
                    title: window.gettext("Added by"),
                    data: "addedBy",
                    defaultContent: "",
                    orderable: false,
                },
            ],

            carriageway_all_data_table_columns_order: [[3, 'desc'], [0, 'asc']],
            carriageway_all_data_table_columns: [
                {
                    title: window.gettext("Chainage start"),
                    data: "chainageStart",
                    defaultContent: "",
                    className: "text-right",
                    render: (data, type) => {
                        return (type === 'display') ? toChainageFormat(data) : data;
                    },
                },
                {
                    title: window.gettext("Chainage end"),
                    data: "chainageEnd",
                    defaultContent: "",
                    className: "text-right",
                    orderable: false,
                    render: (data, type) => {
                        return (type === 'display') ? toChainageFormat(data) : data;
                    },
                },
                {
                    title: window.gettext("Carriageway width"),
                    data: "carriagewayWidth",
                    defaultContent: "",
                    className: "text-center",
                    orderable: false,
                },
                {
                    title: window.gettext("Survey date"),
                    data: "dateSurveyed",
                    defaultContent: "",
                    className: "text-center",
                },
                {
                    title: window.gettext("Added by"),
                    data: "addedBy",
                    defaultContent: "",
                    orderable: false,
                },
                {
                    // To add a 'Delete' button include the attribute candelete=true
                    // on the Riot dataTable tag as well
                    title: window.gettext("Delete"),
                    name: "Option", // Do NOT translate this
                    defaultContent: "",
                    className: "text-center",
                    orderable: false,
                },
            ],

            // Technical Class Table
            technicalClasses: window.asset_schema.technical_class,
            technical_current_data_table_columns_order: [[0, 'asc']],
            technical_current_data_table_columns: [
                {
                    title: window.gettext("Chainage start"),
                    data: "chainageStart",
                    defaultContent: "",
                    className: "text-right",
                    render: (data, type) => {
                        return (type === 'display') ? toChainageFormat(data) : data;
                    },
                },
                {
                    title: window.gettext("Chainage end"),
                    data: "chainageEnd",
                    defaultContent: "",
                    className: "text-right",
                    orderable: false,
                    render: (data, type) => {
                        return (type === 'display') ? toChainageFormat(data) : data;
                    },
                },
                {
                    title: window.gettext("Technical Class"),
                    data: "technicalClass",
                    defaultContent: "",
                    className: "text-center",
                    orderable: false,
                },
                {
                    title: window.gettext("Survey date"),
                    data: "dateSurveyed",
                    defaultContent: "",
                    className: "text-center",
                    orderable: false,
                },
                {
                    title: window.gettext("Added by"),
                    data: "addedBy",
                    defaultContent: "",
                    orderable: false,
                },
            ],

            technical_all_data_table_columns_order: [[3, 'desc'], [0, 'asc']],
            technical_all_data_table_columns: [
                {
                    title: window.gettext("Chainage start"),
                    data: "chainageStart",
                    defaultContent: "",
                    className: "text-right",
                    render: (data, type) => {
                        return (type === 'display') ? toChainageFormat(data) : data;
                    },
                },
                {
                    title: window.gettext("Chainage end"),
                    data: "chainageEnd",
                    defaultContent: "",
                    className: "text-right",
                    orderable: false,
                    render: (data, type) => {
                        return (type === 'display') ? toChainageFormat(data) : data;
                    },
                },
                {
                    title: window.gettext("Technical class"),
                    data: "technicalClass",
                    defaultContent: "",
                    className: "text-center",
                    orderable: false,
                },
                {
                    title: window.gettext("Survey date"),
                    data: "dateSurveyed",
                    defaultContent: "",
                    className: "text-center",
                },
                {
                    title: window.gettext("Added by"),
                    data: "addedBy",
                    defaultContent: "",
                    orderable: false,
                },
                {
                    // To add a 'Delete' button include the attribute candelete=true
                    // on the Riot dataTable tag as well
                    title: window.gettext("Delete"),
                    name: "Option", // Do NOT translate this
                    defaultContent: "",
                    className: "text-center",
                    orderable: false,
                },
            ],

            // Number of Lanes Table
            numberLanes: window.asset_schema.number_lanes,
            lanes_current_data_table_columns_order: [[0, 'asc']],
            lanes_current_data_table_columns: [
                {
                    title: window.gettext("Chainage start"),
                    data: "chainageStart",
                    defaultContent: "",
                    className: "text-right",
                    render: (data, type) => {
                        return (type === 'display') ? toChainageFormat(data) : data;
                    },
                },
                {
                    title: window.gettext("Chainage end"),
                    data: "chainageEnd",
                    defaultContent: "",
                    className: "text-right",
                    orderable: false,
                    render: (data, type) => {
                        return (type === 'display') ? toChainageFormat(data) : data;
                    },
                },
                {
                    title: window.gettext("Number lanes"),
                    data: "numberLanes",
                    defaultContent: "",
                    className: "text-center",
                    orderable: false,
                },
                {
                    title: window.gettext("Survey date"),
                    data: "dateSurveyed",
                    defaultContent: "",
                    className: "text-center",
                    orderable: false,
                },
                {
                    title: window.gettext("Added by"),
                    data: "addedBy",
                    defaultContent: "",
                    orderable: false,
                },
            ],

            lanes_all_data_table_columns_order: [[3, 'desc'], [0, 'asc']],
            lanes_all_data_table_columns: [
                {
                    title: window.gettext("Chainage start"),
                    data: "chainageStart",
                    defaultContent: "",
                    className: "text-right",
                    render: (data, type) => {
                        return (type === 'display') ? toChainageFormat(data) : data;
                    },
                },
                {
                    title: window.gettext("Chainage end"),
                    data: "chainageEnd",
                    defaultContent: "",
                    className: "text-right",
                    orderable: false,
                    render: (data, type) => {
                        return (type === 'display') ? toChainageFormat(data) : data;
                    },
                },
                {
                    title: window.gettext("Number lanes"),
                    data: "numberLanes",
                    defaultContent: "",
                    className: "text-center",
                    orderable: false,
                },
                {
                    title: window.gettext("Survey date"),
                    data: "dateSurveyed",
                    defaultContent: "",
                    className: "text-center",
                },
                {
                    title: window.gettext("Added by"),
                    data: "addedBy",
                    defaultContent: "",
                    orderable: false,
                },
                {
                    // To add a 'Delete' button include the attribute candelete=true
                    // on the Riot dataTable tag as well
                    title: window.gettext("Delete"),
                    name: "Option", // Do NOT translate this
                    defaultContent: "",
                    className: "text-center",
                    orderable: false,
                },
            ],

            // Surveys Modals
            carriagewayRequiredFieldNames: ["surveyDate", "startChainage", "endChainage", "carriagewayWidth"],
            technicalRequiredFieldNames: ["surveyDate", "startChainage", "endChainage", "technicalClass"],
            lanesRequiredFieldNames: ["surveyDate", "startChainage", "endChainage", "numberLanes"],

            showEditModal() {
                document.addEventListener(`${this.state.currentModalId}.result`, (data) => {
                    const modalResult = data.detail.result;

                    switch (modalResult) {
                        case "save":
                            if (this.hasChanges()) {
                                this.saveTheSurvey();
                            }
                            break;
                        case "cancel":
                            this.discardChanges();
                            break;
                        default:
                            if (this.hasChanges()) {
                                this.showStopAlertModal("stop-alert");
                            }
                            break;
                    }
                }, {once: true});

                $(`#${this.state.currentModalId}`).modal("show");
            },
            showStopAlertModal(modalId, rowId, tableId) {
                const eventName = `edit.${modalId}.result`;

                document.addEventListener(eventName, (data) => {
                    const stopAlertResult = data.detail.result;
                    $(`#${modalId}`).modal("hide");

                    if (stopAlertResult === "discard") {
                        this.discardChanges();
                    } else if (stopAlertResult === "delete") {
                        this.state.editMode = true;
                        // Coming out of the stop-alert modal we want to re-establish the data-table
                        const eventName = `${tableId}.getRowData`;
                        const eventDetail = {detail: {rowId: rowId, state: this.state}};
                        document.dispatchEvent(new CustomEvent(eventName, eventDetail));

                        // void the survey asset_condition value and save
                        if (this.state.currentRowData) {
                            this.state.survey = this.state.currentRowData;
                            this.state.survey.setId(rowId);
                            this.state.survey.setRoadId(this.state.road.id);
                            this.state.survey.setValues(JSON.stringify({}));
                            this.saveSurvey();
                        }
                        this.state.editMode = false;
                    } else if (stopAlertResult === "continueEdit") {
                        this.showEditModal();
                    }
                }, {once: true});

                $(`#${modalId}`).modal("show");
            },
            discardChanges() {
                $(`#${this.state.currentModalId}`).modal("hide");
                this.update({
                    survey: cloneData(this.state.baseSurvey),
                    errors: {},
                    currentEditing: false,
                    currentModalId: false,
                    currentRequiredFieldNames: [],
                });
            },
            saveTheSurvey(e) {
                const missingFieldNames = checkRequiredFields(this.state.currentRequiredFieldNames, this.state.survey);
                if (Object.keys(this.state.errors).length) {
                    // Cannot save if there are validation errors
                    this.canSave();
                    if (!this.state.canSave) {
                        missingFieldNames.forEach((fieldName) => {
                            if (!data[fieldName]) {
                                errors[fieldName] = window.gettext("This field is required");
                            }
                        });
                        this.showEditModal();
                    }
                } else {
                    if (this.hasChanges()) {
                        // Complete the survey
                        this.state.survey.setUser($("#user_welcome").data("userId") || 0);
                        this.state.survey.setSource("Estrada");
                        this.state.survey.setChainageStart(this.state.survey.startChainage);
                        this.state.survey.setChainageEnd(this.state.survey.endChainage);
                        if (this.state.currentEditing == "technicalClass") {
                            this.state.survey.setValues(JSON.stringify({
                                technical_class: this.state.survey.technicalClass || null,
                            }));
                        } else if (this.state.currentEditing == "carriagewayWidth") {
                            this.state.survey.setValues(JSON.stringify({
                                carriageway_width: this.state.survey.carriagewayWidth || null,
                            }));
                        } else {
                            this.state.survey.setValues(JSON.stringify({
                                number_lanes: this.state.survey.numberLanes || null,
                            }));
                        }
                        // If we're here we will have a user entered surveyDate, even so Date.now() is still used as a fall back
                        const dateSurveyed = new proto.google.protobuf.Timestamp();
                        const surveyDate = new Date(this.state.survey.surveyDate || Date.now().toISOString());
                        dateSurveyed.fromDate(surveyDate);
                        this.state.survey.setDateSurveyed(dateSurveyed);
                        // set Survey road from state Road road_code
<<<<<<< HEAD
                        this.state.survey.setRoadId(this.state.road.getId());
=======
                        this.state.survey.setRoadId(this.state.road.id);
>>>>>>> 2e9fd4a8
                        this.state.survey.setRoadCode(this.state.road.code);
                        this.saveSurvey();
                    }

                    // Reset baseSurvey now that we're done.
                    this.baseSurvey = new Survey({});
                    $(`#${this.state.currentModalId}`).modal("hide");
                }
            },
            saveSurvey() {
                $(`#${this.state.currentModalId}`).modal("hide");
                $('#loading').modal('show');

                if (!this.state.editMode) {
                    createSurvey(this.state.survey)
                        .then((surveyData) => {
                            if (this.state.currentEditing == "technicalClass") {
                                this.props.parent.refreshSurveysAndReports(this.state, this.technical_all_data_table_id, "technical_class", "technicalClasses", this.technical_current_data_table_id);
                            } else if (this.state.currentEditing == "carriagewayWidth") {
                                this.props.parent.refreshSurveysAndReports(this.state, this.carriageway_all_data_table_id, "carriageway_width", "carriagewayWidth", this.carriageway_current_data_table_id);
                            } else {
                                this.props.parent.refreshSurveysAndReports(this.state, this.lanes_all_data_table_id, "number_lanes", "numberLanes", this.lanes_current_data_table_id);
                            }
                            this.update({
                                survey: new Survey({}), // clear input values
                            });
                            this.props.showFeedback();
                        })
                        .catch((err) => {
                            this.props.showFeedback(true);
                        })
                        .finally((r) => {
                            $("#loading").modal("hide");
                        });
                } else {
                    updateSurvey(this.state.survey)
                        .then((surveyData) => {
                            this.props.parent.refreshSurveysAndReports(this.state, this.technical_all_data_table_id, "technical_class", "technicalClasses", this.technical_current_data_table_id);
                            this.props.parent.refreshSurveysAndReports(this.state, this.carriageway_all_data_table_id, "carriageway_width", "carriagewayWidth", this.carriageway_current_data_table_id);
                            this.props.parent.refreshSurveysAndReports(this.state, this.lanes_all_data_table_id, "number_lanes", "numberLanes", this.lanes_current_data_table_id);
                            this.update({
                                survey: new Survey({}), // clear input values
                            });
                            this.props.showFeedback();
                        })
                        .catch((err) => {
                            this.props.showFeedback(true);
                        })
                        .finally((r) => {
                            $("#loading").modal("hide");
                        });
                }
                // clear input values
                this.state.survey = new Survey({});
                this.state.errors = {};
                this.update();
            },
            canSave() {
                const missingFieldNames = checkRequiredFields(this.state.currentRequiredFieldNames, this.state.survey);
                if (missingFieldNames.length || Object.keys(this.state.errors).length) {
                    // Cannot save if there are validation errors
                    this.state.canSave = false;
                } else {
                    // Can save if something has changed
                    this.state.canSave = JSON.stringify(this.state.baseSurvey) !== JSON.stringify(this.state.survey);
                }
                this.update();
            },
            /** Compare the selected fields between baseSurvey and survey.
                * `source` and `user` are deliberately not compared
                */
            hasChanges() {
                const compareFieldNames = ["surveyDate", "startChainage", "endChainage", this.state.currentEditing];
                const surveyBase = compareFieldNames.map((fieldName) => {return this.state.baseSurvey[fieldName] || "";}).join("|||");
                const surveyResult = compareFieldNames.map((fieldName) => {return this.state.survey[fieldName] || "";}).join("|||");
                return (surveyBase !== surveyResult);
            },
            validate(fieldName, input, testResult, errorText) {
                if (!testResult) {
                    this.state.errors[fieldName] = errorText;
                } else {
                    delete this.state.errors[fieldName];
                    this.state.survey[fieldName] = input;
                }
                this.canSave();
            },
            checkSurveyDate(e) {
                const fieldName = e.currentTarget.name;
                const input = e.currentTarget.value;
                const testResult = input <= this.max_date();
                const errorText = window.gettext("Survey date cannot be in the future");

                this.validate(fieldName, input, testResult, errorText);
            },
            checkChainage(e) {
                const fieldName = e.currentTarget.name;
                const input = e.currentTarget.value;
                const testResult = withinMaxDigits(input, this.state.chainageDigits);
                const errorText = window.gettext(`Chainage cannot contain more than ${this.state.chainageDigits} digits and value shouldn't contain decimals`);
                this.validate(fieldName, input, testResult, errorText);
            },
            save(e) {
                if (Object.entries(this.state.errors).length == 0) {
                    this.props.parent.save();
                }
            },
            checkLinkCode(e) {
                let value = e.currentTarget.value.trim();

                if (containsWhiteSpaces(value)) {
                    this.state.errors.linkCode = window.gettext('Link code cannot contain white spaces');
                } else {
                    delete this.state.errors.linkCode;
                    this.state.linkCode = value;
                    this.props.road.setLinkCode(value);
                }
                this.update();
            },
            checkLinkStartName(e) {
                this.state.linkStartName = e.currentTarget.value;
                this.props.road.setLinkStartName(this.state.linkStartName);
                this.update();
            },
            checkLinkEndName(e) {
                this.state.linkEndName = e.currentTarget.value;
                this.props.road.setLinkEndName(this.state.linkEndName);
                this.update();
            },
            checkLinkLength(e) {
                let value = e.currentTarget.value;
                if (!withinMaxDigits(value, this.state.linkLengthDigits, this.state.linkLengthDecimals)) {
                    this.state.errors.linkLength = window.interpolate(
                        window.gettext('Link length cannot contain more than %s digits, of which %s are decimals'),
                        [this.state.linkLengthDigits, this.state.linkLengthDecimals]
                    );
                } else {
                    delete this.state.errors.linkLength;
                    this.state.linkLength = value;
                    this.props.road.setLinkLength(value);
                }
                this.update();
            },
            checkLinkStartChainage(e) {
                let value = e.currentTarget.value;
                if (!withinMaxDigits(value, this.state.chainageDigits)) {
                    this.state.errors.linkStartChainage = window.gettext(`Chainage cannot contain more than ${this.state.chainageDigits} digits and value shouldn't contain decimals`);
                } else {
                    delete this.state.errors.linkStartChainage;
                    this.state.linkStartChainage = value;
                    this.props.road.setLinkStartChainage(value);
                }
                this.update();
            },
            checkLinkEndChainage(e) {
                let value = e.currentTarget.value;
                if (!withinMaxDigits(value, this.state.chainageDigits)) {
                    this.state.errors.linkEndChainage = window.gettext(`Chainage cannot contain more than ${this.state.chainageDigits} digits and value shouldn't contain decimals`);
                } else {
                    delete this.state.errors.linkEndChainage;
                    this.state.linkEndChainage = value;
                    this.props.road.setLinkEndChainage(value);
                }
                this.update();
            },
            link_code: window.asset_schema.link_code,
            link_start_name: window.asset_schema.link_start_name,
            link_end_name: window.asset_schema.link_end_name,
            link_length: window.asset_schema.link_length,
            link_start_chainage: window.asset_schema.link_start_chainage,
            link_end_chainage: window.asset_schema.link_end_chainage,

            checkCarriagewayWidth(e) {
                let value = e.currentTarget.value;
                if (!withinMaxDigits(value, this.state.carriagewayWidthDigits, this.state.carriagewayWidthDecimals)) {
                    this.state.errors.carriagewayWidth = window.interpolate(
                        window.gettext('Carriage width cannot contain more than %s digits, of which %s are decimals'),
                        [this.state.carriagewayWidthDigits, this.state.carriagewayWidthDecimals]
                    );
                } else {
                    delete this.state.errors.carriagewayWidth;
                }
                this.state.survey.carriagewayWidth = value;
                this.canSave();
            },
            checkTechnicalClass(e) {
                this.state.survey.technicalClass = e.currentTarget.dataset.technical;
                this.canSave();
            },
            checkNumberLanes(e) {
                let value = e.currentTarget.value;
                if (!withinMaxDigits(value, this.state.numberLanesDigits)) {
                    this.state.errors.numberLanes = window.gettext(`Number of lanes cannot contain more than ${this.state.numberLanesDigits} digits and value shouldn't contain decimals`);
                } else {
                    delete this.state.errors.numberLanes;
                }
                this.state.survey.numberLanes = value;
                this.canSave();
            },
            max_date: () => new Date().toISOString().substring(0, 10),
        };

        function containsWhiteSpaces(text) {
            return /\s/.test(text);
        }
    </script>
</edit_asset_details><|MERGE_RESOLUTION|>--- conflicted
+++ resolved
@@ -1002,11 +1002,7 @@
                         dateSurveyed.fromDate(surveyDate);
                         this.state.survey.setDateSurveyed(dateSurveyed);
                         // set Survey road from state Road road_code
-<<<<<<< HEAD
-                        this.state.survey.setRoadId(this.state.road.getId());
-=======
                         this.state.survey.setRoadId(this.state.road.id);
->>>>>>> 2e9fd4a8
                         this.state.survey.setRoadCode(this.state.road.code);
                         this.saveSurvey();
                     }
