--- conflicted
+++ resolved
@@ -4,13 +4,8 @@
         errorMessage="{ window.gettext('Something went wrong') }" error="{ state.error }">
     </feedback_banner>
     <header class="align-items-center d-flex justify-content-between">
-<<<<<<< HEAD
         <h1>{ window.gettext("Detailed Plans and Budgets") }</h1>
-        <button class="btn btn-primary" onclick="{ addPlan }">
-=======
-        <h1>{ window.gettext('Detailed Plans and Budgets') }</h1>
         <button if={window.canEditPlans} class="btn btn-primary" onclick="{ addPlan }">
->>>>>>> 3e5a77a4
             { window.gettext("Upload 5-Year Plan") }
         </button>
     </header>
