<edit_structure_condition>
    <div class="content-wrapper">
        <div class="d-flex justify-content-between">
            <h5>{ window.gettext("Structure Condition") }</h5>
            <button class="btn btn-primary" onclick="{ showEditModal }" disabled="{ props.editing }">
                { window.gettext("Add") }
            </button>
        </div>

        <data_table table_id="{data_table_id}" columns="{data_table_columns}"
            columnSortOrder="{data_table_columns_order}" candelete=true>
        </data_table>
    </div>

    <edit_modal modal_id="{modal_id}" disableSave="{!state.canSave}">
        <span slot="modal_title">{window.gettext("Add Structure Condition Information")}</span>

        <form slot="modal_body">
            <section>
                <div class="form-group">
                    <label>{ window.gettext("Survey Date") }</label>
                    <span class="required">*</span>
                    <small class="form-text text-muted">{props.parent.getHelpText("survey_date")}</small>
                    <!-- It would be preferable to use the 'datetime-local' input type, however Firefox currently does not support it -->
                    <input
                        class="{state.errors.surveyDate ? 'danger' : null } { state.survey.surveyDate ? '' : 'inactive' } form-control"
                        type="date" name="surveyDate" placeholder="Date" value="{state.survey.surveyDate}"
                        oninput="{checkSurveyDate}" required pattern="\d{4}-\d{2}-\d{2}" max="{max_date()}">
                    <div if="{state.errors.surveyDate}" class="invalid-tooltip">
                        <ul>
                            <li>{ state.errors.surveyDate }.</li>
                        </ul>
                    </div>
                </div>
            </section>

            <section>
                <h6>{ window.gettext("Condition") }</h6>
                <div class="form-group">
                    <label>{ window.gettext("Structure Conditions") }</label>
                    <span class="required">*</span>
                    <small class="form-text text-muted">{window.gettext("Choose the structure condition")}</small>
                    <div if="{state.errors.assetCondition}" class="invalid-tooltip">
                        <ul>
                            <li>{ state.errors.assetCondition }.</li>
                        </ul>
                    </div>
                    <ul>
                        <li each="{condition in conditions.options}" data-condition="{condition[0]}"
                            onclick="{checkAssetCondition}">
                            <span
                                class="{ condition[0] == state.survey.assetCondition ? 'active' : ''  } radio image"></span>
                            { condition[1] }
                        </li>
                    </ul>
                </div>
            </section>
            <section>
                <div class="form-group">
                    <label>{ window.gettext("Condition Description") }</label>
                    <input
                        class="{ state.errors.conditionDescription ? 'danger' : null } { state.survey.conditionDescription ? '' : 'inactive' } form-control"
                        type="text" maxlength="500" placeholder="E.g." value="{ state.survey.conditionDescription }"
                        oninput="{ checkDescription }">
                    <div if="{state.errors.conditionDescription}" class="invalid-tooltip">
                        <ul>
                            <li>{ state.errors.conditionDescription }.</li>
                        </ul>
                    </div>
                    <small class="form-text text-muted">
                        {window.gettext("Enter a description on the structurecondition")}
                    </small>
                </div>
            </section>
<<<<<<< HEAD
            <section>
                <h6>{ window.gettext("Upload photos") }</h6>
                <upload_photo></upload_photo>
                <upload_photo></upload_photo>
            </section>

=======
>>>>>>> 190d2945
            <div class="d-flex justify-content-end">
                <span>[</span><span class="required">*</span><span>]: Mandatory</span>
            </div>
        </form>
    </edit_modal>


    <edit_stop_alert modalId="delete-alert" title="{window.gettext('Delete')}"
        description="{window.gettext('Are you sure you want to delete this data entry?')}"
        proceedLabel="{window.gettext('Delete')}" proceedResult="delete" stopLabel="{window.gettext('Don\'t delete')}"
        stopResult="keep">
    </edit_stop_alert>

    <script>
        import Edit_Stop_Alert from "./edit_stop_alert.riot.html";
        import Data_Table from "./data_table.riot.html";
        import Edit_Modal from "./edit_modal.riot.html";
        import Upload_Photo from "./upload_photo.riot.html";

        import {choice_or_default} from "../assets/protoBufUtilities";
        import {ASSET_CONDITION_CHOICES} from "../assets/models/estradaBase";
        import {createSurvey, deleteSurvey, updateSurvey} from "../surveyManager";
        import {EstradaSurvey, makeEstradaSurvey} from "../assets/models/survey";
        import {Survey} from "../../protobuf/survey_pb";

        import $ from "jquery";

        function checkRequiredFields(fieldNames, data, errors) {
            return fieldNames.filter((fieldName) => {return !data[fieldName];});
        }

        export default {
            state: {
                baseSurvey: new EstradaSurvey({}),
                survey: new EstradaSurvey({}),
                canSave: false,
                errors: {},
                pendingRows: [],
                assetConditions: [{key: 0, title: "unknown", distance: 0, percent: 100, label: window.gettext("Loading")}],
                editMode: false,
                currentRowData: new EstradaSurvey({}),
            },
            components: {
                Edit_Stop_Alert, Edit_Modal, Data_Table, Upload_Photo
            },


            // Structure Condition Survey
            onMounted(props, state) {
                state.loading = true;
                state.structure = props.structure;

                this.props.parent.getStructureSurveys(state, this.data_table_id, "asset_condition", "assetConditions");

                this.deleteListener = (data) => {
                    const rowId = data.detail.rowId;
                    // Won't work just yet - waiting for the showStopAlertModal function to be defined in this riot tag
                    this.showStopAlertModal("delete-alert", rowId);
                };

                document.addEventListener(`${this.data_table_id}.deleteRow`, this.deleteListener);
            },
            onUnmount(props, state) {
                document.removeEventListener(`${this.data_table_id}.deleteRow`, this.deleteListener);
            },
            conditions: window.asset_schema.asset_condition,
            modal_id: "structure-condition-modal",
            data_table_id: "structure-condition-table",
            data_table_columns_order: [[0, 'asc']],
            data_table_columns: [
                {
                    title: window.gettext("Survey date"),
                    data: "dateSurveyed",
                    defaultContent: "",
                    className: "text-center",
                },
                {
                    title: window.gettext("Condition"),
                    data: "assetCondition",
                    defaultContent: "",
                    className: "text-center",
                    orderable: false,
                    render: (data, type) => {
                        return (type === 'display') ? choice_or_default(data, ASSET_CONDITION_CHOICES) : data;
                    },
                },
                {
                    title: window.gettext("Description"),
                    data: "conditionDescription",
                    defaultContent: "",
                    className: "text-center",
                    orderable: false,
                },
                // {
                //     title: window.gettext("Photos"),
                //     data: "photos",
                //     defaultContent: "",
                //     render: (photos) => {
                //         return (photos) ? photos.forEach((p) => {
                //             return `<a class="image" href="${p.url}"></a>`;
                //         }) : "";
                //     },
                //     className: "text-center",
                //     orderable: false,
                // },
                {
                    title: window.gettext("Added by"),
                    data: "addedBy",
                    defaultContent: "",
                    orderable: false,
                },
                {
                    // To add a 'Delete' button include the attribute candelete=true
                    // on the Riot dataTable tag as well
                    title: window.gettext("Delete"),
                    name: "Option", // Do NOT translate this
                    defaultContent: "",
                    className: "text-center",
                    orderable: false,
                },
            ],


            // Survey Modal
            requiredFieldNames: ["surveyDate", "assetCondition",],
            showEditModal() {
                document.addEventListener(`${this.modal_id}.result`, (data) => {
                    const modalResult = data.detail.result;

                    switch (modalResult) {
                        case "save":
                            if (this.hasChanges()) {
                                this.save();
                            }
                            break;
                        case "cancel":
                            this.discardChanges();
                            break;
                        default:
                            if (this.hasChanges()) {
                                this.showStopAlertModal("stop-alert");
                            }
                            break;
                    }
                }, {once: true});

                $(`#${this.modal_id}`).modal("show");
            },
            showStopAlertModal(modalId, rowId, tableId) {
                const eventName = `edit.${modalId}.result`;

                document.addEventListener(eventName, (data) => {
                    const stopAlertResult = data.detail.result;
                    $(`#${modalId}`).modal("hide");

                    if (stopAlertResult === "discard") {
                        this.discardChanges();
                    } else if (stopAlertResult === "delete") {
                        this.state.editMode = true;
                        // Coming out of the stop-alert modal we want to re-establish the data-table
                        const eventName = `${tableId}.getRowData`;
                        const eventDetail = {detail: {rowId: rowId, state: this.state}};
                        document.dispatchEvent(new CustomEvent(eventName, eventDetail));

                        // void the survey asset_condition value and save
                        if (this.state.currentRowData) {
                            this.state.survey = this.state.currentRowData;
                            this.state.survey.setId(rowId);
                            if (this.state.structure.roadId && this.state.structure.roadId == !0) {
                                this.state.survey.setRoadId(this.state.structure.roadId);
                            }
                            this.state.survey.setStructureId(this.state.structure.id);
                            this.state.survey.setValues(JSON.stringify({}));
                            this.saveSurvey();
                        }
                        this.state.editMode = false;
                    } else if (stopAlertResult === "continueEdit") {
                        this.showEditModal();
                    }
                }, {once: true});

                $(`#${modalId}`).modal("show");
            },
            discardChanges() {
                $(`#${this.modal_id}`).modal("hide");
                this.update({
                    survey: makeEstradaSurvey(this.state.baseSurvey),
                    errors: {},
                });
            },
            save(e) {
                const missingFieldNames = checkRequiredFields(this.requiredFieldNames, this.state.survey);

                if (Object.keys(this.state.errors).length) {
                    // Cannot save if there are validation errors
                    this.canSave();

                    if (!this.state.canSave) {
                        missingFieldNames.forEach((fieldName) => {
                            if (!data[fieldName]) {
                                errors[fieldName] = window.gettext("This field is required");
                            }
                        });
                        this.showEditModal();
                    }
                } else {
                    if (this.hasChanges()) {
                        // Complete the survey
                        this.state.survey.setUser($("#user_welcome").data("userId") || 0);
                        this.state.survey.setSource("Estrada");
                        this.state.survey.setChainageStart(0);
                        this.state.survey.setChainageEnd(0);
                        this.state.survey.setStructureId(this.props.structure.id);
                        this.state.survey.setValues(JSON.stringify({
                            asset_condition: this.state.survey.assetCondition,
                            condition_description: this.state.survey.conditionDescription,
                        }));
                        // If we're here we will have a user entered surveyDate, even so Date.now() is still used as a fall back
                        const dateSurveyed = new proto.google.protobuf.Timestamp();
                        const surveyDate = new Date(this.state.survey.surveyDate || Date.now().toISOString());
                        dateSurveyed.fromDate(surveyDate);

                        this.state.survey.setDateSurveyed(dateSurveyed);

                        // set Survey structure/road information from state Structure
                        this.state.survey.setStructureId(this.state.structure.id);
                        this.state.survey.setRoadCode(this.state.structure.road_code || "");

                        this.saveSurvey();
                    }

                    // Reset baseSurvey now that we're done.
                    this.baseSurvey = new EstradaSurvey({});

                    $(`#${this.modal_id}`).modal("hide");
                }
            },
            saveSurvey() {
                $(`#${this.modal_id}`).modal("hide");
                $("#loading").modal("show");

                const surveyPromise = (!this.state.editMode)
                    ? createSurvey(this.state.survey)
                    : updateSurvey(this.state.survey);

                surveyPromise
                    .then((surveyData) => {
                        this.props.parent.getStructureSurveys(
                            this.state,
                            this.data_table_id,
                            "asset_condition",
                            "assetConditions",
                        );
                        this.update({
                            survey: new EstradaSurvey({}), // clear input values
                        });
                        this.props.showFeedback();
                    })
                    .catch((err) => {
                        this.props.showFeedback(true);
                    })
                    .finally((r) => {
                        $("#loading").modal("hide");
                    });

                // clear input values
                this.state.survey = new EstradaSurvey({});
                this.update();
            },
            canSave() {
                const missingFieldNames = checkRequiredFields(this.requiredFieldNames, this.state.survey);

                if (missingFieldNames.length || Object.keys(this.state.errors).length) {
                    // Cannot save if there are validation errors
                    this.state.canSave = false;
                } else {
                    // Can save if something has changed
                    this.state.canSave = JSON.stringify(this.state.baseSurvey) !== JSON.stringify(this.state.survey);
                }

                this.update();
            },
            /** Compare the selected fields between baseSurvey and survey.
                * `source` and `user` are deliberately not compared
            */
            hasChanges() {
                const compareFieldNames = this.requiredFieldNames; // + ["photo1", "photo2"];
                const surveyBase = compareFieldNames.map((fieldName) => {return this.state.baseSurvey[fieldName] || "";}).join("|||");
                const surveyResult = compareFieldNames.map((fieldName) => {return this.state.survey[fieldName] || "";}).join("|||");

                return (surveyBase !== surveyResult);
            },
            validate(fieldName, input, testResult, errorText) {
                if (!testResult) {
                    this.state.errors[fieldName] = errorText;
                } else {
                    delete this.state.errors[fieldName];
                    this.state.survey[fieldName] = input;
                }
                this.canSave();
            },
            checkSurveyDate(e) {
                const fieldName = e.currentTarget.name;
                const input = e.currentTarget.value;
                const testResult = input <= this.max_date();
                const errorText = window.gettext("Survey date cannot be in the future");

                this.validate(fieldName, input, testResult, errorText);
            },
            checkAssetCondition(e) {
                this.state.survey.assetCondition = e.currentTarget.dataset.condition;
                this.canSave();
            },
            checkDescription(e) {
                this.state.survey.conditionDescription = e.currentTarget.value;
                this.canSave();
            },
            checkPhoto1Text(e) {
                this.state.photo1 = e.currentTarget.value;
            },
            checkPhoto2Text(e) {
                this.state.photo2 = e.currentTarget.value;
            },
            max_date: () => new Date().toISOString().substring(0, 10),
        }
    </script>
</edit_structure_condition><|MERGE_RESOLUTION|>--- conflicted
+++ resolved
@@ -72,15 +72,11 @@
                     </small>
                 </div>
             </section>
-<<<<<<< HEAD
             <section>
                 <h6>{ window.gettext("Upload photos") }</h6>
                 <upload_photo></upload_photo>
                 <upload_photo></upload_photo>
             </section>
-
-=======
->>>>>>> 190d2945
             <div class="d-flex justify-content-end">
                 <span>[</span><span class="required">*</span><span>]: Mandatory</span>
             </div>
