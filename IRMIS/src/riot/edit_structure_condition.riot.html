<edit_structure_condition>
    <div class="content-wrapper">
        <div class="d-flex justify-content-between">
            <h5>{ window.gettext("Structure Condition") }</h5>
            <button class="btn btn-primary" onclick="{ showEditModal }" disabled="{ props.editing }">
                { window.gettext("Add") }
            </button>
        </div>

        <data_table table_id="{data_table_id}" columns="{data_table_columns}"
            columnSortOrder="{data_table_columns_order}" candelete=true>
        </data_table>
    </div>

    <edit_modal modal_id="{modal_id}" disableSave="{!state.canSave}">
        <span slot="modal_title">{window.gettext("Add Structure Condition Information")}</span>

        <form slot="modal_body">
            <section>
                <div class="form-group">
                    <label>{ window.gettext("Survey Date") }</label>
                    <span class="required">*</span>
                    <small class="form-text text-muted">{props.parent.getHelpText("survey_date")}</small>
                    <!-- It would be preferable to use the 'datetime-local' input type, however Firefox currently does not support it -->
                    <input
                        class="{state.errors.surveyDate ? 'danger' : null } { state.survey.surveyDate ? '' : 'inactive' } form-control"
                        type="date" name="surveyDate" placeholder="Date" value="{state.survey.surveyDate}"
                        oninput="{checkSurveyDate}" required pattern="\d{4}-\d{2}-\d{2}" max="{max_date()}">
                    <div if="{state.errors.surveyDate}" class="invalid-tooltip">
                        <ul>
                            <li>{ state.errors.surveyDate }.</li>
                        </ul>
                    </div>
                </div>
            </section>

            <section>
                <h6>{ window.gettext("Condition") }</h6>
                <div class="form-group">
                    <label>{conditions.display}</label>
                    <span class="required">*</span>
                    <small class="form-text text-muted">{window.gettext("Choose the structure condition")}</small>
                    <div if="{state.errors.assetCondition}" class="invalid-tooltip">
                        <ul>
                            <li>{ state.errors.assetCondition }.</li>
                        </ul>
                    </div>
                    <ul>
                        <li each="{condition in conditions.options}" data-condition="{condition[0]}"
                            onclick="{checkAssetCondition}">
                            <span
                                class="{ condition[0] == state.survey.assetCondition ? 'active' : ''  } radio image"></span>
                            { condition[1] }
                        </li>
                    </ul>
                </div>
            </section>
            <section>
                <div class="form-group">
                    <label>{ window.gettext("Condition Description") }</label>
                    <input
                        class="{ state.errors.conditionDescription ? 'danger' : null } { state.survey.conditionDescription ? '' : 'inactive' } form-control"
                        type="text" maxlength="500" placeholder="E.g." value="{ state.survey.conditionDescription }"
                        oninput="{ checkDescription }">
                    <div if="{state.errors.conditionDescription}" class="invalid-tooltip">
                        <ul>
                            <li>{ state.errors.conditionDescription }.</li>
                        </ul>
                    </div>
                    <small class="form-text text-muted">
                        {window.gettext("Enter a description on the structurecondition")}
                    </small>
                </div>
            </section>
            <section>
                <h6>{ window.gettext("Upload photos") }</h6>
                <div class="upload-box">
                    <div class="cloud-box">
                        <div class="upload-cloud"></div>
                        <div class="upload-text">{ window.gettext("Click to upload") }</div>
                        <div>{ window.gettext("Maximum file size 500KB") }</div>
                        <div>{ window.gettext("Accepted file formats: JPEG, GIF, PNG, TIFF") }</div>
                    </div>
                </div>
                <input class="{ state.errors.photo1 ? 'danger' : null } { state.photo1 ? '' : 'inactive' } form-control"
                    type="text" maxlength="500" placeholder="Enter a description of the photo" value="{ state.photo1 }"
                    oninput="{ checkPhoto1Text }">
                <div if="{state.errors.photo1}" class="invalid-tooltip">
                    <ul>
                        <li>{ state.errors.photo1 }.</li>
                    </ul>
                </div>
                <div class="upload-box">
                    <div class="cloud-box">
                        <div class="upload-cloud"></div>
                        <div class="upload-text">{ window.gettext("Click to upload") }</div>
                        <div>{ window.gettext("Maximum file size 500KB") }</div>
                        <div>{ window.gettext("Accepted file formats: JPEG, GIF, PNG, TIFF") }</div>
                    </div>
                </div>
                <input class="{ state.errors.photo2 ? 'danger' : null } { state.photo2 ? '' : 'inactive' } form-control"
                    type="text" maxlength="500" placeholder="Enter a description of the photo" value="{ state.photo2 }"
                    oninput="{ checkPhoto2Text }">
                <div if="{state.errors.photo2}" class="invalid-tooltip">
                    <ul>
                        <li>{ state.errors.photo2 }.</li>
                    </ul>
                </div>
            </section>

            <div class="d-flex justify-content-end">
                <span>[</span><span class="required">*</span><span>]: Mandatory</span>
            </div>
        </form>
    </edit_modal>


    <edit_stop_alert modalId="delete-alert" title="{window.gettext('Delete')}"
        description="{window.gettext('Are you sure you want to delete this data entry?')}"
        proceedLabel="{window.gettext('Delete')}" proceedResult="delete" stopLabel="{window.gettext('Don\'t delete')}"
        stopResult="keep">
    </edit_stop_alert>

    <script>
        import Edit_Stop_Alert from "./edit_stop_alert.riot.html";
        import Data_Table from "./data_table.riot.html";
        import Edit_Modal from "./edit_modal.riot.html";

<<<<<<< HEAD
=======
        import {choice_or_default} from "../assets/protoBufUtilities";
        import {ASSET_CONDITION_CHOICES} from "../assets/models/estradaBase";
>>>>>>> 009f59f4
        import {createSurvey, deleteSurvey, updateSurvey} from "../surveyManager";
        import {EstradaSurvey, makeEstradaSurvey} from "../assets/models/survey";
        import {Survey} from "../../protobuf/survey_pb";

        import $ from "jquery";

        function checkRequiredFields(fieldNames, data, errors) {
            return fieldNames.filter((fieldName) => {return !data[fieldName];});
        }

        export default {
            state: {
                baseSurvey: new EstradaSurvey({}),
                survey: new EstradaSurvey({}),
                canSave: false,
                errors: {},
                pendingRows: [],
                assetConditions: [{key: 0, title: "unknown", distance: 0, percent: 100, label: window.gettext("Loading")}],
                editMode: false,
                currentRowData: new EstradaSurvey({}),
                photos: {
                    "1": null,
                    "2": null,
                },
            },
            components: {
                Edit_Stop_Alert, Edit_Modal
            },


            // Structure Condition Survey
            onMounted(props, state) {
                state.loading = true;
                state.structure = props.structure;

                this.props.parent.getStructureSurveys(state, this.data_table_id, "asset_condition", "assetConditions");

                this.deleteListener = (data) => {
                    const rowId = data.detail.rowId;
                    // Won't work just yet - waiting for the showStopAlertModal function to be defined in this riot tag
                    this.showStopAlertModal("delete-alert", rowId);
                };

                document.addEventListener(`${this.data_table_id}.deleteRow`, this.deleteListener);
            },
            onUnmount(props, state) {
                document.removeEventListener(`${this.data_table_id}.deleteRow`, this.deleteListener);
            },
            conditions: window.asset_schema.asset_condition,
            modal_id: "structure-condition-modal",
            data_table_id: "structure-condition-table",
            data_table_columns_order: [[0, 'asc']],
            data_table_columns: [
                {
                    title: window.gettext("Survey date"),
                    data: "dateSurveyed",
                    defaultContent: "",
                    className: "text-center",
                },
                {
                    title: window.gettext("Condition"),
                    data: "assetCondition",
                    defaultContent: "",
                    className: "text-center",
                    orderable: false,
                    render: (data, type) => {
                        return (type === 'display') ? choice_or_default(data, ASSET_CONDITION_CHOICES) : data;
                    },
                },
                {
                    title: window.gettext("Description"),
                    data: "conditionDescription",
                    defaultContent: "",
                    className: "text-center",
                    orderable: false,
                },
                {
                    title: window.gettext("Photos"),
                    data: "photos",
<<<<<<< HEAD
                    defaultContent: "photo icons",
                    render: (photos) => {
                        return photos.forEach((p) => {
                            return `<a class="image" href="${p.url}"></a>`;
                        });
=======
                    defaultContent: "",
                    render: (photos) => {
                        return (photos) ? photos.forEach((p) => {
                            return `<a class="image" href="${p.url}"></a>`;
                        }) : "";
>>>>>>> 009f59f4
                    },
                    className: "text-center",
                    orderable: false,
                },
                {
                    title: window.gettext("Added by"),
                    data: "addedBy",
                    defaultContent: "",
                    orderable: false,
                },
                {
                    // To add a 'Delete' button include the attribute candelete=true
                    // on the Riot dataTable tag as well
                    title: window.gettext("Delete"),
                    name: "Option", // Do NOT translate this
                    defaultContent: "",
                    className: "text-center",
                    orderable: false,
                },
            ],


            // Survey Modal
            requiredFieldNames: ["surveyDate", "assetCondition",],
            showEditModal() {
                document.addEventListener(`${this.modal_id}.result`, (data) => {
                    const modalResult = data.detail.result;

                    switch (modalResult) {
                        case "save":
                            if (this.hasChanges()) {
                                this.save();
                            }
                            break;
                        case "cancel":
                            this.discardChanges();
                            break;
                        default:
                            if (this.hasChanges()) {
                                this.showStopAlertModal("stop-alert");
                            }
                            break;
                    }
                }, {once: true});

                $(`#${this.modal_id}`).modal("show");
            },
            showStopAlertModal(modalId, rowId, tableId) {
                const eventName = `edit.${modalId}.result`;

                document.addEventListener(eventName, (data) => {
                    const stopAlertResult = data.detail.result;
                    $(`#${modalId}`).modal("hide");

                    if (stopAlertResult === "discard") {
                        this.discardChanges();
                    } else if (stopAlertResult === "delete") {
                        this.state.editMode = true;
                        // Coming out of the stop-alert modal we want to re-establish the data-table
                        const eventName = `${tableId}.getRowData`;
                        const eventDetail = {detail: {rowId: rowId, state: this.state}};
                        document.dispatchEvent(new CustomEvent(eventName, eventDetail));

                        // void the survey asset_condition value and save
                        if (this.state.currentRowData) {
                            this.state.survey = this.state.currentRowData;
                            this.state.survey.setId(rowId);
<<<<<<< HEAD
                            this.state.survey.setRoadId(this.state.road.id);
=======
                            this.state.survey.setRoadId(this.state.structure.roadId);
                            this.state.survey.setStructureId(this.state.structure.id);
>>>>>>> 009f59f4
                            this.state.survey.setValues(JSON.stringify({}));
                            this.saveSurvey();
                        }
                        this.state.editMode = false;
                    } else if (stopAlertResult === "continueEdit") {
                        this.showEditModal();
                    }
                }, {once: true});

                $(`#${modalId}`).modal("show");
            },
            discardChanges() {
                $(`#${this.modal_id}`).modal("hide");
                this.update({
                    survey: makeEstradaSurvey(this.state.baseSurvey),
                    errors: {},
                });
            },
            save(e) {
                const missingFieldNames = checkRequiredFields(this.requiredFieldNames, this.state.survey);

                if (Object.keys(this.state.errors).length) {
                    // Cannot save if there are validation errors
                    this.canSave();

                    if (!this.state.canSave) {
                        missingFieldNames.forEach((fieldName) => {
                            if (!data[fieldName]) {
                                errors[fieldName] = window.gettext("This field is required");
                            }
                        });
                        this.showEditModal();
                    }
                } else {
                    if (this.hasChanges()) {
                        // Complete the survey
                        this.state.survey.setUser($("#user_welcome").data("userId") || 0);
                        this.state.survey.setSource("Estrada");
                        this.state.survey.setChainageStart(0);
                        this.state.survey.setChainageEnd(0);
                        this.state.survey.setStructureId(this.props.structure.id);
                        this.state.survey.setValues(JSON.stringify({
                            asset_condition: this.state.survey.assetCondition,
                            condition_description: this.state.survey.conditionDescription,
                        }));
                        // If we're here we will have a user entered surveyDate, even so Date.now() is still used as a fall back
                        const dateSurveyed = new proto.google.protobuf.Timestamp();
                        const surveyDate = new Date(this.state.survey.surveyDate || Date.now().toISOString());
                        dateSurveyed.fromDate(surveyDate);

                        this.state.survey.setDateSurveyed(dateSurveyed);

                        // set Survey structure/road information from state Structure
                        this.state.survey.setStructureId(this.state.structure.id);
                        this.state.survey.setRoadCode(this.state.structure.road_code || "");

                        this.saveSurvey();
                    }

                    // Reset baseSurvey now that we're done.
                    this.baseSurvey = new EstradaSurvey({});

                    $(`#${this.modal_id}`).modal("hide");
                }
            },
            saveSurvey() {
                $(`#${this.modal_id}`).modal("hide");
                $("#loading").modal("show");

                const surveyPromise = (!this.state.editMode)
                    ? createSurvey(this.state.survey)
                    : updateSurvey(this.state.survey);

                surveyPromise
                    .then((surveyData) => {
                        this.props.parent.getStructureSurveys(
                            this.state,
                            this.data_table_id,
                            "asset_condition",
                            "assetConditions",
                        );
                        this.update({
                            survey: new EstradaSurvey({}), // clear input values
                        });
                        this.props.showFeedback();
                    })
                    .catch((err) => {
                        this.props.showFeedback(true);
                    })
                    .finally((r) => {
                        $("#loading").modal("hide");
                    });

                // clear input values
                this.state.survey = new EstradaSurvey({});
                this.update();
            },
            canSave() {
                const missingFieldNames = checkRequiredFields(this.requiredFieldNames, this.state.survey);

                if (missingFieldNames.length || Object.keys(this.state.errors).length) {
                    // Cannot save if there are validation errors
                    this.state.canSave = false;
                } else {
                    // Can save if something has changed
                    this.state.canSave = JSON.stringify(this.state.baseSurvey) !== JSON.stringify(this.state.survey);
                }

                this.update();
            },
            /** Compare the selected fields between baseSurvey and survey.
                * `source` and `user` are deliberately not compared
            */
            hasChanges() {
                const compareFieldNames = this.requiredFieldNames; // + ["photo1", "photo2"];
                const surveyBase = compareFieldNames.map((fieldName) => {return this.state.baseSurvey[fieldName] || "";}).join("|||");
                const surveyResult = compareFieldNames.map((fieldName) => {return this.state.survey[fieldName] || "";}).join("|||");

                return (surveyBase !== surveyResult);
            },
            validate(fieldName, input, testResult, errorText) {
                if (!testResult) {
                    this.state.errors[fieldName] = errorText;
                } else {
                    delete this.state.errors[fieldName];
                    this.state.survey[fieldName] = input;
                }
                this.canSave();
            },
            checkSurveyDate(e) {
                const fieldName = e.currentTarget.name;
                const input = e.currentTarget.value;
                const testResult = input <= this.max_date();
                const errorText = window.gettext("Survey date cannot be in the future");

                this.validate(fieldName, input, testResult, errorText);
            },
            checkAssetCondition(e) {
                this.state.survey.assetCondition = e.currentTarget.dataset.condition;
                this.canSave();
            },
            checkDescription(e) {
                this.state.survey.conditionDescription = e.currentTarget.value;
                this.canSave();
            },
            checkPhoto1Text(e) {
                this.state.photo1 = e.currentTarget.value;
            },
            checkPhoto2Text(e) {
                this.state.photo2 = e.currentTarget.value;
            },
            max_date: () => new Date().toISOString().substring(0, 10),
        }
    </script>
</edit_structure_condition><|MERGE_RESOLUTION|>--- conflicted
+++ resolved
@@ -126,11 +126,8 @@
         import Data_Table from "./data_table.riot.html";
         import Edit_Modal from "./edit_modal.riot.html";
 
-<<<<<<< HEAD
-=======
         import {choice_or_default} from "../assets/protoBufUtilities";
         import {ASSET_CONDITION_CHOICES} from "../assets/models/estradaBase";
->>>>>>> 009f59f4
         import {createSurvey, deleteSurvey, updateSurvey} from "../surveyManager";
         import {EstradaSurvey, makeEstradaSurvey} from "../assets/models/survey";
         import {Survey} from "../../protobuf/survey_pb";
@@ -210,19 +207,11 @@
                 {
                     title: window.gettext("Photos"),
                     data: "photos",
-<<<<<<< HEAD
-                    defaultContent: "photo icons",
-                    render: (photos) => {
-                        return photos.forEach((p) => {
-                            return `<a class="image" href="${p.url}"></a>`;
-                        });
-=======
                     defaultContent: "",
                     render: (photos) => {
                         return (photos) ? photos.forEach((p) => {
                             return `<a class="image" href="${p.url}"></a>`;
                         }) : "";
->>>>>>> 009f59f4
                     },
                     className: "text-center",
                     orderable: false,
@@ -290,12 +279,8 @@
                         if (this.state.currentRowData) {
                             this.state.survey = this.state.currentRowData;
                             this.state.survey.setId(rowId);
-<<<<<<< HEAD
-                            this.state.survey.setRoadId(this.state.road.id);
-=======
                             this.state.survey.setRoadId(this.state.structure.roadId);
                             this.state.survey.setStructureId(this.state.structure.id);
->>>>>>> 009f59f4
                             this.state.survey.setValues(JSON.stringify({}));
                             this.saveSurvey();
                         }
