--- conflicted
+++ resolved
@@ -247,11 +247,7 @@
                             if (this.state.structure.roadCode) {
                                 this.state.survey.setRoadCode(this.state.structure.roadCode);
                             }
-<<<<<<< HEAD
-                            this.state.survey.setAssetId("ROAD-" + this.state.structure.id);
-=======
                             this.state.survey.setAssetId(this.state.structure.id);
->>>>>>> 11aa9c3a
                             this.state.survey.setAssetCode(this.state.structure.code);
                             this.state.survey.setValues(JSON.stringify({}));
                             this.saveSurvey();
