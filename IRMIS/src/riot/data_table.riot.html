--- conflicted
+++ resolved
@@ -97,15 +97,11 @@
             data.stopPropagation();
         }
 
-<<<<<<< HEAD
         const initialiseDataTable = function (state) {
             let dom = "<'row'<'col-12'B>> + <'row'<'col-sm-12'tr>> + <'row'<'col-md-12 col-lg-5'i><'col-md-12 col-lg-7'p>>"; // https://datatables.net/reference/option/dom#Styling
             if (!state.paging) {
                 dom = "<'row'<'col-12'B>> + <'row'<'col-sm-12'tr>>";
             }
-=======
-        const initialiseDataTable = function(state) {
->>>>>>> d1c35c9c
             state.table = state.table || $(`#${state.id}`).DataTable({
                 columns: state.columns,
                 rowId: ".getId()",
@@ -113,12 +109,8 @@
                 pageLength: state.pageLength,
                 dom: dom,
                 language: datatableTranslations,
-<<<<<<< HEAD
                 paging: state.paging,
                 ajax: function (data, callback, settings) {
-=======
-                ajax: function(data, callback, settings) {
->>>>>>> d1c35c9c
                     // This is only here so that dataTables will change its internal state
                 }
             });
