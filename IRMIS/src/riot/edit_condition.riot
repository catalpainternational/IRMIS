--- conflicted
+++ resolved
@@ -26,13 +26,8 @@
             </div>
             <button class="btn btn-primary" onclick="{ addEdit }" disabled="{ props.editing }">{ window.gettext("Add") }</button>
         </div>
-<<<<<<< HEAD
-        <data_table if="{ state.viewAll }" table_id="{this.all_data_table_id}" columns="{this.all_data_table_columns}" getHelpText="{props.getHelpText}" pendingRows="{this.pendingRows}"></data_table>
-        <data_table if="{ !state.viewAll }" table_id="{this.current_data_table_id}" columns="{this.current_data_table_columns}" getHelpText="{props.getHelpText}" pendingRows="{this.reportRows}"></data_table>
-=======
         <data_table if="{ state.viewAll }" table_id="{this.all_data_table_id}" columns="{this.all_data_table_columns}" columnSortOrder="{this.all_data_table_columns_order}" getHelpText="{props.getHelpText}" pendingRows="{this.pendingRows}"></data_table>
         <data_table if="{ !state.viewAll }" table_id="{this.current_data_table_id}" columns="{this.current_data_table_columns}" columnSortOrder="{this.current_data_table_columns_order}" getHelpText="{props.getHelpText}" pendingRows="{this.pendingRows}"></data_table>
->>>>>>> b2989031
     </div>
 
     <edit_modal modal_id="{ modal_id }" disableSave="{ !state.canSave }">
@@ -115,12 +110,8 @@
         import Data_Table from "./data_table.riot";
         import Edit_Modal from "./edit_modal.riot";
 
-<<<<<<< HEAD
         import { createSurvey, deleteSurvey, updateSurvey, getRoadSurveyReport, getRoadSurveys } from "../surveyManager";
-=======
-        import { createSurvey, updateSurvey, getRoadSurveyReport, getRoadSurveys } from "../surveyManager";
         import { toChainageFormat } from "../assets/protoBufUtilities";
->>>>>>> b2989031
         import { Survey, Report } from "../../protobuf/survey_pb";
 
         import { getFieldName } from "../road";
@@ -386,10 +377,7 @@
                 {
                     title: window.gettext("Option"), 
                     defaultContent: "",
-<<<<<<< HEAD
                     render: ( data, type, row ) => { return row ? `<button class="btn btn-secondary btn-sm delete-surface-condition-survey w-100" data-id="${row.getId()}">Delete</button>` : "" },
-=======
->>>>>>> b2989031
                     orderable: false,
                 },
             ],
