--- conflicted
+++ resolved
@@ -123,11 +123,7 @@
         import Edit_Modal from "./edit_modal.riot";
 
         import { createSurvey, deleteSurvey, updateSurvey, getRoadSurveys } from "../surveyManager";
-<<<<<<< HEAD
         import { getRoadReport } from "../reportManager";
-=======
-        import { getRoadSurveyReport } from "../reportManager";
->>>>>>> 587eb2d3
         import { toChainageFormat } from "../assets/protoBufUtilities";
         import { Survey, Report } from "../../protobuf/survey_pb";
 
@@ -229,17 +225,11 @@
                         this.update();
                     });
             },
-<<<<<<< HEAD
             getRoadSurveyReports() {
                 const filters = {
                     roadid: this.state.road.getId(),
                     roadcode: this.state.road.code,
                 };
-=======
-            getRoadSurveyReport() {
-                const roadId = this.state.road.getId();
-                const roadCode = this.state.road.code;
->>>>>>> 587eb2d3
 
                 getRoadReport(filters)
                     .then((surveyReportData) => {
