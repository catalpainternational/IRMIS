<edit_condition>
    <div class="content-wrapper">
        <h5>{ window.gettext("Surface Condition") }</h5>
    </div>

    <div class="content-wrapper">
        <div class="align-items-center d-flex justify-content-between">
            <div>
                <h5>{ window.gettext("Surface Condition Data (SDI)") }</h5>
                <a class="{ state.viewAll ? 'active' : '' } all-data-view" onclick="{ viewAll }">{ window.gettext("View all data entries") }</a>
                <a class="{ !state.viewAll ? 'active' : '' }" onclick="{ viewCurrent }">{ window.gettext("Current condition") }</a>
            </div>
            <button class="btn btn-primary" onclick="{ addEdit }" disabled="{ props.editing }">{ window.gettext("Add") }</button>
        </div>
        <data_table if="{ state.viewAll }" table_id="{this.all_data_table_id}" columns="{this.all_data_table_columns}" getHelpText="{props.getHelpText}" pendingRows="{this.pendingRows}"></data_table>
        <data_table if="{ !state.viewAll }" table_id="{this.current_data_table_id}" columns="{this.current_data_table_columns}" getHelpText="{props.getHelpText}" pendingRows="{this.pendingRows}"></data_table>
    </div>

    <edit_modal modal_id="{ modal_id }" disableSave="{ !state.canSave }">
        <span slot="modal_title">{window.gettext("Add Surface Condition Information")}</span>

        <form slot="modal_body">
            <section>
                <div class="form-group">
                    <label>{ window.gettext("Survey Date") }</label>
                    <span class="required">*</span>
                    <small class="form-text text-muted">{props.getHelpText("survey_date")}</small>
                    <!-- It would be preferable to use the 'datetime-local' input type, however Firefox currently does not support it -->
                    <input class="{ state.errors.surveyDate ? 'danger' : null } { state.survey.surveyDate ? '' : 'inactive' } form-control"
                        type="date" name="surveyDate" placeholder="Date" value="{ state.survey.surveyDate }" oninput="{ checkSurveyDate }"
                        required pattern="\d{4}-\d{2}-\d{2}" max="{ max_date() }" >
                    <div if="{ state.errors.surveyDate }" class="invalid-tooltip">
                        <ul>
                            <li>{ state.errors.surveyDate }.</li>
                        </ul>
                    </div>
                </div>
            </section>

            <section>
                <h6>{ window.gettext("Chainage") }</h6>
                <div class="form-group">
                    <label>{ window.gettext("Chainage start") }</label>
                    <span class="required">*</span>
                    <input class="{ state.errors.startChainage ? 'danger' : null } { state.survey.startChainage ? '' : 'inactive' } form-control"
                        type="number" name="startChainage" placeholder="0+000" value="{ state.survey.startChainage }" oninput="{ checkChainage }"
                        required>
                    <small class="form-text text-muted">{ props.getHelpText("start_chainage") }</small>
                    <div if="{ state.errors.startChainage }" class="invalid-tooltip">
                        <ul>
                            <li>{ state.errors.startChainage }.</li>
                        </ul>
                    </div>
                </div>
                <div class="form-group">
                    <label>{ window.gettext("Chainage end") }</label>
                    <span class="required">*</span>
                    <input class="{ state.errors.endChainage ? 'danger' : null } { state.survey.endChainage ? '' : 'inactive' } form-control"
                        type="number" name="endChainage" placeholder="62+410" value="{ state.survey.endChainage }" oninput="{ checkChainage }"
                        required>
                    <small class="form-text text-muted">{ props.getHelpText("end_chainage") }</small>
                    <div if="{ state.errors.endChainage }" class="invalid-tooltip">
                        <ul>
                            <li>{ state.errors.endChainage }.</li>
                        </ul>
                    </div>
                </div>
            </section>

            <section>
                <h6>{ window.gettext("Condition") }</h6>
                <div class="form-group">
                    <label>{conditions.display}</label>
                    <span class="required">*</span>
                    <small class="form-text text-muted">{props.getHelpText("surface_condition")}</small>
                    <div if="{ state.errors.surfaceCondition }" class="invalid-tooltip">
                        <ul>
                            <li>{ state.errors.surfaceCondition }.</li>
                        </ul>
                    </div>
                    <ul class="surface-condition">
                        <li each="{ condition in conditions.options }" data-condition="{ condition[0] }" onclick="{ checkSurfaceCondition }">
                            <span class="{ condition[0] == state.survey.surfaceCondition ? 'active' : ''  } radio image"></span>
                            { condition[1] }
                        </li>
                    </ul>
                </div>
            </section>

<<<<<<< HEAD
            <div class="d-flex justify-content-end">
                <span>[</span><span class="required">*</span><span>]: Mandatory</span>
=======
    <div class="content-wrapper">
        <div class="align-items-center d-flex justify-content-between">
            <div>
                <h5>{ window.gettext("Surface Condition Data (SDI)") }</h5>
                <a class="{ state.viewAll ? 'active' : '' }" onclick="{ viewAll }">{ window.gettext("View all data entries") }</a>
                <a class="{ !state.viewAll ? 'active' : '' }" onclick="{ viewCurrent }">{ window.gettext("Current condition") }</a>
>>>>>>> 6caed365
            </div>
        </form>
    </edit_modal>

    <script>
        import Data_Table from "./data_table.riot";
        import Edit_Modal from "./edit_modal.riot";

        import { getRoadSurveys } from "../surveyManager"
        import { getFieldName } from "../road";

        import $ from "jquery";

        function checkRequiredFields(fieldNames, data, errors) {
             return fieldNames.filter((fieldName) => { return !data[fieldName]; });
        }

        function withinMaxDigits(text, limit, decimals) {
            return (new RegExp(`^\\d{0,${(limit - decimals)}}(\\.\\d{1,${decimals}})?$`).test(text));
        }

        /** Deep copy the supplied data to a new object
         *  Prefers to use protobuf .cloneMessage
         */
        function cloneData(data) {
            if (data.cloneMessage) {
                return data.cloneMessage();
            }

            return JSON.parse(JSON.stringify(data));
        }

        export default {
            state: {
                chainageDecimals: 3,
                chainageDigits : 7,
                baseSurvey: {},
                survey: {},
                canSave: false,
                errors: {},
                pendingRows: [],
                viewAll: false,
            },
            components: {
                Edit_Modal
            },

            // Condition Survey

            onMounted(props, state) {
                state.loading = true;
                state.road = cloneData(props.road);
                this.getRoadSurveys();
            },
            getRoadSurveys() {
                const roadCode = this.state.road.getId();
                getRoadSurveys(roadCode)
                    .then((surveyData) => {
                        if (surveyData) {
                            this.state.pendingRows = surveyData;
                            const pendingRows = this.state.pendingRows;
                            document.dispatchEvent(new CustomEvent(`${this.current_data_table_id}.dataAdded`, {detail: { pendingRows }}));
                            this.state.error = false;
                        } else {
                            this.state.error = true;
                        }
                    }).catch(err => {
                        this.state.error = true;
                    }).finally((r) => {
                        this.state.loading = false;
                        this.update();
                    });
            },
            viewAll(e) {
                this.update({
                    viewAll: true
                });
            },
            viewCurrent(e) {
                this.update({
                    viewAll: false
                });
            },
            addEdit(e) {
                // TODO:
                // baseSurvey must be set to 'empty' for add.
                // and the selected segment survey for edit.
                this.state.survey = cloneData(this.state.baseSurvey);
                this.state.errors = {};

                this.showEditModal();
            },
            conditions: window.road_schema.surface_condition,
            current_data_table_id: "surface-condition-table",
            current_data_table_columns: [
                {
                    title: window.gettext("Chainage start"), 
                    data: "chainageStart",
                    defaultContent: "",
                },
                {
                    title: window.gettext("Chainage end"), 
                    data: "chainageEnd",
                    defaultContent: "",
                },
                {
                    title: window.gettext("Surface condition"), 
                    data: "surfaceCondition",
                    defaultContent: "",
                },
                {
                    title: window.gettext("Survey date"),
                    data: "dateSurveyed",
                    defaultContent: "",
                },
                {
                    title: window.gettext("Added by"), 
                    data: "user",
                    defaultContent: "",
                },
            ],
            all_data_table_id: "surface-condition-table",
            all_data_table_columns: [
                {
                    title: window.gettext("Chainage start"), 
                    data: "chainageStart",
                    defaultContent: "",
                },
                {
                    title: window.gettext("Chainage end"), 
                    data: "chainageEnd",
                    defaultContent: "",
                },
                {
                    title: window.gettext("Surface condition"), 
                    data: "surfaceCondition",
                    defaultContent: "",
                },
                {
                    title: window.gettext("Survey date"),
                    data: "dateSurveyed",
                    defaultContent: "",
                },
                {
                    title: window.gettext("Added by"), 
                    data: "user",
                    defaultContent: "",
                },
                {
                    title: window.gettext("Option"), 
                    defaultContent: "",
                },
            ],

            // Survey Modal 

            requiredFieldNames: ["surveyDate", "startChainage", "endChainage", "surfaceCondition"],
            showEditModal() {
                document.addEventListener(`${this.modal_id}.result`, (data) => {
                    const modalResult = data.detail.result;

                    // Ensure that the dialog gets hidden
                    $(`#${this.modal_id}`).modal("hide");

                    switch (modalResult) {
                        case "save":
                            if (this.hasChanges()) {
                                this.save();
                            }
                            break;
                        case "cancel":
                            this.discardChanges();
                            break;
                        default:
                            if (this.hasChanges()) {
                                this.showStopAlertModal();
                            }
                            break;
                    }
                }, { once: true });

                $(`#${this.modal_id}`).modal("show");                
            },
            showStopAlertModal() {
                document.addEventListener("edit.stop_alert.result", (data) => {
                    const stopAlertResult = data.detail.result;

                    // Ensure that the dialog gets hidden
                    $("#stop-alert").modal("hide");
                    
                    if (stopAlertResult === "discard") {
                        this.discardChanges();
                    } else {
                        // continueEdit and close
                        this.showEditModal();
                    }
                }, { once: true });

                $("#stop-alert").modal("show");
            },
            discardChanges() {
                this.state.survey = cloneData(this.state.baseSurvey);
                this.state.errors = {};
                this.update();
            },
            save(e) {
                const missingFieldNames = checkRequiredFields(this.requiredFieldNames, this.state.survey);

                if (Object.keys(this.state.errors).length) {
                    // Cannot save if there are validation errors
                    this.canSave();

                    if (!this.state.canSave) {
                        missingFieldNames.forEach((fieldName) => {
                            if (!data[fieldName]) {
                                errors[fieldName] = window.gettext("This field is required");
                            }
                        });
                        this.showEditModal();
                    }
                } else {
                    if (this.hasChanges()) {
                        // Complete the survey
                        this.state.survey.user = $("#user_welcome").data( "userName" ) || "Unknown";
                        this.state.survey.source = this.modal_id;
                        
                        this.props.onSave();
                    }

                    // Reset baseSurvey now that we're done.
                    this.baseSurvey = {};

                    $(`#${this.modal_id}`).modal("hide");
                } 
            },
            saveSurvey(mode) {
                if (mode == 'create') {
                    this.props.onCreateSurvey();
                } else {
                    this.props.onUpdateSurvey();
                }
            },
            canSave() {
                const missingFieldNames = checkRequiredFields(this.requiredFieldNames, this.state.survey);

                if (missingFieldNames.length || Object.keys(this.state.errors).length) {
                    // Cannot save if there are validation errors
                    this.state.canSave = false;
                } else {
                    // Can save if something has changed
                    this.state.canSave = JSON.stringify(this.state.baseSurvey) !== JSON.stringify(this.state.survey);
                }

                this.update();
            },
            /** Compare the selected fields between baseSurvey and survey.
             * `source` and `user` are deliberately not compared
             */
            hasChanges() {
                const compareFieldNames = ["surveyDate", "startChainage", "endChainage", "surfaceCondition"];
                const surveyBase = compareFieldNames.map((fieldName) => { return this.state.baseSurvey[fieldName] || ""; }).join("|||");
                const surveyResult = compareFieldNames.map((fieldName) => { return this.state.survey[fieldName] || ""; }).join("|||");

                return (surveyBase !== surveyResult);
            },
            validate(fieldName, input, testResult, errorText) {
                if (!testResult) {
                    this.state.errors[fieldName] = errorText;                    
                } else {
                    delete this.state.errors[fieldName];
                    this.state.survey[fieldName] = input;
                }

                this.canSave();
            },
            checkSurveyDate(e) {
                const fieldName = e.currentTarget.name;
                const input = e.currentTarget.value;
                const testResult = input <= this.max_date();
                const errorText = window.gettext("Survey date cannot be in the future");

                this.validate(fieldName, input, testResult, errorText );
            },
            checkChainage(e) {
                const fieldName = e.currentTarget.name;
                const input = e.currentTarget.value;
                const chainageDigits = this.state.chainageDigits;
                const chainageDecimals = this.state.chainageDecimals;
                const testResult = withinMaxDigits(input, chainageDigits, chainageDecimals);
                const errorText = window.interpolate(
                    window.gettext("Chainage cannot contain more than %s digits, of which %s are decimals"),
                    [chainageDigits, chainageDecimals]);

                this.validate(fieldName, input, testResult, errorText);
            },
            checkSurfaceCondition(e) {
                this.state.survey.surfaceCondition = e.currentTarget.dataset.condition;
                this.canSave();
            },
            modal_id: "surface-condition-modal",
            max_date: () => new Date().toISOString().substring(0, 10),
        }
    </script>
</edit_condition><|MERGE_RESOLUTION|>--- conflicted
+++ resolved
@@ -7,7 +7,7 @@
         <div class="align-items-center d-flex justify-content-between">
             <div>
                 <h5>{ window.gettext("Surface Condition Data (SDI)") }</h5>
-                <a class="{ state.viewAll ? 'active' : '' } all-data-view" onclick="{ viewAll }">{ window.gettext("View all data entries") }</a>
+                <a class="{ state.viewAll ? 'active' : '' }" onclick="{ viewAll }">{ window.gettext("View all data entries") }</a>
                 <a class="{ !state.viewAll ? 'active' : '' }" onclick="{ viewCurrent }">{ window.gettext("Current condition") }</a>
             </div>
             <button class="btn btn-primary" onclick="{ addEdit }" disabled="{ props.editing }">{ window.gettext("Add") }</button>
@@ -87,21 +87,11 @@
                 </div>
             </section>
 
-<<<<<<< HEAD
             <div class="d-flex justify-content-end">
                 <span>[</span><span class="required">*</span><span>]: Mandatory</span>
-=======
-    <div class="content-wrapper">
-        <div class="align-items-center d-flex justify-content-between">
-            <div>
-                <h5>{ window.gettext("Surface Condition Data (SDI)") }</h5>
-                <a class="{ state.viewAll ? 'active' : '' }" onclick="{ viewAll }">{ window.gettext("View all data entries") }</a>
-                <a class="{ !state.viewAll ? 'active' : '' }" onclick="{ viewCurrent }">{ window.gettext("Current condition") }</a>
->>>>>>> 6caed365
             </div>
         </form>
     </edit_modal>
-
     <script>
         import Data_Table from "./data_table.riot";
         import Edit_Modal from "./edit_modal.riot";
