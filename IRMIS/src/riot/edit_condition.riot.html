--- conflicted
+++ resolved
@@ -12,7 +12,8 @@
         </stacked_bar>
 
         <div class="d-flex">
-            <a class="{!state.viewAllAssetCondition ? 'active' : '' } table-toggle" onclick="{viewCurrentAssetCondition}">
+            <a class="{!state.viewAllAssetCondition ? 'active' : '' } table-toggle"
+                onclick="{viewCurrentAssetCondition}">
                 { window.gettext("Current surface condition") }
             </a>
             <a class="{state.viewAllAssetCondition ? 'active' : '' } table-toggle" onclick="{viewAllAssetCondition}">
@@ -154,12 +155,8 @@
 
         import {putPhotoData, deletePhotoData} from "../assets/photoAPI";
         import {createSurvey, deleteSurvey, updateSurvey} from "../surveyManager";
-<<<<<<< HEAD
+        import {surveysAndReportRefresh} from "../assets/editUtilities";
         import {choice_or_default, toChainageFormat} from "../assets/protoBufUtilities";
-=======
-        import {surveysAndReportRefresh} from "../assets/editUtilities";
-        import { choice_or_default, toChainageFormat } from "../assets/protoBufUtilities";
->>>>>>> adb71c96
         import {withinMaxDigits} from "../assets/utilities";
 
         import {ASSET_CONDITION_CHOICES} from "../assets/models/estradaBase";
@@ -192,7 +189,7 @@
                 Edit_Stop_Alert, Edit_Modal, Stacked_Bar, Upload_Photo
             },
             identifiers: {
-                asset_condition:{
+                asset_condition: {
                     allDataTableId: "asset-condition-table",
                     primaryAttribute: "asset_condition",
                     reportAttribute: "assetConditions",
@@ -205,10 +202,6 @@
                 state.loading = true;
                 state.road = makeEstradaRoad(props.road);
 
-<<<<<<< HEAD
-                this.props.parent.updateReportAttributeSummary(state, "asset_condition", props.parent.emptyAttributes);
-                this.props.parent.refreshSurveysAndReports(state, this.all_data_table_id, "asset_condition", "assetConditions", this.current_data_table_id, this.stacked_bar_id);
-
                 state.survey.photos = state.survey.photos || [];
                 if (state.survey.photos.length > 0) {
                     state.photo1 = state.survey.photos[0] ? state.survey.photos[0] : undefined;
@@ -233,8 +226,6 @@
                 document.addEventListener(`${this.photoId1}.photoNeedsRemoval`, this.photoNeedsRemovalListener);
                 document.addEventListener(`${this.photoId2}.photoNeedsRemoval`, this.photoNeedsRemovalListener);
 
-=======
->>>>>>> adb71c96
                 this.deleteListener = (data) => {
                     const rowId = data.detail.rowId;
                     this.showStopAlertModal("delete-alert", rowId);
@@ -254,13 +245,12 @@
                 });
             },
             onUnmount(props, state) {
-<<<<<<< HEAD
                 document.removeEventListener(`${this.all_data_table_id}.deleteRow`, this.deleteListener);
                 document.removeEventListener(`${this.photoId1}.photoNeedsLinking`, this.photoNeedsLinkingListener);
                 document.removeEventListener(`${this.photoId2}.photoNeedsLinking`, this.photoNeedsLinkingListener);
                 document.removeEventListener(`${this.photoId1}.photoNeedsRemoval`, this.photoNeedsRemovalListener);
                 document.removeEventListener(`${this.photoId2}.photoNeedsRemoval`, this.photoNeedsRemovalListener);
-=======
+
                 Object.keys(this.identifiers).forEach((idSet) => {
                     document.removeEventListener(`${this.identifiers[idSet].allDataTableId}.deleteRow`, this.deleteListener)
                 });
@@ -268,7 +258,6 @@
             viewChange(identifierSet) {
                 this.update();
                 surveysAndReportRefresh(this.state, identifierSet);
->>>>>>> adb71c96
             },
             viewAllAssetCondition(e) {
                 if (!this.state.viewAllAssetCondition) {
@@ -291,15 +280,12 @@
 
                 this.showEditModal();
             },
-<<<<<<< HEAD
             photoId1: "assetConditionSurveyPhoto1",
             photoId2: "assetConditionSurveyPhoto2",
             conditions: window.asset_schema.asset_condition,
             stacked_bar_id: "asset-condition-stacked-bar",
             current_data_table_id: "asset-condition-report-table",
-=======
-            conditions: window.asset_schema.asset_condition,            
->>>>>>> adb71c96
+            conditions: window.asset_schema.asset_condition,
             current_data_table_columns_order: [[0, 'asc']],
             current_data_table_columns: [
                 {
@@ -533,29 +519,12 @@
 
                 surveyPromise
                     .then((surveyData) => {
-<<<<<<< HEAD
-                        this.props.parent.refreshSurveysAndReports(
-                            this.state,
-                            this.all_data_table_id,
-                            "asset_condition",
-                            "assetConditions",
-                            this.current_data_table_id,
-                            this.stacked_bar_id
-                        );
-                        this.update({
-                            photoLinkQueue: [],
-                            survey: makeEstradaSurvey(this.state.baseSurvey), // clear input values
-                        });
-                        this.clearPhotos();
-                        this.props.showFeedback();
-=======
                         surveysAndReportRefresh(this.state, identifierSet).then((result) => {
                             this.update({
                                 survey: new EstradaSurvey({}), // clear input values
                             });
                             this.props.showFeedback();
-                        });                         
->>>>>>> adb71c96
+                        });
                     })
                     .catch((err) => {
                         this.props.showFeedback(true);
