--- conflicted
+++ resolved
@@ -5,12 +5,12 @@
 
     <section>
         <div class="form-group">
-<<<<<<< HEAD
             <label>{ surfaces.display }</label>
-            <select class="form-control">
+            <select class="form-control" onchange="{ checkSurfaceType }">
+                <option value="">{ window.gettext("Select a Surface Type") }</option>
                 <template each="{ surface in surfaces.options }">
-                    <option if="{ surface.id == road.surfaceType }" value="{ surface.id }" selected>{ surface.name }</option>
-                    <option if="{ surface.id != road.surfaceType }" value="{ surface.id }">{ surface.name }</option>
+                    <option if="{ surface.code == state.editingRoad.getSurfaceType() }" value="{ surface.code }" selected>{ surface.name }</option>
+                    <option if="{ surface.code != state.editingRoad.getSurfaceType() }" value="{ surface.code }">{ surface.name }</option>
                 </template>
             </select>
             <small class="form-text text-muted">{ window.gettext("Choose the type of surface of the road link carriageway") }</small>
@@ -19,29 +19,11 @@
             <label>{ pavements.display }</label>
             <small class="form-text text-muted">{ window.gettext("Choose the pavement class of the road") }</small>
             <ul class="pavement-classes">
-                <li each="{ pavement in pavements.options }" onclick="{ selectPavement }">
-                    <span class="{ pavement.code == road.pavementClass ? 'active' : ''  } radio image"></span>
+                <li each="{ pavement in pavements.options }" data-pavement="{ pavement.name }" onclick="{ checkPavementClass }">
+                    <span class="{ pavement.code == state.editingRoad.getPavementClass() ? 'active' : ''  } radio image"></span>
                     { pavement.name }
                 </li>
             </ul>
-=======
-            <label>{ pavements.display }</label>
-            <select class="form-control" onchange="{checkPavementClass}">
-                <option value="">{window.gettext("Select a Pavement Class")}</option>
-                <option class="form-control" each={ p in pavements.options } value="{ p.code }" selected={ p.code == state.editingRoad.getPavementClass() }>
-                    { p.name }
-                </option>
-            <small class="form-text text-muted">Choose the pavement of the road</small>
->>>>>>> 56ad6fcd
-        </div>
-        <div class="form-group">
-            <label>{ surface_types.display }</label>
-            <select class="form-control" onchange="{checkSurfaceType}">
-                <option value="">{window.gettext("Select a Surface Type")}</option>
-                <option class="form-control" each={ st in surface_types.options } value="{ st.code }" selected={ st.code == state.editingRoad.getSurfaceType() }>
-                    { st.name }
-                </option>
-            <small class="form-text text-muted">Choose the surface type of the road</small>
         </div>
     </section>
 
@@ -58,12 +40,6 @@
             onBeforeMount(props, state) {
                 state.editingRoad = Road.deserializeBinary(props.road.serializeBinary());
             },
-            selectPavement(e) {
-                var radio = e.currentTarget.firstElementChild;
-                var currentSelected = document.getElementsByClassName("pavement-classes").item(0).getElementsByClassName("active");
-                if (currentSelected.length) currentSelected.item(0).classList.remove("active");
-                radio.classList.add("active");
-            },
             save(e) {
                 var save_button = e.currentTarget;
                 save_button.disabled = true;
@@ -79,19 +55,18 @@
                     this.update()
                 });
             },
-<<<<<<< HEAD
-            pavements: window.road_schema.pavement_class,
-            surfaces: window.road_schema.surface_type,
-=======
             checkSurfaceType(e) {
                 this.state.editingRoad.setSurfaceType(e.currentTarget.value);
             },
             checkPavementClass(e) {
-                this.state.editingRoad.setPavementClass(e.currentTarget.value);
+                this.state.editingRoad.setPavementClass(e.currentTarget.dataset.pavement);
+                var radio = e.currentTarget.firstElementChild;
+                var currentSelected = document.getElementsByClassName("pavement-classes").item(0).getElementsByClassName("active");
+                if (currentSelected.length) currentSelected.item(0).classList.remove("active");
+                radio.classList.add("active");
             },
             pavements: window.road_schema.pavement_class,
-            surface_types: window.road_schema.surface_type
->>>>>>> 56ad6fcd
+            surfaces: window.road_schema.surface_type,
         }
     </script>
 </edit_pavement>