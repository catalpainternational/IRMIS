--- conflicted
+++ resolved
@@ -82,11 +82,8 @@
                 var currentSelected = document.getElementsByClassName("pavement-classes").item(0).getElementsByClassName("active");
                 if (currentSelected.length) currentSelected.item(0).classList.remove("active");
                 radio.classList.add("active");
-<<<<<<< HEAD
                 this.checkChanges();
-=======
                 this.update();
->>>>>>> 577d17ed
             },
             pavements: window.road_schema.pavement_class,
             surfaces: window.road_schema.surface_type,
