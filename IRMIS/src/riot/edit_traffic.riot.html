<edit_traffic>
    <div class="content-wrapper">
        <div class="d-flex justify-content-between">
            <h5>{ window.gettext ("Traffic Data") }</h5>
            <button class="btn btn-primary" onclick="{ addEditTraffic }" disabled="{ props.editing }">
                { window.gettext("Add") }
            </button>
        </div>
        <data_table if="{state.viewAll}" table_id="{all_data_table_id}" columns="{all_data_table_columns}"
            columnSortOrder="{all_data_table_columns_order}" getHelpText="{props.parent.getHelpText}"
            pendingRows="{state.pendingRows}" canDelete=true>
        </data_table>
    </div>

    <edit_modal modal_id="{ modal_id }" disableSave="{!state.canSave}">
        <span slot="modal_title">{window.gettext("Add Traffic Data")}</span>

        <form slot="modal_body">
            <section>
                <h6>{ window.gettext("Survey") }</h6>
                <div class="form-group">
                    <label>{ trafficTypes.display }</label>
                    <span class="required">*</span>
                    <ul>
                        <li each="{type in trafficTypes.options}" data-type="{type[0]}" onclick="{checkTrafficType}">
                            <span class="{type[0] == state.survey.trafficType ? 'active' : ''  } radio image"></span>
                            { type[1] }
                        </li>
                    </ul>
                </div>
            </section>

            <section if="{state.survey.trafficType === 'AADT' || state.survey.trafficType === 'ADT'}">
                <section>
                    <div class="form-group">
                        <label>{ countingMethods.display }</label>
                        <span class="required">*</span>
<<<<<<< HEAD
                        <ul>
                            <li each="{method in countingMethods.options}" data-method="{method[0]}"
                                onclick="{checkCountingMethod}">
                                <span
                                    class="{method[0] == state.survey.countMethod ? 'active' : ''  } radio image"></span>
                                { window.gettext(method[1]) }
=======
                        <ul> 
                            <li each="{method in countingMethods.options}" data-method="{method[0]}" onclick="{checkCountingMethod}">
                                <span class="{method[0] == state.survey.countMethod ? 'active' : ''  } radio image"></span>
                                { method[1] }
>>>>>>> df3f7089
                            </li>
                        </ul>
                    </div>
                </section>

                <section>
                    <div class="form-group">
                        <label>{ window.gettext("Survey Date") }</label>
                        <span class="required">*</span>
                        <!-- It would be preferable to use the 'datetime-local' input type, however Firefox currently does not support it -->
                        <div class="form-inline survey-field-height">
                            <span class="date-field-title">
                                { window.gettext("From") }
                            </span>
                            <input
                                class="{ state.survey.surveyFromDate ? '' : 'inactive' } date-input-field form-control"
                                type="date" id="surveyFromDate" name="surveyFromDate" placeholder="Date"
                                value="{state.survey.surveyFromDate}" oninput="{checkSurveyDate}" required
                                pattern="\d{4}-\d{2}-\d{2}" max="{max_date()}">
                            <div if="{state.errors.surveyFromDate}" class="invalid-tooltip">
                                <ul>
                                    <li>{ state.errors.surveyFromDate }.</li>
                                </ul>
                            </div>
                        </div>
                        <div class="form-inline survey-field-height">
                            <span class="date-field-title">
                                { window.gettext("To") }
                            </span>
                            <input class="{ state.survey.surveyToDate ? '' : 'inactive' } date-input-field form-control"
                                type="date" id="surveyToDate" name="surveyToDate" placeholder="Date"
                                value="{state.survey.surveyToDate}" oninput="{checkSurveyDate}" required
                                pattern="\d{4}-\d{2}-\d{2}" max="{max_date()}">
                            <div if="{state.errors.surveyToDate}" class="invalid-tooltip">
                                <ul>
                                    <li>{ state.errors.surveyToDate }.</li>
                                </ul>
                            </div>
                        </div>
                    </div>
                </section>
            </section>

            <section if="{state.survey.trafficType === 'Forecast'}">
                <div class="form-group">
                    <label>{ window.gettext("Forecast Year") }</label>
                    <span class="required">*</span>
                    <!-- does this need a check function to validate the value? -->
                    <select class="{ state.forecastYear ? '' : 'inactive' } form-control"
                        onchange="{checkForecastYear}">
                        <option value="">{ window.gettext("Select forecast year") }</option>
                        <option each="{ year in forecastYears }" value="{ year }"
                            selected="{ year === state.forecastYear }">{ year }</option>
                    </select>
                </div>
            </section>

            <section if="{state.survey.trafficType}">
                <div class="form-group traffic-width">
                    <label>{ window.gettext("Total Count per Vehicle Type") }</label>
                    <span class="required">*</span>
                    <div class="form-inline vehicle-field-height" each="{ vehicle in vehicleTypes.options }">
                        <div class="icon">
                            <span class="{ vehicle[0] } image"></span>
                        </div>
                        <div class="vehicle-name">
                            { vehicle[1] }
                        </div>
                        <!-- note that class and value is not unique, so styling won't apply inactive class correctly -->
<<<<<<< HEAD
                        <input class="{ vehicle[4] ? '' : 'inactive' } vehicle-input form-control" type="number"
                            name="{vehicle[3]}" placeholder="0000" value="{vehicle[4]}" oninput="{checkCount}" min="0"
                            max="999999999" step="1" required>
                        <small>{ window.gettext(vehicle[2]) }</small>
                        <div if="{state.errors[vehicle[3]]}" class="invalid-tooltip">
                            <ul>
                                <li>{ state.errors[vehicle[3]] }.</li>
                            </ul>
                        </div>
=======
                        <input class="{ vehicle[4] ? '' : 'inactive' } vehicle-input form-control"
                            type="number" name="{vehicle[3]}" placeholder="0000" value="{vehicle[4]}" 
                            oninput="{checkCount}" min="0" max="999999999" step="1" required>
                        <small>{ vehicle[2] }</small>
>>>>>>> df3f7089
                    </div>
                </div>
            </section>

            <div class="d-flex justify-content-end">
                <span>[</span><span class="required">*</span><span>]: Mandatory</span>
            </div>
        </form>
    </edit_modal>

    <edit_stop_alert modalId="delete-alert" title="{window.gettext('Delete')}"
        description="{window.gettext('Are you sure you want to delete this data entry?')}"
        proceedLabel="{window.gettext('Delete')}" proceedResult="delete" stopLabel="{window.gettext('Don\'t delete')}"
        stopResult="keep">
    </edit_stop_alert>

    <script>
        import Edit_Modal from "./edit_modal.riot.html";
        import Edit_Stop_Alert from "./edit_stop_alert.riot.html";

        import {createSurvey, deleteSurvey, updateSurvey} from "../surveyManager";
        import {cloneData} from "../assets/protoBufUtilities";
        import {Survey} from "../../protobuf/survey_pb";

        import $ from "jquery";

        function checkRequiredFields(fieldNames, data, errors) {
            return fieldNames.filter((fieldName) => {return !data[fieldName];});
        }

        function checkVehicleCountFields(fieldNames, data, errors) {
            return fieldNames.filter((fieldName) => {
                return !data[fieldName] || data[fieldName] == 0;
            });
        }

        function withinMaxDigits(text, limit, decimals) {
            return (new RegExp(`^\\d{0,${(limit - decimals)}}(\\.\\d{0,${decimals}})?$`).test(text));
        }

        export default {
            state: {
                baseSurvey: new Survey({}),
                survey: {},
                canSave: false,
                errors: {},
                pendingRows: [],
                reportRows: [],
                viewAll: true,
                editMode: false,
                forecastYear: '',
                maxCountDigits: 6,
            },
            components: {
                Edit_Modal, Edit_Stop_Alert
            },

            // Data for title and options
            trafficTypes: {
                display: window.gettext("Traffic Data Type"),
                slug: "traffic_data_type",
                help_text: window.gettext("Choose the traffic type for the road link"),
                options: [
<<<<<<< HEAD
                    ["AADT", window.gettext("AADT (Annual Average Daily Traffic)")],
                    ["ADT", window.gettext("ADT (Average Daily Traffic)")],
                    ["Forecast", window.gettext("Forecast")]
=======
                    ["1", window.gettext("AADT (Annual Average Daily Traffic)")],
                    ["2", window.gettext("ADT (Average Daily Traffic)")],
                    ["3", window.gettext("Forecast")]
>>>>>>> df3f7089
                ]
            },
            countingMethods: {
                display: window.gettext("Traffic Counting Method"),
                slug: "traffic_counting_method",
                help_text: window.gettext("Choose the method of counting the traffic for the road link"),
                options: [
                    ["1", window.gettext("Electronic")],
                    ["2", window.gettext("Manual")]
                ]
            },
            vehicleCountFieldNames: [
                "motorcycleCount", "carCount", "pickupCount", "miniBusCount",
                "largeBusCount", "lightTruckCount", "mediumTruckCount",
                "largeTruckCount", "ufoCount"
            ],
            vehicleTypes: {
                options: [
                    ["motorcycle", window.gettext("Motorcycle"), window.gettext("2 axels, 2 wheels"), "motorcycleCount", "state.survey.motorcycleCount"],
                    ["car", window.gettext("Passenger Car"), window.gettext("2 axels, 4 wheels"), "carCount", "state.survey.carCount"],
                    ["pickup", window.gettext("Pickup/4WD"), window.gettext("2 axels, 4 wheels"), "pickupCount", "state.survey.pickupCount"],
                    ["mini-bus", window.gettext("Mini Bus"), window.gettext("2 axels, 4 wheels"), "miniBusCount", "state.survey.miniBusCount"],
                    ["large-bus", window.gettext("Large Bus"), window.gettext("2-3 axels, 6-10 wheels"), "largeBusCount", "state.survey.largeBusCount"],
                    ["light-truck", window.gettext("Light Truck"), window.gettext("2 axels, 4 wheels"), "lightTruckCount", "state.survey.lightTruckCount"],
                    ["medium-truck", window.gettext("Medium Truck"), window.gettext("2-3 axels, 6-10 wheels"), "mediumTruckCount", "state.survey.mediumTruckCount"],
                    ["large-truck", window.gettext("Large Truck"), window.gettext("5 axels, 18 wheels"), "largeTruckCount", "state.survey.largeTruckCount"],
                    ["ufo", window.gettext("Non Defined"), "", "ufoCount", "state.survey.ufoCount"]
                ]
            },
            forecastYears: [...Array(41).keys()].map(i => i + new Date().getFullYear() - 20),

            requiredFieldNames: [],

            all_data_table_id: "traffic-data-table",
            all_data_table_columns_order: [[0, 'desc']],
            all_data_table_columns: [
                {
                    title: window.gettext("Survey date"),
                    data: "trafficSurveyedDate",
                    defaultContent: "",
                    className: "text-center",
                },
                {
                    title: window.gettext("Data type"),
                    data: "trafficDataType",
                    defaultContent: "",
                    className: "text-center",
                },
                {
                    title: window.gettext("Total vehicles"),
                    data: "trafficCountTotal",
                    defaultContent: "",
                    className: "text-center",
                },
                {
                    title: window.gettext("Added by"),
                    data: "addedBy",
                    defaultContent: "",
                    orderable: false,
                },
                {
                    // To add a 'Delete' button include the attribute candelete=true
                    // on the Riot dataTable tag as well
                    title: window.gettext("Delete"),
                    name: "Option", // Do NOT translate this
                    defaultContent: "",
                    className: "text-center",
                    orderable: false,
                },
            ],
            onMounted(props, state) {
                state.loading = true;
                state.road = cloneData(props.road);
                this.props.parent.refreshSurveysAndReports(state, this.all_data_table_id, "trafficType", "trafficType");
                // If we're not still loading, then we assume that we want to replace all rows
                const eventName = `${this.all_data_table_id}.dataAdded`;
                const eventDetail = {detail: {pendingRows: this.state.pendingRows, clearRows: true}}
                document.dispatchEvent(new CustomEvent(eventName, eventDetail));

                this.deleteListener = (data) => {
                    const rowId = data.detail.rowId;
                    this.showStopAlertModal("delete-alert", rowId);
                };
                document.addEventListener(`${this.all_data_table_id}.deleteRow`, this.deleteListener);
            },
            onUnmount(props, state) {
                document.removeEventListener(`${this.all_data_table_id}.deleteRow`, this.deleteListener);
            },
            showStopAlertModal(modalId, rowId) {
                const eventName = `edit.${modalId}.result`;

                document.addEventListener(eventName, (data) => {
                    const stopAlertResult = data.detail.result;
                    $(`#${modalId}`).modal("hide");

                    if (stopAlertResult === "discard") {
                        this.discardChanges();
                    } else if (stopAlertResult === "delete") {
                        this.state.editMode = true;
                        // void the survey surface_condition value and save
                        this.state.survey = this.state.pendingRows.find((s) => {return s.id == rowId;});
                        if (this.state.survey) {
                            this.state.survey.setValues(JSON.stringify({}));
                            this.saveSurvey();
                        }
                        this.state.editMode = false;
                    } else if (stopAlertResult === "continueEdit") {
                        this.showEditModal();
                    }
                }, {once: true});

                $(`#${modalId}`).modal("show");
            },
            discardChanges() {
                $(`#${this.modal_id}`).modal("hide");
                this.update({
                    survey: cloneData(this.state.baseSurvey),
                    errors: {},
                });
            },
            addEditTraffic(e) {
                this.state.survey = cloneData(this.state.baseSurvey);
                this.state.errors = {};

                this.showEditModal();
            },
            showEditModal() {
                document.addEventListener(`${this.modal_id}.result`, (data) => {
                    const modalResult = data.detail.result;

                    switch (modalResult) {
                        case "save":
                            if (this.hasChanges()) {
                                this.save();
                            }
                            break;
                        case "cancel":
                            this.discardChanges();
                            break;
                        default:
                            if (this.hasChanges()) {
                                this.showStopAlertModal("stop-alert");
                            }
                            break;
                    }
                }, {once: true});

                $(`#${this.modal_id}`).modal("show");
            },
            hasChanges() {
                const compareFieldNames = this.requiredFieldNames;
                const surveyBase = compareFieldNames.map((fieldName) => {return this.state.baseSurvey[fieldName] || "";}).join("|||");
                const surveyResult = compareFieldNames.map((fieldName) => {return this.state.survey[fieldName] || "";}).join("|||");

                return (surveyBase !== surveyResult);
            },
            save(e) {
                const missingFieldNames = checkRequiredFields(this.requiredFieldNames, this.state.survey);

                if (Object.keys(this.state.errors).length) {
                    // Cannot save if there are validation errors
                    this.canSave();

                    if (!this.state.canSave) {
                        missingFieldNames.forEach((fieldName) => {
                            if (!data[fieldName]) {
                                errors[fieldName] = window.gettext("This field is required");
                            }
                        });
                        this.showEditModal();
                    }
                } else {
                    if (this.hasChanges()) {
                        // Complete the survey
                        this.state.survey.setUser($("#user_welcome").data("userId") || 0);
                        this.state.survey.setSource("Estrada");
                        this.state.survey.setChainageStart(this.state.survey.startChainage);
                        this.state.survey.setChainageEnd(this.state.survey.endChainage);

                        let traffic_data = {
                            trafficType: this.state.survey.trafficType,
                            counts: {},
                            countTotal: 0,
                        }

                        // assign counts data and a total vehicle count
                        this.vehicleCountFieldNames.forEach((fieldName) => {
                            if (this.state.survey[fieldName] && this.state.survey[fieldName] > 0) {
                                let count = Number(this.state.survey[fieldName]);
                                traffic_data.counts[fieldName] = count;
                                traffic_data.countTotal += count;
                            }
                        });

                        if (this.state.survey.trafficType == "Forecast") {
                            traffic_data.surveyFromDate = new Date(this.state.survey.forecastYear + "/01/01").toISOString()
                            traffic_data.surveyToDate = new Date(this.state.survey.forecastYear + "/12/31").toISOString()
                            traffic_data.forecastYear = this.state.survey.forecastYear;
                        } else {
                            traffic_data.countMethod = this.state.survey.countMethod;
                            traffic_data.surveyFromDate = this.state.survey.surveyFromDate;
                            traffic_data.surveyToDate = this.state.survey.surveyToDate;
                        }
                        this.state.survey.setValues(JSON.stringify(traffic_data));
                        // If we're here we will have a user entered surveyDate, even so Date.now() is still used as a fall back
                        const dateSurveyed = new proto.google.protobuf.Timestamp();
                        const surveyDate = new Date(traffic_data.surveyFromDate) || new Date();
                        dateSurveyed.fromDate(surveyDate);

                        this.state.survey.setDateSurveyed(dateSurveyed);

                        // set Survey road from state Road road_code
                        this.state.survey.setRoad(this.state.road.getRoadCode());

                        this.saveSurvey();
                    }

                    // Reset baseSurvey now that we're done.
                    this.baseSurvey = new Survey({});

                    $(`#${this.modal_id}`).modal("hide");
                }
            },
            saveSurvey() {
                $(`#${this.modal_id}`).modal("hide");
                $("#loading").modal("show");

                if (!this.state.editMode) {
                    createSurvey(this.state.survey)
                        .then((surveyData) => {
                            this.props.parent.refreshSurveysAndReports(this.state, this.all_data_table_id, "trafficType", "trafficType");
                            this.update({
                                survey: new Survey({}), // clear input values
                            });
                            $("#loading").modal("hide");
                            this.props.showFeedback();
                        })
                        .catch((err) => {
                            this.props.showFeedback(true);
                        });
                } else {
                    updateSurvey(this.state.survey)
                        .then((surveyData) => {
                            this.props.parent.refreshSurveysAndReports(this.state, this.all_data_table_id, "trafficType", "trafficType");
                            this.update({
                                survey: new Survey({}), // clear input values
                            });
                            $("#loading").modal("hide");
                            this.props.showFeedback();
                        })
                        .catch((err) => {
                            this.props.showFeedback(true);
                        });
                }
                // clear input values
                this.state.survey = new Survey({});
                this.update();
            },
            canSave() {
                const missingFieldNames = checkRequiredFields(this.requiredFieldNames, this.state.survey);
                const missingVehicleCounts = checkVehicleCountFields(this.vehicleCountFieldNames, this.state.survey);
                if (missingFieldNames.length || missingVehicleCounts.length == this.vehicleCountFieldNames.length || Object.keys(this.state.errors).length) {
                    // Cannot save if there are validation errors
                    this.state.canSave = false;
                } else {
                    // Can save if something has changed
                    this.state.canSave = JSON.stringify(this.state.baseSurvey) !== JSON.stringify(this.state.survey);
                }
                this.update();
            },
            // Check and validation
            validate(fieldName, input, testResult, errorText) {
                if (!testResult) {
                    this.state.errors[fieldName] = errorText;
                } else {
                    delete this.state.errors[fieldName];
                    this.state.survey[fieldName] = input;
                }

                this.canSave();
            },
            checkCount(e) {
                const fieldName = e.currentTarget.name;
                const input = e.currentTarget.value;
                const testResult = withinMaxDigits(input, this.state.maxCountDigits, 0);
                const errorText = window.gettext(`Cannot contain more than ${this.state.maxCountDigits} digits and value shouldn't contain decimals`);
                // fix errorText
                this.validate(fieldName, input, testResult, errorText);
            },
            checkMaxDate(input, fieldName) {
                const errorText = window.gettext("Survey date cannot be in the future");
                const testResult = input <= this.max_date();
                this.validate(fieldName, input, testResult, errorText);
                return testResult;
            },
            checkToFrom(input, fieldName) {
                const fromDate = document.getElementById('surveyFromDate').value;
                const toDate = document.getElementById('surveyToDate').value;
                const errorText = window.gettext("Survey TO date cannot be less than Survey FROM date");
                let testResult = true;
                if (toDate && fromDate) {
                    testResult = fromDate <= toDate;
                }
                if (testResult) {
                    // clear both date fields with true
                    // done in case user fixed one field's error by changing the other
                    this.validate('surveyFromDate', fromDate, testResult, errorText);
                    this.validate('surveyToDate', toDate, testResult, errorText);
                } else {
                    // only need to throw the error tooltip on one field
                    this.validate(fieldName, input, testResult, errorText);
                }
            },
            checkSurveyDate(e) {
                const fieldName = e.currentTarget.name;
                const input = e.currentTarget.value;
                if (this.checkMaxDate(input, fieldName)) {
                    this.checkToFrom(input, fieldName);
                }
            },
            checkForecastYear(e) {
                this.state.survey.forecastYear = e.currentTarget.value;
                this.canSave();
            },
            checkTrafficType(e) {
                if (e.currentTarget.dataset.type === 'Forecast') {
                    this.requiredFieldNames = ['trafficType', 'forecastyear'];
                } else {
                    this.requiredFieldNames = ['trafficType', 'surveyFromDate', 'surveyToDate', 'countMethod'];
                }
                this.state.survey.trafficType = e.currentTarget.dataset.type;
                this.canSave();
            },
            checkCountingMethod(e) {
                this.state.survey.countMethod = e.currentTarget.dataset.method;
                this.canSave();
            },
            modal_id: "traffic-modal",
            max_date: () => new Date().toISOString().substring(0, 10),
        }
    </script>
</edit_traffic><|MERGE_RESOLUTION|>--- conflicted
+++ resolved
@@ -35,19 +35,12 @@
                     <div class="form-group">
                         <label>{ countingMethods.display }</label>
                         <span class="required">*</span>
-<<<<<<< HEAD
                         <ul>
                             <li each="{method in countingMethods.options}" data-method="{method[0]}"
                                 onclick="{checkCountingMethod}">
                                 <span
                                     class="{method[0] == state.survey.countMethod ? 'active' : ''  } radio image"></span>
                                 { window.gettext(method[1]) }
-=======
-                        <ul> 
-                            <li each="{method in countingMethods.options}" data-method="{method[0]}" onclick="{checkCountingMethod}">
-                                <span class="{method[0] == state.survey.countMethod ? 'active' : ''  } radio image"></span>
-                                { method[1] }
->>>>>>> df3f7089
                             </li>
                         </ul>
                     </div>
@@ -117,7 +110,6 @@
                             { vehicle[1] }
                         </div>
                         <!-- note that class and value is not unique, so styling won't apply inactive class correctly -->
-<<<<<<< HEAD
                         <input class="{ vehicle[4] ? '' : 'inactive' } vehicle-input form-control" type="number"
                             name="{vehicle[3]}" placeholder="0000" value="{vehicle[4]}" oninput="{checkCount}" min="0"
                             max="999999999" step="1" required>
@@ -127,12 +119,6 @@
                                 <li>{ state.errors[vehicle[3]] }.</li>
                             </ul>
                         </div>
-=======
-                        <input class="{ vehicle[4] ? '' : 'inactive' } vehicle-input form-control"
-                            type="number" name="{vehicle[3]}" placeholder="0000" value="{vehicle[4]}" 
-                            oninput="{checkCount}" min="0" max="999999999" step="1" required>
-                        <small>{ vehicle[2] }</small>
->>>>>>> df3f7089
                     </div>
                 </div>
             </section>
@@ -196,15 +182,9 @@
                 slug: "traffic_data_type",
                 help_text: window.gettext("Choose the traffic type for the road link"),
                 options: [
-<<<<<<< HEAD
                     ["AADT", window.gettext("AADT (Annual Average Daily Traffic)")],
                     ["ADT", window.gettext("ADT (Average Daily Traffic)")],
                     ["Forecast", window.gettext("Forecast")]
-=======
-                    ["1", window.gettext("AADT (Annual Average Daily Traffic)")],
-                    ["2", window.gettext("ADT (Average Daily Traffic)")],
-                    ["3", window.gettext("Forecast")]
->>>>>>> df3f7089
                 ]
             },
             countingMethods: {
