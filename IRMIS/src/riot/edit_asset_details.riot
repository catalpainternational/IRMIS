<edit_asset_details>
    <h5>{ window.gettext("Asset") }</h5>

    <section>
        <h6>{ window.gettext("Link code and name") }</h6>
        <div class="form-group">
            <label>{ link_code.display }</label>
<<<<<<< HEAD
            <input class="{ state.errors.linkCode ? 'danger' : null, props.road.getLinkCode() ? '' : 'inactive' } form-control"
=======
            <input class="{ invalidLinkCode && invalidLinkCode.length ? 'danger' : null } { props.road.getLinkCode() ? '' : 'inactive' } form-control"
>>>>>>> 89d80925
                type="text" maxlength="25" placeholder="{ window.gettext('E.g. A01-01') }" value="{ props.road.getLinkCode() }" oninput="{ checkLinkCode }">
            <small class="form-text text-muted">{ window.gettext("Enter link code according to DRBFC standard") }</small>
            <div if="{ state.errors.linkCode }" class="invalid-tooltip">
                <ul>
                    <li>{ state.errors.linkCode }.</li>
                </ul>
            </div>
        </div>
        <div class="form-group">
            <label>{ link_start_name.display }</label>
            <input class="{ props.road.getLinkStartName() ? '' : 'inactive' } form-control" type="text" maxlength="150"
                placeholder="{ window.gettext('E.g. Dili') }" value="{ props.road.getLinkStartName() }" oninput="{ checkLinkStartName }">
            <small class="form-text text-muted">{ window.gettext("Enter the name of the link start location (municipal center, administrative post or nearest suco)") }</small>
        </div>
        <div class="form-group">
            <label>{ link_end_name.display }</label>
            <input class="{ props.road.getLinkEndName() ? '' : 'inactive' } form-control" type="text" maxlength="150"
                placeholder="{ window.gettext('E.g. Manatuto') }" value="{ props.road.getLinkEndName() }" oninput="{ checkLinkEndName }">
            <small class="form-text text-muted">{ window.gettext("Enter the name of the link end location (municipal center, administrative post or nearest suco)") }</small>
        </div>
    </section>

    <section>
        <h6>{ window.gettext("Link width and length") }</h6>
        <div class="form-group">
            <label>{ link_length.display }</label>
<<<<<<< HEAD
            <input class="{ state.errors.linkLength ? 'danger' : null, props.road.getLinkLength() ? '' : 'inactive' } form-control"
=======
            <input class="{ invalidLinkLength && invalidLinkLength.length ? 'danger' : null } { props.road.getLinkLength() ? '' : 'inactive' } form-control"
>>>>>>> 89d80925
                type="number" placeholder="{ window.gettext('E.g. 58.7') }" value="{ props.road.getLinkLength() }" oninput="{ checkLinkLength }">
            <small class="form-text text-muted">{ window.gettext("Enter road link length (in Km)") }</small>
            <div if="{ state.errors.linkLength }" class="invalid-tooltip">
                <ul>
                    <li>{ state.errors.linkLength }.</li>
                </ul>
            </div>
        </div>
        <div class="form-group">
            <label>{ carriageway_width.display }</label>
<<<<<<< HEAD
            <input class="{ state.errors.carriageWidth ? 'danger' : null, props.road.getCarriagewayWidth() ? '' : 'inactive' } form-control"
=======
            <input class="{ invalidCarriageWidth && invalidCarriageWidth.length ? 'danger' : null } { props.road.getCarriagewayWidth() ? '' : 'inactive' } form-control"
>>>>>>> 89d80925
                type="number" placeholder="{ window.gettext('E.g. 5.0') }" value="{ props.road.getCarriagewayWidth() }" oninput="{ checkCarriagewayWidth }">
            <small class="form-text text-muted">{ window.gettext("Enter the width (in meters) of the link carriageway") }</small>
            <div if="{ state.errors.carriageWidth }" class="invalid-tooltip">
                <ul>
                    <li>{ state.errors.carriageWidth }.</li>
                </ul>
            </div>
        </div>
    </section>

    <section>
        <h6>{ window.gettext("Link chainage") }</h6>
        <div class="form-group">
            <label>{ link_start_chainage.display }</label>
<<<<<<< HEAD
            <input class="{ state.errors.linkStartChainage ? 'danger' : null, props.road.getLinkStartChainage() ? '' : 'inactive' } form-control"
=======
            <input class="{ invalidLinkStartChainage && invalidLinkStartChainage.length ? 'danger' : null } { props.road.getLinkStartChainage() ? '' : 'inactive' } form-control"
>>>>>>> 89d80925
                type="number" placeholder="{ window.gettext('E.g. 0+000') }" value="{ props.road.getLinkStartChainage() }" oninput="{ checkLinkStartChainage }">
            <small class="form-text text-muted">{ window.gettext("Enter chainage for link starting point") }</small>
            <div if="{ state.errors.linkStartChainage }" class="invalid-tooltip">
                <ul>
                    <li>{ state.errors.linkStartChainage }.</li>
                </ul>
            </div>
        </div>
        <div class="form-group">
            <label>{ link_end_chainage.display }</label>
<<<<<<< HEAD
            <input class="{ state.errors.linkEndChainage ? 'danger' : null, props.road.getLinkEndChainage() ? '' : 'inactive' } form-control"
=======
            <input class="{ invalidLinkEndChainage && invalidLinkEndChainage.length ? 'danger' : null } { props.road.getLinkEndChainage() ? '' : 'inactive' } form-control"
>>>>>>> 89d80925
                type="number" placeholder="{ window.gettext('E.g. 62+410') }" value="{ props.road.getLinkEndChainage() }" oninput="{ checkLinkEndChainage }">
            <small class="form-text text-muted">{ window.gettext("Enter chainage for link ending point") }</small>
            <div if="{ state.errors.linkEndChainage }" class="invalid-tooltip">
                <ul>
                    <li>{ state.errors.linkEndChainage }.</li>
                </ul>
            </div>
        </div>
    </section>

    <div class="button-wrapper d-flex justify-content-end">
        <button class="btn btn-primary" onclick="{ save }" disabled="{ props.saving || Object.entries(state.errors).length > 0 }">{ window.gettext("Save and continue") }</button>
    </div>

    <script>

        export default {
            onBeforeMount(props, state) {
                this.state.linkChainageDecimals = 5;
                this.state.linkChainageDigits = 12;
                this.state.linkLengthDecimals = 3;
                this.state.linkLengthDigits = 8;
                this.state.carriagewayWidthDecimals = 3;
                this.state.carriagewayWidthDigits = 5;
                this.state.errors = {};
            },
            save(e) {
                if (Object.entries(this.state.errors).length) {
                    this.props.onSave();
                }
            },
            checkLinkCode(e) {
                let input = e.currentTarget.value.trim();
                if (containsWhiteSpaces(input)) {
                    this.state.errors.linkCode = window.gettext('Link code cannot contain white spaces');
                } else {
                    delete this.state.errors.linkCode;
                    this.props.road.setLinkCode(input);
                }
                this.update();
            },
            checkLinkStartName(e) {
                this.props.road.setLinkStartName(e.currentTarget.value);
                this.update();
            },
            checkLinkEndName(e) {
                this.props.road.setLinkEndName(e.currentTarget.value);
                this.update();
            },
            checkLinkLength(e) {
                let input = e.currentTarget.value;
                if (exceedsMaxDigits(input, this.state.linkLengthDigits, this.state.linkLengthDecimals)) {
                    this.state.errors.linkLength = window.interpolate(
                        window.gettext('Link length cannot contain more than %s digits, of which %s are decimals'),
                        [this.state.linkLengthDigits, this.state.linkLengthDecimals]
                    );
                } else {
                    delete this.state.errors.linkLength;
                    this.props.road.setLinkLength(input);
                }
                this.update();
            },
            checkCarriagewayWidth(e) {
                let input = e.currentTarget.value;
                if (exceedsMaxDigits(input, this.state.carriagewayWidthDigits, this.state.carriagewayWidthDecimals)) {
                    this.state.errors.carriageWidth = window.interpolate(
                        window.gettext('Carriage width cannot contain more than %s digits, of which %s are decimals'),
                        [this.state.carriagewayWidthDigits, this.state.carriagewayWidthDecimals]
                    );
                } else {
                    delete this.state.errors.carriageWidth;
                    this.props.road.setCarriagewayWidth(input);
                }
                this.update();
            },
            checkLinkStartChainage(e) {
                let input = e.currentTarget.value;
                if (exceedsMaxDigits(input, this.state.linkChainageDigits, this.state.linkChainageDecimals)) {
                    this.state.errors.linkStartChainage = window.interpolate(
                        window.gettext('Link start chainage cannot contain more than %s digits, of which %s are decimals'),
                        [this.state.linkChainageDigits, this.state.linkChainageDecimals]
                    );
                } else {
                    delete this.state.errors.linkStartChainage;
                    this.props.road.setLinkStartChainage(input);
                }
                this.update();
            },
            checkLinkEndChainage(e) {
                let input = e.currentTarget.value;
                if (exceedsMaxDigits(input, this.state.linkChainageDigits, this.state.linkChainageDecimals)) {
                    this.state.errors.linkEndChainage = window.interpolate(
                        window.gettext('Link end chainage cannot contain more than %s digits, of which %s are decimals'),
                        [this.state.linkChainageDigits, this.state.linkChainageDecimals]
                    );
                } else {
                    delete this.state.errors.linkEndChainage;
                    this.props.road.setLinkEndChainage(input);
                }
                this.update();
            },
            link_code: window.road_schema.link_code,
            link_start_name: window.road_schema.link_start_name,
            link_end_name: window.road_schema.link_end_name,
            link_length: window.road_schema.link_length,
            carriageway_width: window.road_schema.carriageway_width,
            link_start_chainage: window.road_schema.link_start_chainage,
            link_end_chainage: window.road_schema.link_end_chainage,
        };

        function containsWhiteSpaces(text) {
            return /\s/.test(text);
        }

        function exceedsMaxDigits(text, limit, decimals) {
            return !(new RegExp("^\\d{0," + (limit - decimals) + "}(\\.\\d{1," + decimals + "})?$").test(text));
        }
    </script>
</edit_asset_details><|MERGE_RESOLUTION|>--- conflicted
+++ resolved
@@ -5,11 +5,7 @@
         <h6>{ window.gettext("Link code and name") }</h6>
         <div class="form-group">
             <label>{ link_code.display }</label>
-<<<<<<< HEAD
-            <input class="{ state.errors.linkCode ? 'danger' : null, props.road.getLinkCode() ? '' : 'inactive' } form-control"
-=======
-            <input class="{ invalidLinkCode && invalidLinkCode.length ? 'danger' : null } { props.road.getLinkCode() ? '' : 'inactive' } form-control"
->>>>>>> 89d80925
+            <input class="{ state.errors.linkCode ? 'danger' : null } { props.road.getLinkCode() ? '' : 'inactive' } form-control"
                 type="text" maxlength="25" placeholder="{ window.gettext('E.g. A01-01') }" value="{ props.road.getLinkCode() }" oninput="{ checkLinkCode }">
             <small class="form-text text-muted">{ window.gettext("Enter link code according to DRBFC standard") }</small>
             <div if="{ state.errors.linkCode }" class="invalid-tooltip">
@@ -36,11 +32,7 @@
         <h6>{ window.gettext("Link width and length") }</h6>
         <div class="form-group">
             <label>{ link_length.display }</label>
-<<<<<<< HEAD
-            <input class="{ state.errors.linkLength ? 'danger' : null, props.road.getLinkLength() ? '' : 'inactive' } form-control"
-=======
-            <input class="{ invalidLinkLength && invalidLinkLength.length ? 'danger' : null } { props.road.getLinkLength() ? '' : 'inactive' } form-control"
->>>>>>> 89d80925
+            <input class="{ state.errors.linkLength ? 'danger' : null } { props.road.getLinkLength() ? '' : 'inactive' } form-control"
                 type="number" placeholder="{ window.gettext('E.g. 58.7') }" value="{ props.road.getLinkLength() }" oninput="{ checkLinkLength }">
             <small class="form-text text-muted">{ window.gettext("Enter road link length (in Km)") }</small>
             <div if="{ state.errors.linkLength }" class="invalid-tooltip">
@@ -51,11 +43,7 @@
         </div>
         <div class="form-group">
             <label>{ carriageway_width.display }</label>
-<<<<<<< HEAD
-            <input class="{ state.errors.carriageWidth ? 'danger' : null, props.road.getCarriagewayWidth() ? '' : 'inactive' } form-control"
-=======
-            <input class="{ invalidCarriageWidth && invalidCarriageWidth.length ? 'danger' : null } { props.road.getCarriagewayWidth() ? '' : 'inactive' } form-control"
->>>>>>> 89d80925
+            <input class="{ state.errors.carriageWidth ? 'danger' : null } { props.road.getCarriagewayWidth() ? '' : 'inactive' } form-control"
                 type="number" placeholder="{ window.gettext('E.g. 5.0') }" value="{ props.road.getCarriagewayWidth() }" oninput="{ checkCarriagewayWidth }">
             <small class="form-text text-muted">{ window.gettext("Enter the width (in meters) of the link carriageway") }</small>
             <div if="{ state.errors.carriageWidth }" class="invalid-tooltip">
@@ -70,11 +58,7 @@
         <h6>{ window.gettext("Link chainage") }</h6>
         <div class="form-group">
             <label>{ link_start_chainage.display }</label>
-<<<<<<< HEAD
-            <input class="{ state.errors.linkStartChainage ? 'danger' : null, props.road.getLinkStartChainage() ? '' : 'inactive' } form-control"
-=======
-            <input class="{ invalidLinkStartChainage && invalidLinkStartChainage.length ? 'danger' : null } { props.road.getLinkStartChainage() ? '' : 'inactive' } form-control"
->>>>>>> 89d80925
+            <input class="{ state.errors.linkStartChainage ? 'danger' : null } { props.road.getLinkStartChainage() ? '' : 'inactive' } form-control"
                 type="number" placeholder="{ window.gettext('E.g. 0+000') }" value="{ props.road.getLinkStartChainage() }" oninput="{ checkLinkStartChainage }">
             <small class="form-text text-muted">{ window.gettext("Enter chainage for link starting point") }</small>
             <div if="{ state.errors.linkStartChainage }" class="invalid-tooltip">
@@ -85,11 +69,7 @@
         </div>
         <div class="form-group">
             <label>{ link_end_chainage.display }</label>
-<<<<<<< HEAD
-            <input class="{ state.errors.linkEndChainage ? 'danger' : null, props.road.getLinkEndChainage() ? '' : 'inactive' } form-control"
-=======
-            <input class="{ invalidLinkEndChainage && invalidLinkEndChainage.length ? 'danger' : null } { props.road.getLinkEndChainage() ? '' : 'inactive' } form-control"
->>>>>>> 89d80925
+            <input class="{ state.errors.linkEndChainage ? 'danger' : null } { props.road.getLinkEndChainage() ? '' : 'inactive' } form-control"
                 type="number" placeholder="{ window.gettext('E.g. 62+410') }" value="{ props.road.getLinkEndChainage() }" oninput="{ checkLinkEndChainage }">
             <small class="form-text text-muted">{ window.gettext("Enter chainage for link ending point") }</small>
             <div if="{ state.errors.linkEndChainage }" class="invalid-tooltip">
