--- conflicted
+++ resolved
@@ -1,5 +1,7 @@
 <edit_asset_details>
     <h5>{ window.gettext("Asset") }</h5>
+
+    <edit_feedback if="{ state.show_feedback }" error="{ state.error }"></edit_feedback>
 
     <section>
         <h6>{ window.gettext("Link code and name") }</h6>
@@ -84,14 +86,9 @@
         <button class="btn btn-primary" onclick="{ save }">{ window.gettext("Save and continue") }</button>
     </div>
 
-    <edit_feedback if="{ state.show_feedback }" error="{ state.error }"></edit_feedback>
-
     <script>
-<<<<<<< HEAD
         import { saveRoad } from "../roadManager";
-=======
         import Edit_Feedback from './edit_feedback.riot';
->>>>>>> 199dc5c7
 
         export default {
             components: {
@@ -132,12 +129,21 @@
                 this.update();
             },
             save(e) {
+                var save_button = e.currentTarget;
+                save_button.disabled = true;
+                setTimeout(() => save_button.disabled = false, 1000); // An example of what to call when the (unimplemented) Promise is resolved
+
                 saveRoad(this.road).then((response) => {
-                    if (response) { alert("road saved"); }
-                    else { alert("road save failed"); }
+                    if (response) {
+                        this.state.error = false;
+                    }
+                    else {
+                        this.state.error = true;
+                    }
                 }).catch(err => {
                     alert("road save failed");
                 }).finally(() => {
+                    this.state.show_feedback = true;
                     this.update()
                 });
             },
@@ -204,27 +210,6 @@
                 }
                 this.update();
             },
-<<<<<<< HEAD
-=======
-            save(e) {
-                var save_button = e.currentTarget;
-                save_button.disabled = true;
-                setTimeout(() => save_button.disabled = false, 1000); // An example of what to call when the (unimplemented) Promise is resolved
-                this.state.error = false;
-                this.state.show_feedback = true; // An example on how to display the feedback banner when the (unimplemented) Promise is resolved
-                this.update();
-
-                const road = {
-                    linkCode: this.linkCode,
-                    startName: this.startName,
-                    endName: this.endName,
-                    linkLength: this.linkLength,
-                    carriagewayWidth: this.carriagewayWidth,
-                    startChainage: this.startChainage,
-                    endChainage: this.endChainage,
-                };
-            }
->>>>>>> 199dc5c7
         };
 
         function containsWhiteSpaces(text) {
