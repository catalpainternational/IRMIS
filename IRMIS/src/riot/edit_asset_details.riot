--- conflicted
+++ resolved
@@ -5,15 +5,8 @@
         <h6>Link code and name</h6>
         <div class="form-group">
             <label>Link Code</label>
-<<<<<<< HEAD
-            <input class="form-control inactive" type="text" placeholder="{ window.gettext('E.g. A01-01') }">
-            <small class="form-text text-muted">{ window.gettext('Enter link code according to DRBFC standard') }</small>
-        </div>
-        <div class="form-group">
-            <label>Link Start Name</label>
-            <input class="form-control inactive" type="text" placeholder="{ window.gettext('E.g. Dili') }">
-=======
-            <input class="{ invalidLinkCode && invalidLinkCode.length ? 'danger' : null } form-control inactive" type="text" maxlength="25" placeholder="E.g. A01-01" oninput="{ checkLinkCode }">
+            <input class="{ invalidLinkCode && invalidLinkCode.length ? 'danger' : null } form-control inactive" 
+                type="text" maxlength="25" placeholder="{ window.gettext('E.g. A01-01') }" oninput="{ checkLinkCode }">
             <small class="form-text text-muted">Enter link code according to DRBFC standard</small>
             <div if="{ invalidLinkCode && invalidLinkCode.length }" class="invalid-tooltip">
                 <ul>
@@ -23,17 +16,14 @@
         </div>
         <div class="form-group">
             <label>Link Start Name</label>
-            <input class="form-control inactive" type="text" maxlength="150" placeholder="E.g. Dili" oninput="{ checkStartName }">
->>>>>>> 9ef16204
+            <input class="form-control inactive" type="text" maxlength="150" 
+                placeholder="{ window.gettext('E.g. Dili') }" oninput="{ checkStartName }">
             <small class="form-text text-muted">Enter the name of the link start location (municipal center, administrative post or nearest suco)</small>
         </div>
         <div class="form-group">
             <label>Link End Name</label>
-<<<<<<< HEAD
-            <input class="form-control inactive" type="text" placeholder="{ window.gettext('E.g. Manatuto') }">
-=======
-            <input class="form-control inactive" type="text" maxlength="150" placeholder="E.g. Manatuto" oninput="{ checkEndName }">
->>>>>>> 9ef16204
+            <input class="form-control inactive" type="text" maxlength="150" 
+                placeholder="{ window.gettext('E.g. Manatuto') }" oninput="{ checkEndName }">
             <small class="form-text text-muted">Enter the name of the link end location (municipal center, administrative post or nearest suco)</small>
         </div>
     </section>
@@ -42,11 +32,8 @@
         <h6>Link width and length</h6>
         <div class="form-group">
             <label>Link Length</label>
-<<<<<<< HEAD
-            <input class="form-control inactive" type="text" placeholder="{ window.gettext('E.g. 58.7') }">
-=======
-            <input class="{ invalidLinkLength && invalidLinkLength.length ? 'danger' : null } form-control inactive" type="number" placeholder="E.g. 58.7" oninput="{ checkLinkLength }">
->>>>>>> 9ef16204
+            <input class="{ invalidLinkLength && invalidLinkLength.length ? 'danger' : null } form-control inactive" 
+                type="number" placeholder="{ window.gettext('E.g. 58.7') }" oninput="{ checkLinkLength }">
             <small class="form-text text-muted">Enter road link length (in Km)</small>
             <div if="{ invalidLinkLength && invalidLinkLength.length }" class="invalid-tooltip">
                 <ul>
@@ -56,11 +43,8 @@
         </div>
         <div class="form-group">
             <label>Carriageway Width</label>
-<<<<<<< HEAD
-            <input class="form-control inactive" type="text" placeholder="{ window.gettext('E.g. 5.0') }">
-=======
-            <input class="{ invalidCarriageWidth && invalidCarriageWidth.length ? 'danger' : null } form-control inactive" type="number" placeholder="E.g. 5.0" oninput="{ checkCarriagewayWidth }">
->>>>>>> 9ef16204
+            <input class="{ invalidCarriageWidth && invalidCarriageWidth.length ? 'danger' : null } form-control inactive" 
+                type="number" placeholder="{ window.gettext('E.g. 5.0') }" oninput="{ checkCarriagewayWidth }">
             <small class="form-text text-muted">Enter the width (in meters) of the link carriageway</small>
             <div if="{ invalidCarriageWidth && invalidCarriageWidth.length }" class="invalid-tooltip">
                 <ul>
@@ -74,11 +58,8 @@
         <h6>Link chainage</h6>
         <div class="form-group">
             <label>Link Start Chainage</label>
-<<<<<<< HEAD
-            <input class="form-control inactive" type="text" placeholder="{ window.gettext('E.g. 0+000') }">
-=======
-            <input class="{ invalidStartChainage && invalidStartChainage.length ? 'danger' : null } form-control inactive" type="number" placeholder="E.g. 7.6" oninput="{ checkStartChainage }">
->>>>>>> 9ef16204
+            <input class="{ invalidStartChainage && invalidStartChainage.length ? 'danger' : null } form-control inactive" 
+                type="number" placeholder="{ window.gettext('E.g. 0+000') " oninput="{ checkStartChainage }">
             <small class="form-text text-muted">Enter chainage for link starting point</small>
             <div if="{ invalidStartChainage && invalidStartChainage.length }" class="invalid-tooltip">
                 <ul>
@@ -88,11 +69,8 @@
         </div>
         <div class="form-group">
             <label>Link End Chainage</label>
-<<<<<<< HEAD
-            <input class="form-control inactive" type="text" placeholder="{ window.gettext('E.g. 62+410') }">
-=======
-            <input class="{ invalidEndChainage && invalidEndChainage.length ? 'danger' : null } form-control inactive" type="number" placeholder="E.g. 40.58" oninput="{ checkEndChainage }">
->>>>>>> 9ef16204
+            <input class="{ invalidEndChainage && invalidEndChainage.length ? 'danger' : null } form-control inactive" 
+                type="number" placeholder="{ window.gettext('E.g. 62+410') }" oninput="{ checkEndChainage }">
             <small class="form-text text-muted">Enter chainage for link ending point</small>
             <div if="{ invalidEndChainage && invalidEndChainage.length }" class="invalid-tooltip">
                 <ul>
@@ -103,11 +81,7 @@
     </section>
 
     <div class="button-wrapper d-flex justify-content-end">
-<<<<<<< HEAD
-        <button class="btn btn-primary">{ window.gettext('Save and continue') }</button>
-=======
-        <button class="btn btn-primary" onclick="{ save }">Save and continue</button>
->>>>>>> 9ef16204
+        <button class="btn btn-primary" onclick="{ save }">{ window.gettext('Save and continue') }</button>
     </div>
 
     <script>
