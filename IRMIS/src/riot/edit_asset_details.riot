--- conflicted
+++ resolved
@@ -137,19 +137,13 @@
             },
             checkLinkStartName(e) {
                 this.state.editingRoad.setLinkStartName(e.currentTarget.value);
-<<<<<<< HEAD
-                this.checkChanges();
+                this.checkChanges();
+                this.update();
             },
             checkLinkEndName(e) {
                 this.state.editingRoad.setLinkEndName(e.currentTarget.value);
                 this.checkChanges();
-=======
-                this.update();
-            },
-            checkLinkEndName(e) {
-                this.state.editingRoad.setLinkEndName(e.currentTarget.value);
-                this.update();
->>>>>>> 577d17ed
+                this.update();
             },
             checkLinkLength(e) {
                 const linkLengthDecimals = 3;
