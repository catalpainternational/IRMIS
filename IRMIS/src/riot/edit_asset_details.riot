<edit_asset_details>
    <h5>{ window.gettext("Asset") }</h5>

    <edit_feedback if="{ state.show_feedback }" error="{ state.error }"></edit_feedback>

    <section>
        <h6>{ window.gettext("Link code and name") }</h6>
        <div class="form-group">
<<<<<<< HEAD
            <label>{ link_code.display }</label>
            <input class="{ invalidLinkCode && invalidLinkCode.length ? 'danger' : null, road.linkCode ? '' : 'inactive' } form-control"
                type="text" maxlength="25" placeholder="{ window.gettext('E.g. A01-01') }" value="{ road.linkCode }" oninput="{ checkLinkCode }">
=======
            <label>{ window.gettext("Link Code") }</label>
            <input class="{ invalidLinkCode && invalidLinkCode.length ? 'danger' : null } form-control inactive"
                type="text" maxlength="25" placeholder="{ window.gettext("E.g. A01-01") }" value="{ state.editingRoad.getLinkCode() }" oninput="{ checkLinkCode }">
>>>>>>> 56ad6fcd
            <small class="form-text text-muted">{ window.gettext("Enter link code according to DRBFC standard") }</small>
            <div if="{ invalidLinkCode && invalidLinkCode.length }" class="invalid-tooltip">
                <ul>
                    <li each="{ message in invalidLinkCode }">{ message }.</li>
                </ul>
            </div>
        </div>
        <div class="form-group">
<<<<<<< HEAD
            <label>{ link_start_name.display }</label>
            <input class="{ road.linkStartName ? '' : 'inactive' } form-control" type="text" maxlength="150"
                placeholder="{ window.gettext('E.g. Dili') }" value="{ road.linkStartName }" oninput="{ checkLinkStartName }">
            <small class="form-text text-muted">{ window.gettext("Enter the name of the link start location (municipal center, administrative post or nearest suco)") }</small>
        </div>
        <div class="form-group">
            <label>{ link_end_name.display }</label>
            <input class="{ road.linkStartName ? '' : 'inactive' } form-control" type="text" maxlength="150"
                placeholder="{ window.gettext('E.g. Manatuto') }" value="{ road.linkEndName }" oninput="{ checkLinkEndName }">
=======
            <label>{ window.gettext("Link Start Name") }</label>
            <input class="form-control inactive" type="text" maxlength="150"
                placeholder="{ window.gettext("E.g. Dili") }" value="{ state.editingRoad.getLinkStartName() }" oninput="{ checkLinkStartName }">
            <small class="form-text text-muted">{ window.gettext("Enter the name of the link start location (municipal center, administrative post or nearest suco)") }</small>
        </div>
        <div class="form-group">
            <label>{ window.gettext("Link End Name") }</label>
            <input class="form-control inactive" type="text" maxlength="150"
                placeholder="{ window.gettext("E.g. Manatuto") }" value="{ state.editingRoad.getLinkEndName() }" oninput="{ checkLinkEndName }">
>>>>>>> 56ad6fcd
            <small class="form-text text-muted">{ window.gettext("Enter the name of the link end location (municipal center, administrative post or nearest suco)") }</small>
        </div>
    </section>

    <section>
        <h6>{ window.gettext("Link width and length") }</h6>
        <div class="form-group">
<<<<<<< HEAD
            <label>{ link_length.display }</label>
            <input class="{ invalidLinkLength && invalidLinkLength.length ? 'danger' : null, road.linkLength ? '' : 'inactive' } form-control"
                type="number" placeholder="{ window.gettext('E.g. 58.7') }" value="{ road.linkLength }" oninput="{ checkLinkLength }">
            <small class="form-text text-muted">{ window.gettext("Enter road link length (in Km)") }</small>
=======
            <label>{ window.gettext("Link Length") }</label>
            <input class="{ invalidLinkLength && invalidLinkLength.length ? 'danger' : null } form-control inactive"
                type="number" placeholder="{ window.gettext("E.g. 58.7") }" value="{ state.editingRoad.getLinkLength() }" oninput="{ checkLinkLength }">
            <small class="form-text text-muted">{ window.gettext("Enter Link length (in Km)") }</small>
>>>>>>> 56ad6fcd
            <div if="{ invalidLinkLength && invalidLinkLength.length }" class="invalid-tooltip">
                <ul>
                    <li each="{ message in invalidLinkLength }">{ message }.</li>
                </ul>
            </div>
        </div>
        <div class="form-group">
<<<<<<< HEAD
            <label>{ carriageway_width.display }</label>
            <input class="{ invalidCarriageWidth && invalidCarriageWidth.length ? 'danger' : null, road.carriagewayWidth ? '' : 'inactive' } form-control"
                type="number" placeholder="{ window.gettext('E.g. 5.0') }" value="{ road.carriagewayWidth }" oninput="{ checkCarriagewayWidth }">
=======
            <label>{ window.gettext("Carriageway Width") }</label>
            <input class="{ invalidCarriageWidth && invalidCarriageWidth.length ? 'danger' : null } form-control inactive"
                type="number" placeholder="{ window.gettext("E.g. 5.0") }" value="{ state.editingRoad.getCarriagewayWidth() }" oninput="{ checkCarriagewayWidth }">
>>>>>>> 56ad6fcd
            <small class="form-text text-muted">{ window.gettext("Enter the width (in meters) of the link carriageway") }</small>
            <div if="{ invalidCarriageWidth && invalidCarriageWidth.length }" class="invalid-tooltip">
                <ul>
                    <li each="{ message in invalidCarriageWidth }">{ message }.</li>
                </ul>
            </div>
        </div>
    </section>

    <section>
        <h6>{ window.gettext("Link chainage") }</h6>
        <div class="form-group">
<<<<<<< HEAD
            <label>{ link_start_chainage.display }</label>
            <input class="{ invalidLinkStartChainage && invalidLinkStartChainage.length ? 'danger' : null, road.linkStartChainage ? '' : 'inactive' } form-control"
                type="number" placeholder="{ window.gettext('E.g. 0+000') }" value="{ road.linkStartChainage }" oninput="{ checkLinkStartChainage }">
=======
            <label>{ window.gettext("Link Start Chainage") }</label>
            <input class="{ invalidLinkStartChainage && invalidLinkStartChainage.length ? 'danger' : null } form-control inactive"
                type="number" placeholder="{ window.gettext("E.g. 0+000") }" value="{ state.editingRoad.getLinkStartChainage() }" oninput="{ checkLinkStartChainage }">
>>>>>>> 56ad6fcd
            <small class="form-text text-muted">{ window.gettext("Enter chainage for link starting point") }</small>
            <div if="{ invalidLinkStartChainage && invalidLinkStartChainage.length }" class="invalid-tooltip">
                <ul>
                    <li each="{ message in invalidLinkStartChainage }">{ message }.</li>
                </ul>
            </div>
        </div>
        <div class="form-group">
<<<<<<< HEAD
            <label>{ link_end_chainage.display }</label>
            <input class="{ invalidLinkEndChainage && invalidLinkEndChainage.length ? 'danger' : null, road.linkEndChainage ? '' : 'inactive' } form-control"
                type="number" placeholder="{ window.gettext('E.g. 62+410') }" value="{ road.linkEndChainage }" oninput="{ checkLinkEndChainage }">
=======
            <label>{ window.gettext("Link End Chainage") }</label>
            <input class="{ invalidLinkEndChainage && invalidLinkEndChainage.length ? 'danger' : null } form-control inactive"
                type="number" placeholder="{ window.gettext("E.g. 62+410") }" value="{ state.editingRoad.getLinkEndChainage() }" oninput="{ checkLinkEndChainage }">
>>>>>>> 56ad6fcd
            <small class="form-text text-muted">{ window.gettext("Enter chainage for link ending point") }</small>
            <div if="{ invalidLinkEndChainage && invalidLinkEndChainage.length }" class="invalid-tooltip">
                <ul>
                    <li each="{ message in invalidLinkEndChainage }">{ message }.</li>
                </ul>
            </div>
        </div>
    </section>

    <div class="button-wrapper d-flex justify-content-end">
        <button class="btn btn-primary" onclick="{ save }">{ window.gettext("Save and continue") }</button>
    </div>

    <script>
        import { saveRoad } from "../roadManager";
        import Edit_Feedback from './edit_feedback.riot';
        import { Road } from "../../protobuf/roads_pb";

        export default {
            components: {
                Edit_Feedback
            },
            state: {
                show_feedback: false,
                error: null,
            },
<<<<<<< HEAD
            link_code: window.road_schema.link_code,
            link_start_name: window.road_schema.link_start_name,
            link_end_name: window.road_schema.link_end_name,
            link_length: window.road_schema.link_length,
            carriageway_width: window.road_schema.carriageway_width,
            link_start_chainage: window.road_schema.link_start_chainage,
            link_end_chainage: window.road_schema.link_end_chainage,
            onBeforeMount() {
                this.road = {};
            },
            onMounted(props, state) {
                // ROAD DATA
                this.road.id = props.road.getId();
                this.road.geojsonId = props.road.getGeojsonId();
                this.road.roadCode = props.road.getRoadCode();
                this.road.roadName = props.road.getRoadName();
                this.road.linkCode = props.road.getLinkCode();
                this.road.linkLength = props.road.getLinkLength();
                this.road.surfaceType = props.road.getSurfaceType();
                this.road.surfaceCondition = props.road.getSurfaceCondition();
                this.road.roadType = props.road.getRoadType();
                this.road.linkStartChainage = props.road.getLinkStartChainage();
                this.road.linkEndChainage = props.road.getLinkEndChainage();
                this.road.pavementClass = props.road.getPavementClass();
                this.road.carriagewayWidth = props.road.getCarriagewayWidth();
                this.road.administrativeArea = props.road.getAdministrativeArea();
                this.road.linkStartName = props.road.getLinkStartName();
                this.road.linkEndName = props.road.getLinkEndName();
                this.road.project = props.road.getProject();
                this.road.fundingSource = props.road.getFundingSource();
                this.road.roadStatus = props.road.getRoadStatus();
                this.road.technicalClass = props.road.getTechnicalClass();
                this.road.maintenanceNeed = props.road.getMaintenanceNeed();
                this.road.trafficLevel = props.road.getTrafficLevel();
                this.road.lastRevisionId = props.road.getLastRevisionId();
                this.update();
=======
            onBeforeMount(props, state) {
                state.editingRoad = Road.deserializeBinary(props.road.serializeBinary());
>>>>>>> 56ad6fcd
            },
            save(e) {
                var save_button = e.currentTarget;
                save_button.disabled = true;

                saveRoad(this.state.editingRoad).then((response) => {
                    if (response) { this.state.error = false; }
                    else { this.state.error = true; }
                }).catch(err => {
                    this.state.error = true;
                }).finally(() => {
                    save_button.disabled = false
                    this.state.show_feedback = true;
                    this.update()
                });
            },
            checkLinkCode(e) {
                let input = e.currentTarget.value.trim();
                this.invalidLinkCode = [];
                if (containsWhiteSpaces(input)) {
                    this.invalidLinkCode.push(`Link code cannot contain white spaces`);
                }
                this.state.editingRoad.setLinkCode(input);
                this.update();
            },
            checkLinkStartName(e) {
                this.state.editingRoad.setLinkStartName(e.currentTarget.value);
            },
            checkLinkEndName(e) {
                this.state.editingRoad.setLinkEndName(e.currentTarget.value);
            },
            checkLinkLength(e) {
                const linkLengthDecimals = 3;
                const linkLengthDigits = 8;
                let input = e.currentTarget.value;
                this.invalidLinkLength = [];
                if (exceedsMaxDigits(input, linkLengthDigits, linkLengthDecimals)) {
                    this.invalidLinkLength.push(`Link length cannot contain more than ${linkLengthDigits} digits, of which ${linkLengthDecimals} are decimals`);
                } else {
                    this.state.editingRoad.setLinkLength(input);
                }
                this.update();
            },
            checkCarriagewayWidth(e) {
                const carriagewayWidthDecimals = 3;
                const carriagewayWidthDigits = 5;
                let input = e.currentTarget.value;
                this.invalidCarriageWidth = [];
                if (exceedsMaxDigits(input, carriagewayWidthDigits, carriagewayWidthDecimals)) {
                    this.invalidCarriageWidth.push(`Carriage width cannot contain more than ${carriagewayWidthDigits} digits, of which ${carriagewayWidthDecimals} are decimals`);
                } else {
                    this.state.editingRoad.setCarriagewayWidth(input);
                }
                this.update();
            },
            checkLinkStartChainage(e) {
                const linkChainageDecimals = 5;
                const linkChainageDigits = 12;
                let input = e.currentTarget.value;
                this.invalidLinkStartChainage = [];
                if (exceedsMaxDigits(input, linkChainageDigits, linkChainageDecimals)) {
                    this.invalidLinkStartChainage.push(`Link start chainage cannot contain more than ${linkChainageDigits} digits, of which ${linkChainageDecimals} are decimals`);
                } else {
                    this.state.editingRoad.setLinkStartChainage(input);
                }
                this.update();
            },
            checkLinkEndChainage(e) {
                const linkChainageDecimals = 5;
                const linkChainageDigits = 12;
                let input = e.currentTarget.value;
                this.invalidLinkEndChainage = [];
                if (exceedsMaxDigits(input, linkChainageDigits, linkChainageDecimals)) {
                    this.invalidLinkEndChainage.push(`Link end chainage cannot contain more than ${linkChainageDigits} digits, of which ${linkChainageDecimals} are decimals`);
                } else {
                    this.state.editingRoad.setLinkEndChainage(input);
                }
                this.update();
            },
        };

        function containsWhiteSpaces(text) {
            return /\s/.test(text);
        }

        function exceedsMaxDigits(text, limit, decimals) {
            return !(new RegExp("^\\d{0," + (limit - decimals) + "}(\\.\\d{1," + decimals + "})?$").test(text));
        }
    </script>
</edit_asset_details><|MERGE_RESOLUTION|>--- conflicted
+++ resolved
@@ -6,15 +6,9 @@
     <section>
         <h6>{ window.gettext("Link code and name") }</h6>
         <div class="form-group">
-<<<<<<< HEAD
             <label>{ link_code.display }</label>
-            <input class="{ invalidLinkCode && invalidLinkCode.length ? 'danger' : null, road.linkCode ? '' : 'inactive' } form-control"
-                type="text" maxlength="25" placeholder="{ window.gettext('E.g. A01-01') }" value="{ road.linkCode }" oninput="{ checkLinkCode }">
-=======
-            <label>{ window.gettext("Link Code") }</label>
-            <input class="{ invalidLinkCode && invalidLinkCode.length ? 'danger' : null } form-control inactive"
-                type="text" maxlength="25" placeholder="{ window.gettext("E.g. A01-01") }" value="{ state.editingRoad.getLinkCode() }" oninput="{ checkLinkCode }">
->>>>>>> 56ad6fcd
+            <input class="{ invalidLinkCode && invalidLinkCode.length ? 'danger' : null, state.editingRoad.getLinkCode() ? '' : 'inactive' } form-control"
+                type="text" maxlength="25" placeholder="{ window.gettext('E.g. A01-01') }" value="{ state.editingRoad.getLinkCode() }" oninput="{ checkLinkCode }">
             <small class="form-text text-muted">{ window.gettext("Enter link code according to DRBFC standard") }</small>
             <div if="{ invalidLinkCode && invalidLinkCode.length }" class="invalid-tooltip">
                 <ul>
@@ -23,27 +17,15 @@
             </div>
         </div>
         <div class="form-group">
-<<<<<<< HEAD
             <label>{ link_start_name.display }</label>
-            <input class="{ road.linkStartName ? '' : 'inactive' } form-control" type="text" maxlength="150"
-                placeholder="{ window.gettext('E.g. Dili') }" value="{ road.linkStartName }" oninput="{ checkLinkStartName }">
+            <input class="{ state.editingRoad.getLinkStartName() ? '' : 'inactive' } form-control" type="text" maxlength="150"
+                placeholder="{ window.gettext('E.g. Dili') }" value="{ state.editingRoad.getLinkStartName() }" oninput="{ checkLinkStartName }">
             <small class="form-text text-muted">{ window.gettext("Enter the name of the link start location (municipal center, administrative post or nearest suco)") }</small>
         </div>
         <div class="form-group">
             <label>{ link_end_name.display }</label>
-            <input class="{ road.linkStartName ? '' : 'inactive' } form-control" type="text" maxlength="150"
-                placeholder="{ window.gettext('E.g. Manatuto') }" value="{ road.linkEndName }" oninput="{ checkLinkEndName }">
-=======
-            <label>{ window.gettext("Link Start Name") }</label>
-            <input class="form-control inactive" type="text" maxlength="150"
-                placeholder="{ window.gettext("E.g. Dili") }" value="{ state.editingRoad.getLinkStartName() }" oninput="{ checkLinkStartName }">
-            <small class="form-text text-muted">{ window.gettext("Enter the name of the link start location (municipal center, administrative post or nearest suco)") }</small>
-        </div>
-        <div class="form-group">
-            <label>{ window.gettext("Link End Name") }</label>
-            <input class="form-control inactive" type="text" maxlength="150"
-                placeholder="{ window.gettext("E.g. Manatuto") }" value="{ state.editingRoad.getLinkEndName() }" oninput="{ checkLinkEndName }">
->>>>>>> 56ad6fcd
+            <input class="{ state.editingRoad.getLinkEndName() ? '' : 'inactive' } form-control" type="text" maxlength="150"
+                placeholder="{ window.gettext('E.g. Manatuto') }" value="{ state.editingRoad.getLinkEndName() }" oninput="{ checkLinkEndName }">
             <small class="form-text text-muted">{ window.gettext("Enter the name of the link end location (municipal center, administrative post or nearest suco)") }</small>
         </div>
     </section>
@@ -51,17 +33,10 @@
     <section>
         <h6>{ window.gettext("Link width and length") }</h6>
         <div class="form-group">
-<<<<<<< HEAD
             <label>{ link_length.display }</label>
-            <input class="{ invalidLinkLength && invalidLinkLength.length ? 'danger' : null, road.linkLength ? '' : 'inactive' } form-control"
-                type="number" placeholder="{ window.gettext('E.g. 58.7') }" value="{ road.linkLength }" oninput="{ checkLinkLength }">
+            <input class="{ invalidLinkLength && invalidLinkLength.length ? 'danger' : null, state.editingRoad.getLinkLength() ? '' : 'inactive' } form-control"
+                type="number" placeholder="{ window.gettext('E.g. 58.7') }" value="{ state.editingRoad.getLinkLength() }" oninput="{ checkLinkLength }">
             <small class="form-text text-muted">{ window.gettext("Enter road link length (in Km)") }</small>
-=======
-            <label>{ window.gettext("Link Length") }</label>
-            <input class="{ invalidLinkLength && invalidLinkLength.length ? 'danger' : null } form-control inactive"
-                type="number" placeholder="{ window.gettext("E.g. 58.7") }" value="{ state.editingRoad.getLinkLength() }" oninput="{ checkLinkLength }">
-            <small class="form-text text-muted">{ window.gettext("Enter Link length (in Km)") }</small>
->>>>>>> 56ad6fcd
             <div if="{ invalidLinkLength && invalidLinkLength.length }" class="invalid-tooltip">
                 <ul>
                     <li each="{ message in invalidLinkLength }">{ message }.</li>
@@ -69,15 +44,9 @@
             </div>
         </div>
         <div class="form-group">
-<<<<<<< HEAD
             <label>{ carriageway_width.display }</label>
-            <input class="{ invalidCarriageWidth && invalidCarriageWidth.length ? 'danger' : null, road.carriagewayWidth ? '' : 'inactive' } form-control"
-                type="number" placeholder="{ window.gettext('E.g. 5.0') }" value="{ road.carriagewayWidth }" oninput="{ checkCarriagewayWidth }">
-=======
-            <label>{ window.gettext("Carriageway Width") }</label>
-            <input class="{ invalidCarriageWidth && invalidCarriageWidth.length ? 'danger' : null } form-control inactive"
-                type="number" placeholder="{ window.gettext("E.g. 5.0") }" value="{ state.editingRoad.getCarriagewayWidth() }" oninput="{ checkCarriagewayWidth }">
->>>>>>> 56ad6fcd
+            <input class="{ invalidCarriageWidth && invalidCarriageWidth.length ? 'danger' : null, state.editingRoad.getCarriagewayWidth() ? '' : 'inactive' } form-control"
+                type="number" placeholder="{ window.gettext('E.g. 5.0') }" value="{ state.editingRoad.getCarriagewayWidth() }" oninput="{ checkCarriagewayWidth }">
             <small class="form-text text-muted">{ window.gettext("Enter the width (in meters) of the link carriageway") }</small>
             <div if="{ invalidCarriageWidth && invalidCarriageWidth.length }" class="invalid-tooltip">
                 <ul>
@@ -90,15 +59,9 @@
     <section>
         <h6>{ window.gettext("Link chainage") }</h6>
         <div class="form-group">
-<<<<<<< HEAD
             <label>{ link_start_chainage.display }</label>
-            <input class="{ invalidLinkStartChainage && invalidLinkStartChainage.length ? 'danger' : null, road.linkStartChainage ? '' : 'inactive' } form-control"
-                type="number" placeholder="{ window.gettext('E.g. 0+000') }" value="{ road.linkStartChainage }" oninput="{ checkLinkStartChainage }">
-=======
-            <label>{ window.gettext("Link Start Chainage") }</label>
-            <input class="{ invalidLinkStartChainage && invalidLinkStartChainage.length ? 'danger' : null } form-control inactive"
-                type="number" placeholder="{ window.gettext("E.g. 0+000") }" value="{ state.editingRoad.getLinkStartChainage() }" oninput="{ checkLinkStartChainage }">
->>>>>>> 56ad6fcd
+            <input class="{ invalidLinkStartChainage && invalidLinkStartChainage.length ? 'danger' : null, state.editingRoad.getLinkStartChainage() ? '' : 'inactive' } form-control"
+                type="number" placeholder="{ window.gettext('E.g. 0+000') }" value="{ state.editingRoad.getLinkStartChainage() }" oninput="{ checkLinkStartChainage }">
             <small class="form-text text-muted">{ window.gettext("Enter chainage for link starting point") }</small>
             <div if="{ invalidLinkStartChainage && invalidLinkStartChainage.length }" class="invalid-tooltip">
                 <ul>
@@ -107,15 +70,9 @@
             </div>
         </div>
         <div class="form-group">
-<<<<<<< HEAD
             <label>{ link_end_chainage.display }</label>
-            <input class="{ invalidLinkEndChainage && invalidLinkEndChainage.length ? 'danger' : null, road.linkEndChainage ? '' : 'inactive' } form-control"
-                type="number" placeholder="{ window.gettext('E.g. 62+410') }" value="{ road.linkEndChainage }" oninput="{ checkLinkEndChainage }">
-=======
-            <label>{ window.gettext("Link End Chainage") }</label>
-            <input class="{ invalidLinkEndChainage && invalidLinkEndChainage.length ? 'danger' : null } form-control inactive"
-                type="number" placeholder="{ window.gettext("E.g. 62+410") }" value="{ state.editingRoad.getLinkEndChainage() }" oninput="{ checkLinkEndChainage }">
->>>>>>> 56ad6fcd
+            <input class="{ invalidLinkEndChainage && invalidLinkEndChainage.length ? 'danger' : null, state.editingRoad.getLinkEndChainage() ? '' : 'inactive' } form-control"
+                type="number" placeholder="{ window.gettext('E.g. 62+410') }" value="{ state.editingRoad.getLinkEndChainage() }" oninput="{ checkLinkEndChainage }">
             <small class="form-text text-muted">{ window.gettext("Enter chainage for link ending point") }</small>
             <div if="{ invalidLinkEndChainage && invalidLinkEndChainage.length }" class="invalid-tooltip">
                 <ul>
@@ -142,47 +99,8 @@
                 show_feedback: false,
                 error: null,
             },
-<<<<<<< HEAD
-            link_code: window.road_schema.link_code,
-            link_start_name: window.road_schema.link_start_name,
-            link_end_name: window.road_schema.link_end_name,
-            link_length: window.road_schema.link_length,
-            carriageway_width: window.road_schema.carriageway_width,
-            link_start_chainage: window.road_schema.link_start_chainage,
-            link_end_chainage: window.road_schema.link_end_chainage,
-            onBeforeMount() {
-                this.road = {};
-            },
-            onMounted(props, state) {
-                // ROAD DATA
-                this.road.id = props.road.getId();
-                this.road.geojsonId = props.road.getGeojsonId();
-                this.road.roadCode = props.road.getRoadCode();
-                this.road.roadName = props.road.getRoadName();
-                this.road.linkCode = props.road.getLinkCode();
-                this.road.linkLength = props.road.getLinkLength();
-                this.road.surfaceType = props.road.getSurfaceType();
-                this.road.surfaceCondition = props.road.getSurfaceCondition();
-                this.road.roadType = props.road.getRoadType();
-                this.road.linkStartChainage = props.road.getLinkStartChainage();
-                this.road.linkEndChainage = props.road.getLinkEndChainage();
-                this.road.pavementClass = props.road.getPavementClass();
-                this.road.carriagewayWidth = props.road.getCarriagewayWidth();
-                this.road.administrativeArea = props.road.getAdministrativeArea();
-                this.road.linkStartName = props.road.getLinkStartName();
-                this.road.linkEndName = props.road.getLinkEndName();
-                this.road.project = props.road.getProject();
-                this.road.fundingSource = props.road.getFundingSource();
-                this.road.roadStatus = props.road.getRoadStatus();
-                this.road.technicalClass = props.road.getTechnicalClass();
-                this.road.maintenanceNeed = props.road.getMaintenanceNeed();
-                this.road.trafficLevel = props.road.getTrafficLevel();
-                this.road.lastRevisionId = props.road.getLastRevisionId();
-                this.update();
-=======
             onBeforeMount(props, state) {
                 state.editingRoad = Road.deserializeBinary(props.road.serializeBinary());
->>>>>>> 56ad6fcd
             },
             save(e) {
                 var save_button = e.currentTarget;
@@ -262,6 +180,13 @@
                 }
                 this.update();
             },
+            link_code: window.road_schema.link_code,
+            link_start_name: window.road_schema.link_start_name,
+            link_end_name: window.road_schema.link_end_name,
+            link_length: window.road_schema.link_length,
+            carriageway_width: window.road_schema.carriageway_width,
+            link_start_chainage: window.road_schema.link_start_chainage,
+            link_end_chainage: window.road_schema.link_end_chainage,
         };
 
         function containsWhiteSpaces(text) {
