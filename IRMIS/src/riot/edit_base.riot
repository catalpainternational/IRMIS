<edit_base>
    <div class="row">
        <div id="side-menu">
            <ul class="navigation">
                <li class="text-uppercase">{ window.gettext("Edit asset") }</li>
                <ul>
                    <li class="{ state.page === 'location_type' ? 'active' : '' }" data-page="location_type" onclick="{ selectPage }">{ window.gettext("Location & Type") }</li>
                    <li class="{ state.page === 'asset_details' ? 'active' : '' }" data-page="asset_details" onclick="{ selectPage }">{ window.gettext("Asset Details") }</li>
                    <li class="{ state.page === 'pavement' ? 'active' : '' }" data-page="pavement" onclick="{ selectPage }">{ window.gettext("Pavement") }</li>
                    <li class="{ state.page === 'project' ? 'active' : '' }" data-page="project" onclick="{ selectPage }">{ window.gettext("Project") }</li>
                    <li class="{ state.page === 'condition' ? 'active' : '' }" data-page="condition" onclick="{ selectPage }">{ window.gettext("Condition") }</li>
                    <li class="{ state.page === 'maintenance' ? 'active' : '' }" data-page="maintenance" onclick="{ selectPage }">{ window.gettext("Maintenance") }</li>
                </ul>
            </ul>
            <ul class="navigation">
                <li class="text-uppercase">{ window.gettext("History") }</li>
                <ul>
                    <li class="{ state.page === 'history' ? 'active' : '' }" data-page="history" onclick="{ selectPage }">{ window.gettext("Change log") }</li>
                </ul>
            </ul>
        </div>
<<<<<<< HEAD
        <div if="{ state.loading }">
            { window.gettext("Loading") }
        </div>
        <edit_stop_alert></edit_stop_alert>
=======

>>>>>>> 13bd9fcd
        <div if="{ !state.loading }" id="edit-base">
            <header class="align-items-center d-flex">
                <a class="caret-dark left image" onclick="{ goBack }"></a>
                <h1>{ state.editingRoad.getRoadCode() } { state.editingRoad.getRoadName() }</h1>
            </header>

            <edit_feedback if="{ state.show_feedback }" close="{ closeFeedback }" error="{ state.error }"></edit_feedback>

            <edit_location_type road="{ state.editingRoad }" saving="{ state.saving }" getHelpText="{getHelpText}" if="{ state.page === 'location_type' }" on-save="{ save }"></edit_location_type>
            <edit_asset_details road="{ state.editingRoad }" saving="{ state.saving }" getHelpText="{getHelpText}" if="{ state.page === 'asset_details' }" on-save="{ save }"></edit_asset_details>
            <edit_pavement road="{ state.editingRoad }" saving="{ state.saving }" getHelpText="{getHelpText}" if="{ state.page === 'pavement' }" on-save="{ save }"></edit_pavement>
            <edit_project road="{ state.editingRoad }" saving="{ state.saving }" getHelpText="{getHelpText}" if="{ state.page === 'project' }" on-save="{ save }"></edit_project>
<<<<<<< HEAD
            <edit_condition road="{ state.editingRoad }" saving="{ state.saving }" getHelpText="{getHelpText}" if="{ state.page === 'condition' }" on-save="{ save }" on-save-survey="{ saveSurvey }"></edit_condition>
            <edit_maintenance road="{ state.editingRoad }" saving="{ state.saving }" getHelpText="{getHelpText}" if="{ state.page === 'maintenance' }" on-save="{ save }"></edit_maintenance>
=======
            <edit_condition road="{ state.editingRoad }" saving="{ state.saving }" getHelpText="{getHelpText}" if="{ state.page === 'condition' }" on-save="{ save }"></edit_condition>

            <edit_history road="{ state.baseRoad }" getHelpText="{getHelpText}" if="{ state.page === 'history' }"></edit_history>
        </div>

        <div id="stop-alert" class="modal" tabindex="-1" role="dialog">
            <div class="modal-dialog modal-dialog-centered modal-sm" role="document">
                <div class="align-items-center modal-content">
                    <div class="modal-header">
                        <span class="alert stop image"></span>
                        <span class="close image" data-dismiss="modal" aria-label="{ window.gettext('Close') }" aria-hidden="true"></span>
                    </div>
                    <div class="modal-body text-center">
                        <h6>{ window.gettext("Unsaved Changes") }</h6>
                        <p>{ window.gettext("You have unsaved changes made to this page which will be lost if you navigate away. Would you like to continue editing?") }</p>
                    </div>
                    <div class="modal-footer">
                        <button type="button" class="btn btn-danger" data-dismiss="modal" onclick="{ discardChanges }">{ window.gettext("Discard") }</button>
                        <button type="button" class="btn btn-light" data-dismiss="modal">{ window.gettext("Continue editing") }</button>
                    </div>
                </div>
            </div>
>>>>>>> 13bd9fcd
        </div>

        <div id="loading" class="modal" tabindex="-1" role="dialog">
            <div class="modal-dialog modal-dialog-centered modal-sm" role="document">
                <div class="align-items-center modal-content">
                    <div class="modal-header"></div>
                    <div class="modal-body text-center">
                        <h6>{ window.gettext("Loading") }...</h6>
                    </div>
                    <div class="modal-footer"></div>
                </div>
            </div>
        </div>
    </div>

    <script>
        import * as riot from "riot";
        import $ from "jquery";

        import { saveRoad } from "../roadManager";
        import { getHelpText } from "../road";
<<<<<<< HEAD
        import { createSurvey, updateSurvey, getRoadSurveys } from "../surveyManager";

=======

        import Edit_Feedback from './edit_feedback.riot';
>>>>>>> 13bd9fcd
        import Edit_Location_Type from "./edit_location_type.riot";
        import Edit_Asset_Details from "./edit_asset_details.riot";
        import Edit_Pavement from "./edit_pavement.riot";
        import Edit_Project from "./edit_project.riot";
        import Edit_Condition from "./edit_condition.riot";
<<<<<<< HEAD
        import Edit_Maintenance from "./edit_maintenance.riot";
=======

        import Edit_History from "./edit_history.riot";
>>>>>>> 13bd9fcd

        import Edit_Feedback from "./edit_feedback.riot";
        import Edit_Stop_Alert from "./edit_stop_alert.riot";

        let timeoutId = null;

        export default {
            state: {
                loading: true,
                saving: false,
                editingRoad: null,
                baseRoad: null,
                error: false,
                page: "location_type",
                nextPage: null,
                hasChanges: false,
                showFeedback: false,
                stopAlertResult: null,
            },
            components: {
<<<<<<< HEAD
                Edit_Location_Type, Edit_Asset_Details, Edit_Pavement, Edit_Project, Edit_Condition, Edit_Maintenance, 
                Edit_Feedback, Edit_Stop_Alert
=======
                Edit_Location_Type, Edit_Asset_Details, Edit_Pavement, Edit_Project, Edit_Condition, Edit_Feedback,
                Edit_History
>>>>>>> 13bd9fcd
            },
            onBeforeMount() {
                window.onbeforeunload = () => {
                    return this.hasChanges() ? "You have changes" : null;
                }
                window.goBack = this.goBack;
            },
            onBeforeUnmount() {
                window.onbeforeunload = null;
                window.goBack = () => {};
            },
            onMounted(props, state) {
                $('#loading').modal('show');
                state.page = props.page;

                props.roadPromise.then(road => {
                    $('#loading').modal('hide');
                    state.loading = false;
                    this.initRoad(road)
                }).catch(err => {
                    state.error = err;
                }).finally((r) => {
                    this.update();
                });
            },
            initRoad(road) {
                this.state.baseRoad = road;
                this.state.editingRoad = this.state.baseRoad.cloneMessage();
            },
            save() {
                this.update({saving: true});
                saveRoad(this.state.editingRoad).then((road) => {
                    if (road) {
                        this.state.error = false;
                        this.initRoad(road);
                    } else {
                        this.state.error = true;
                    }
                }).catch(err => {
                    this.state.error = true;
                }).finally((r) => {
                    this.update({ saving: false, show_feedback: true });
                    timeoutId = setTimeout(() => this.closeFeedback(), 5000);
                });
            },
            saveSurvey() {
                // placeholder code
                alert("Holy moly, Batman! It worked!");
            },
            hasChanges() {
                return this.state.baseRoad.toString() !== this.state.editingRoad.toString();
            },
            goBack(e) {
                this.state.nextPage = "#";
                if (this.hasChanges()) {
                    this.modalHandler();
                } else {
                    clearTimeout(timeoutId);
                    window.location.hash = this.state.nextPage;
                }
            },
            selectPage(e) {
                const roadId = this.state.editingRoad.getId();
                this.state.page = e.currentTarget.dataset.page;
<<<<<<< HEAD
                this.state.nextPage = `#edit/${this.state.editingRoad.getId()}/${this.state.page}`;
                if (this.hasChanges()) {
                    this.modalHandler();
                } else {
                    this.discardChanges();
                }
            },
            modalHandler() {
                document.addEventListener("edit.stop_alert.result", (data) => {
                    const stopAlertResult = data.detail.result;

                    console.log(`Received 'Stop Alert' result: ${stopAlertResult}`);

                    // Ensure that the dialog gets hidden
                    $("#stop-alert").modal("hide");

                    if (stopAlertResult === "discard") {
                        this.discardChanges();
                    }
                }, { once: true });

                $("#stop-alert").modal("show");
=======
                this.state.nextPage = `#edit/${roadId}/${this.state.page}`;
                if (this.hasChanges()) { 
                    $('#stop-alert').modal('show');
                } else {
                    this.discardChanges();
                }
>>>>>>> 13bd9fcd
            },
            discardChanges() {
                this.state.editingRoad = this.state.baseRoad.cloneMessage();
                window.location.hash = this.state.nextPage;
                this.update();
            },
            closeFeedback() {
                const feedback = document.getElementsByClassName("slide-in").item(0);
                clearTimeout(timeoutId);
                feedback.classList.add("slide-out");
                setTimeout(() => {
                    feedback.classList.remove("slide-out");
                    this.update({ show_feedback: false });
                }, 300);
            },
            getHelpText(field) {
                return getHelpText(field);
            }
        };
    </script>
</edit_base><|MERGE_RESOLUTION|>--- conflicted
+++ resolved
@@ -19,14 +19,10 @@
                 </ul>
             </ul>
         </div>
-<<<<<<< HEAD
         <div if="{ state.loading }">
             { window.gettext("Loading") }
         </div>
         <edit_stop_alert></edit_stop_alert>
-=======
-
->>>>>>> 13bd9fcd
         <div if="{ !state.loading }" id="edit-base">
             <header class="align-items-center d-flex">
                 <a class="caret-dark left image" onclick="{ goBack }"></a>
@@ -39,33 +35,10 @@
             <edit_asset_details road="{ state.editingRoad }" saving="{ state.saving }" getHelpText="{getHelpText}" if="{ state.page === 'asset_details' }" on-save="{ save }"></edit_asset_details>
             <edit_pavement road="{ state.editingRoad }" saving="{ state.saving }" getHelpText="{getHelpText}" if="{ state.page === 'pavement' }" on-save="{ save }"></edit_pavement>
             <edit_project road="{ state.editingRoad }" saving="{ state.saving }" getHelpText="{getHelpText}" if="{ state.page === 'project' }" on-save="{ save }"></edit_project>
-<<<<<<< HEAD
             <edit_condition road="{ state.editingRoad }" saving="{ state.saving }" getHelpText="{getHelpText}" if="{ state.page === 'condition' }" on-save="{ save }" on-save-survey="{ saveSurvey }"></edit_condition>
             <edit_maintenance road="{ state.editingRoad }" saving="{ state.saving }" getHelpText="{getHelpText}" if="{ state.page === 'maintenance' }" on-save="{ save }"></edit_maintenance>
-=======
-            <edit_condition road="{ state.editingRoad }" saving="{ state.saving }" getHelpText="{getHelpText}" if="{ state.page === 'condition' }" on-save="{ save }"></edit_condition>
 
             <edit_history road="{ state.baseRoad }" getHelpText="{getHelpText}" if="{ state.page === 'history' }"></edit_history>
-        </div>
-
-        <div id="stop-alert" class="modal" tabindex="-1" role="dialog">
-            <div class="modal-dialog modal-dialog-centered modal-sm" role="document">
-                <div class="align-items-center modal-content">
-                    <div class="modal-header">
-                        <span class="alert stop image"></span>
-                        <span class="close image" data-dismiss="modal" aria-label="{ window.gettext('Close') }" aria-hidden="true"></span>
-                    </div>
-                    <div class="modal-body text-center">
-                        <h6>{ window.gettext("Unsaved Changes") }</h6>
-                        <p>{ window.gettext("You have unsaved changes made to this page which will be lost if you navigate away. Would you like to continue editing?") }</p>
-                    </div>
-                    <div class="modal-footer">
-                        <button type="button" class="btn btn-danger" data-dismiss="modal" onclick="{ discardChanges }">{ window.gettext("Discard") }</button>
-                        <button type="button" class="btn btn-light" data-dismiss="modal">{ window.gettext("Continue editing") }</button>
-                    </div>
-                </div>
-            </div>
->>>>>>> 13bd9fcd
         </div>
 
         <div id="loading" class="modal" tabindex="-1" role="dialog">
@@ -87,27 +60,19 @@
 
         import { saveRoad } from "../roadManager";
         import { getHelpText } from "../road";
-<<<<<<< HEAD
         import { createSurvey, updateSurvey, getRoadSurveys } from "../surveyManager";
 
-=======
-
         import Edit_Feedback from './edit_feedback.riot';
->>>>>>> 13bd9fcd
+        import Edit_Stop_Alert from "./edit_stop_alert.riot";
+
         import Edit_Location_Type from "./edit_location_type.riot";
         import Edit_Asset_Details from "./edit_asset_details.riot";
         import Edit_Pavement from "./edit_pavement.riot";
         import Edit_Project from "./edit_project.riot";
         import Edit_Condition from "./edit_condition.riot";
-<<<<<<< HEAD
         import Edit_Maintenance from "./edit_maintenance.riot";
-=======
 
         import Edit_History from "./edit_history.riot";
->>>>>>> 13bd9fcd
-
-        import Edit_Feedback from "./edit_feedback.riot";
-        import Edit_Stop_Alert from "./edit_stop_alert.riot";
 
         let timeoutId = null;
 
@@ -125,13 +90,9 @@
                 stopAlertResult: null,
             },
             components: {
-<<<<<<< HEAD
-                Edit_Location_Type, Edit_Asset_Details, Edit_Pavement, Edit_Project, Edit_Condition, Edit_Maintenance, 
+                Edit_Location_Type, Edit_Asset_Details, Edit_Pavement, Edit_Project, Edit_Condition, Edit_Maintenance,
+                Edit_History,
                 Edit_Feedback, Edit_Stop_Alert
-=======
-                Edit_Location_Type, Edit_Asset_Details, Edit_Pavement, Edit_Project, Edit_Condition, Edit_Feedback,
-                Edit_History
->>>>>>> 13bd9fcd
             },
             onBeforeMount() {
                 window.onbeforeunload = () => {
@@ -196,10 +157,9 @@
             selectPage(e) {
                 const roadId = this.state.editingRoad.getId();
                 this.state.page = e.currentTarget.dataset.page;
-<<<<<<< HEAD
-                this.state.nextPage = `#edit/${this.state.editingRoad.getId()}/${this.state.page}`;
+                this.state.nextPage = `#edit/${roadId}/${this.state.page}`;
                 if (this.hasChanges()) {
-                    this.modalHandler();
+                    $('#stop-alert').modal('show');
                 } else {
                     this.discardChanges();
                 }
@@ -219,14 +179,6 @@
                 }, { once: true });
 
                 $("#stop-alert").modal("show");
-=======
-                this.state.nextPage = `#edit/${roadId}/${this.state.page}`;
-                if (this.hasChanges()) { 
-                    $('#stop-alert').modal('show');
-                } else {
-                    this.discardChanges();
-                }
->>>>>>> 13bd9fcd
             },
             discardChanges() {
                 this.state.editingRoad = this.state.baseRoad.cloneMessage();
