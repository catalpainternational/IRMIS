<edit_base>
    <div class="row">
        <div id="side-menu">
            <ul class="navigation">
                <li class="text-uppercase">{ window.gettext("Edit asset") }</li>
                <ul>
                    <li class="{ state.page === 'location_type' ? 'active' : '' }" data-page="location_type" onclick="{ selectPage }">{ window.gettext("Location & Type") }</li>
                    <li class="{ state.page === 'asset_details' ? 'active' : '' }" data-page="asset_details" onclick="{ selectPage }">{ window.gettext("Asset Details") }</li>
                    <li class="{ state.page === 'pavement' ? 'active' : '' }" data-page="pavement" onclick="{ selectPage }">{ window.gettext("Pavement") }</li>
                    <li class="{ state.page === 'project' ? 'active' : '' }" data-page="project" onclick="{ selectPage }">{ window.gettext("Project") }</li>
                    <li class="{ state.page === 'condition' ? 'active' : '' }" data-page="condition" onclick="{ selectPage }">{ window.gettext("Condition") }</li>

                    <li class="{ state.page === 'history' ? 'active' : '' }" data-page="history" onclick="{ selectPage }">{ window.gettext("History") }</li>
                </ul>
            </ul>
        </div>

        <div if="{ state.loading }">
            { window.gettext("Loading") }
        </div>

        <div if="{ !state.loading }" id="edit-base">
            <header class="align-items-center d-flex">
                <a class="caret-dark left image" onclick="{ goBack }"></a>
                <h1>{ state.editingRoad.getRoadCode() } { state.editingRoad.getRoadName() }</h1>
            </header>

            <edit_feedback if="{ state.show_feedback }" close="{ closeFeedback }" error="{ state.error }"></edit_feedback>

            <edit_location_type road="{ state.editingRoad }" saving="{ state.saving }" getHelpText="{getHelpText}" if="{ state.page === 'location_type' }" on-save="{ save }"></edit_location_type>
            <edit_asset_details road="{ state.editingRoad }" saving="{ state.saving }" getHelpText="{getHelpText}" if="{ state.page === 'asset_details' }" on-save="{ save }"></edit_asset_details>
            <edit_pavement road="{ state.editingRoad }" saving="{ state.saving }" getHelpText="{getHelpText}" if="{ state.page === 'pavement' }" on-save="{ save }"></edit_pavement>
            <edit_project road="{ state.editingRoad }" saving="{ state.saving }" getHelpText="{getHelpText}" if="{ state.page === 'project' }" on-save="{ save }"></edit_project>
            <edit_condition road="{ state.editingRoad }" saving="{ state.saving }" getHelpText="{getHelpText}" if="{ state.page === 'condition' }" on-save="{ save }"></edit_condition>
<<<<<<< HEAD

            <edit_history road="{ state.baseRoad }" getHelpText="{getHelpText}" if="{ state.page === 'history' }"></edit_history>
=======
>>>>>>> e227f80f
        </div>

        <div id="stop-alert" class="modal" tabindex="-1" role="dialog">
            <div class="modal-dialog modal-dialog-centered modal-sm" role="document">
                <div class="align-items-center modal-content">
                    <div class="modal-header">
                        <span class="alert stop image"></span>
                        <span class="close image" data-dismiss="modal" aria-label="{ window.gettext('Close') }" aria-hidden="true"></span>
                    </div>
                    <div class="modal-body text-center">
                        <h6>{ window.gettext("Unsaved Changes") }</h6>
                        <p>{ window.gettext("You have unsaved changes made to this page which will be lost if you navigate away. Would you like to continue editing?") }</p>
                    </div>
                    <div class="modal-footer">
                        <button type="button" class="btn btn-danger" data-dismiss="modal" onclick="{ discardChanges }">{ window.gettext("Discard") }</button>
                        <button type="button" class="btn btn-light" data-dismiss="modal">{ window.gettext("Continue editing") }</button>
                    </div>
                </div>
            </div>
        </div>
    </div>

    <script>
        import { saveRoad } from "../roadManager";
        import { getHelpText } from "../road";
<<<<<<< HEAD
        
        import Edit_Feedback from './edit_feedback.riot';

=======
>>>>>>> e227f80f
        import Edit_Location_Type from "./edit_location_type.riot";
        import Edit_Asset_Details from "./edit_asset_details.riot";
        import Edit_Pavement from "./edit_pavement.riot";
        import Edit_Project from "./edit_project.riot";
        import Edit_Condition from "./edit_condition.riot";

        import Edit_History from "./edit_history.riot";

        import "bootstrap/js/dist/modal";
        import $ from "jquery";

        let timeoutId = null;

        export default {
            state: {
                loading: true,
                saving: false,
                editingRoad: null,
                baseRoad: null,
                error: false,
                page: "location_type",
                nextPage: null,
                hasChanges: false,
                showFeedback: false,
            },
            components: {
                Edit_Location_Type, Edit_Asset_Details, Edit_Pavement, Edit_Project, Edit_Condition, Edit_Feedback,
                Edit_History
            },
            onBeforeMount() {
                window.onbeforeunload = () => {
                    return this.hasChanges() ? "You have changes" : null;
                }
                window.goBack = this.goBack;
            },
            onBeforeUnmount() {
                window.onbeforeunload = null;
                window.goBack = () => {};
            },
            onMounted(props, state) {
                state.loading = true;
                state.page = props.page;
                props.roadPromise.then(road => {
                    state.loading = false;
                    this.initRoad(road)
                }).catch(err => {
                    state.error = err;
                }).finally((r) => {
                    this.update();
                });
            },
            initRoad(road) {
                this.state.baseRoad = road;
                this.state.editingRoad = this.state.baseRoad.cloneMessage();
            },
            save() {
                this.update({saving: true});
                saveRoad(this.state.editingRoad).then((road) => {
                    if (road) {
                        this.state.error = false;
                        this.initRoad(road);
                    } else {
                        this.state.error = true;
                    }
                }).catch(err => {
                    this.state.error = true;
                }).finally((r) => {
                    this.update({ saving: false, show_feedback: true });
                    timeoutId = setTimeout(() => this.closeFeedback(), 5000);
                });
            },
            hasChanges() {
                return this.state.baseRoad.toString() !== this.state.editingRoad.toString();
            },
            goBack(e) {
                this.state.nextPage = "#";
                if (this.hasChanges()) {
                    $('#stop-alert').modal('show');
                } else {
                    clearTimeout(timeoutId);
                    window.location.hash = this.state.nextPage;
                }
            },
            selectPage(e) {
                const roadId = this.state.editingRoad.getId();
                this.state.page = e.currentTarget.dataset.page;
                this.state.nextPage = `#edit/${roadId}/${this.state.page}`;
                if (this.hasChanges()) { 
                    $('#stop-alert').modal('show');
                } else {
                    this.discardChanges();
                }
            },
            discardChanges() {
                this.state.editingRoad = this.state.baseRoad.cloneMessage();
                window.location.hash = this.state.nextPage;
                this.update();
            },
            closeFeedback() {
                const feedback = document.getElementsByClassName("slide-in").item(0);
                clearTimeout(timeoutId);
                feedback.classList.add("slide-out");
                setTimeout(() => {
                    feedback.classList.remove("slide-out");
                    this.update({ show_feedback: false });
                }, 300);
            },
            getHelpText(field) {
                return getHelpText(field);
            }
        };
    </script>
</edit_base><|MERGE_RESOLUTION|>--- conflicted
+++ resolved
@@ -32,11 +32,8 @@
             <edit_pavement road="{ state.editingRoad }" saving="{ state.saving }" getHelpText="{getHelpText}" if="{ state.page === 'pavement' }" on-save="{ save }"></edit_pavement>
             <edit_project road="{ state.editingRoad }" saving="{ state.saving }" getHelpText="{getHelpText}" if="{ state.page === 'project' }" on-save="{ save }"></edit_project>
             <edit_condition road="{ state.editingRoad }" saving="{ state.saving }" getHelpText="{getHelpText}" if="{ state.page === 'condition' }" on-save="{ save }"></edit_condition>
-<<<<<<< HEAD
 
             <edit_history road="{ state.baseRoad }" getHelpText="{getHelpText}" if="{ state.page === 'history' }"></edit_history>
-=======
->>>>>>> e227f80f
         </div>
 
         <div id="stop-alert" class="modal" tabindex="-1" role="dialog">
@@ -62,12 +59,8 @@
     <script>
         import { saveRoad } from "../roadManager";
         import { getHelpText } from "../road";
-<<<<<<< HEAD
-        
+
         import Edit_Feedback from './edit_feedback.riot';
-
-=======
->>>>>>> e227f80f
         import Edit_Location_Type from "./edit_location_type.riot";
         import Edit_Asset_Details from "./edit_asset_details.riot";
         import Edit_Pavement from "./edit_pavement.riot";
