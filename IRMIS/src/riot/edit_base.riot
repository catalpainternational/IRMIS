--- conflicted
+++ resolved
@@ -20,13 +20,8 @@
         </div>
         <div if={ !state.loading } id="edit-base">
             <header class="align-items-center d-flex">
-<<<<<<< HEAD
-                <span class="caret-dark left image" onclick="{ goBack }"></span>
+                <span class="caret-dark left image" onclick="{ goBack }" href="#"></span>
                 <h1>{ state.road.getroadCode() } { state.road.getroadName() }</h1>
-=======
-                <a class="caret-dark left image" href="#"></a>
-                <h1>{ state.road.getRoadCode() }</h1>
->>>>>>> 93748ab5
             </header>
             <!-- <edit_location_type road={ state.road }></edit_location_type> -->
             <edit_asset_details road={ state.road }></edit_asset_details>
@@ -44,17 +39,10 @@
         import Edit_Condition from './edit_condition.riot';
 
         export default {
-<<<<<<< HEAD
-            onBeforeMount(props, state) {
-                this.state = {
-                    road: props.road,
-                }
-=======
             state: {
                 loading: true,
                 road: null,
                 err: false
->>>>>>> 93748ab5
             },
             components: {
                 Edit_Location_Type, Edit_Asset_Details, Edit_Pavement, Edit_Project, Edit_Condition
@@ -65,15 +53,9 @@
                     state.loading = false;
                     state.road = road;
                 }).catch(err => {
-<<<<<<< HEAD
                     state.err = err;
                 }).finally(() => {
-                    this.update();
-=======
-                    state.err = err;  
-                }).finally(() => {
                     this.update()
->>>>>>> 93748ab5
                 });;
             }
         };
