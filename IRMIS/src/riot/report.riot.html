--- conflicted
+++ resolved
@@ -484,12 +484,11 @@
                                     break;
                             }
                             if (selectSource) {
-                                expandedPrimaries[parentPrimary] = Object.keys(selectSource)
-                                    .forEach((option) => { return option; });
+                                expandedPrimaries[parentPrimary] = Object.keys(selectSource);
                             }
                         }
                     });
-                    expandedPrimaryKeys = Object.keys(expandedPrimaries);
+                    const expandedPrimaryKeys = Object.keys(expandedPrimaries);
                     if (expandedPrimaryKeys.length === 0) {
                         // Somehow none of our expanded primaries matched up
                         // Have you (the programmer) made relevant code changes to support this secondaryattribute?
@@ -501,13 +500,14 @@
                             return !expandedPrimaryKeys.includes(primaryattribute);
                         });
                         // Build up a new collection of filterSets for every permutation we need
-                        Object.keys(expandedPrimaries).forEach((expandedPrimary) => {
+                        expandedPrimaryKeys.forEach((expandedPrimary) => {
                             // The new primary attributes will include the revised list
                             // plus the secondary attributes that relate to the expanded primary
                             const newPrimaryAttributes = [].concat(revisedPrimary, filterSet.secondaryattribute[expandedPrimary]);
-                            expandedPrimaries[expandedPrimary].forEach((expandedPrimary) => {
+                            expandedPrimaries[expandedPrimary].forEach((ep) => {
                                 const newFilterSet = cloneData(filterSet);
                                 newFilterSet.primaryattribute = newPrimaryAttributes;
+                                newFilterSet[expandedPrimary] = [ep];
                                 delete newFilterSet.secondaryattribute;
                                 filters.push(newFilterSet);
                             });
@@ -561,6 +561,16 @@
                     this.state.noReportData = true;
                 }
             },
+            mergeReports(assembledReportData, survey) {
+                Object.keys(survey.filter).forEach((filterKey) => {
+                    assembledReportData[filterKey] = assembledReportData[filterKey] || [];
+                    survey.filter[filterKey].forEach((filterValue) => {
+                        if (!assembledReportData[filterKey].includes(filterValue)) {
+                            assembledReportData[filterKey].push(filterValue);
+                        }
+                    });
+                });
+            },
             createReport(e) {
                 $('#loading').modal('show');
 
@@ -575,60 +585,36 @@
 
                 Promise.all(getRoadReports)
                     .then((surveyReportData) => {
-<<<<<<< HEAD
-                        if (surveyReportData.length === 1) {
-                            this.assembleSurveyReportData(surveyReportData[0]);
-=======
-                        if (surveyReportData) {
-                            this.state.noReport = false;
-                            const haveLengths = !!surveyReportData.lengths;
-
-                            this.state.reportData = {
-                                totalLength: 0,
-                                roadCodes: (surveyReportData.roadCodes || []).sort(),
-                                reportChainage: (surveyReportData.reportChainage && surveyReportData.reportChainage.length === 2
-                                    && (surveyReportData.reportChainage[0] + surveyReportData.reportChainage[1]))
-                                    ? surveyReportData.reportChainage
-                                    : undefined,
-                                dateCreated: () => dayjs(new Date()).format('DD MMMM YYYY [at] HH:mm'),
-                                formattedFilters: surveyReportData.formattedFilters
-                            };
-
-                            if (haveLengths) {
-                                this.state.reportData.municipality = this.prepareTableData(this.dataTableIds.municipality, surveyReportData.municipalities, "municipality");
-                                this.state.reportData.roadClass = this.prepareTableData(this.dataTableIds.roadClass, surveyReportData.roadClasses, "road_type");
-                                this.state.reportData.surfaceType = this.prepareTableData(this.dataTableIds.surfaceType, surveyReportData.surfaceTypes, "surface_type");
-
-                                this.state.reportData.roadStatus = this.prepareTableData(this.dataTableIds.roadStatus, surveyReportData.roadStatuses, "road_status");
-                                this.state.reportData.technicalClass = this.prepareTableData(this.dataTableIds.technicalClass, surveyReportData.technicalClasses, "technical_class");
-                                const surfaceConditions = surveyReportData.attributes("surface_condition", null, false, true);
-                                const surfaceConditionAttributes = surfaceConditions ? surfaceConditions.attributeEntries || [] : [];
-                                this.state.reportData.surfaceCondition = this.prepareTableData(this.dataTableIds.surfaceCondition, surfaceConditionAttributes, "surface_condition");
-
-                                this.prepareStackedBar(this.stackedBarIds.roadStatus, surveyReportData.roadStatuses, "road_type");
-                                this.prepareStackedBar(this.stackedBarIds.technicalClass, surveyReportData.technicalClasses, "technical_class");
-                                this.prepareStackedBar(this.stackedBarIds.surfaceCondition, surveyReportData.surfaceConditions, "surface_condition");
-
-                                const reportingTables = this.reportElements().dataTables;
-                                this.state.noReportData = true;
-                                if (reportingTables.includes(this.dataTableIds.municipality) && surveyReportData.municipalities.length ||
-                                    reportingTables.includes(this.dataTableIds.roadClass) && surveyReportData.roadClasses.length ||
-                                    reportingTables.includes(this.dataTableIds.surfaceType) && surveyReportData.surfaceTypes.length ||
-                                    reportingTables.includes(this.dataTableIds.roadStatus) && surveyReportData.roadStatuses.length ||
-                                    reportingTables.includes(this.dataTableIds.technicalClass) && surveyReportData.technicalClasses.length ||
-                                    reportingTables.includes(this.dataTableIds.surfaceCondition) && surveyReportData.surfaceConditions.length) {
-                                    this.state.noReportData = false;
-                                }
-                            } else {
-                                this.state.noReportData = true;
-                            }
->>>>>>> a9f9363e
-
-                            this.props.showFeedback();
-                        } else {
-                            // An id of null should tell us that there was an error fetching the data
-                            this.props.showFeedback(true);
-                            this.state.noReport = true;
+                        switch (surveyReportData.length) {
+                            case 0:
+                                this.props.showFeedback(true);
+                                this.state.noReport = true;
+                                break;
+                            case 1:
+                                this.assembleSurveyReportData(surveyReportData[0]);
+                                this.props.showFeedback();                                
+                                break;
+                            default:
+                                // A report with secondaryattributes defined
+                                // it will need 'assembling'
+                                const assembledReportData = {
+                                    filter: {},
+                                    lengths: [],
+                                    attributes: []
+                                };
+                                filters.primaryattribute.forEach((primaryattribute) => {
+                                    const filteredSurveys = surveyReportData.filter((survey) => {
+                                        return survey.filter[primaryattribute];
+                                    })
+                                    if (filteredSurveys.length === 1 && filteredSurveys[0].filter.primary_attribute.includes(primaryattribute)) {
+                                        // We didn't have any secondaryattributes for this primaryattribute
+                                        // so just merge it as-is
+                                        assembledReportData = this.mergeReports(assembledReportData, filteredSurveys[0]);
+                                    } else {
+                                        
+                                    }
+                                });
+                                break;
                         }
                     }).catch(err => {
                         this.props.showFeedback(true);
