--- conflicted
+++ resolved
@@ -340,7 +340,6 @@
                 const reportId = e.currentTarget.dataset.id;
                 const filters = this.reportContent().fixedFilter;
 
-<<<<<<< HEAD
                 const userFilters = {};
                 this.state.filterDefinitions.forEach((filterDefinition) => {
                     const requestFilterName = filterDefinition.filterName || "";
@@ -350,27 +349,14 @@
                         return;
                     }
 
-                    filters[requestFilterName] = $(`#${filterDefinition.selectId}`).select2("data");
-                });
-=======
-                switch (reportId) {
-                    case "4":
-                        filters["roadtype"] = "NAT";
-                        break;
-                    case "5":
-                        filters["roadtype"] = "MUN";
-                        break;
-                    case "6":
-                        filters["roadtype"] = "RUR";
-                        break;
-                    case "7":
-                        filters["roadtype"] = "HIGH";
-                        break;
-                    case "8":
-                        filters["roadtype"] = "URB";
-                        break;
-                }
->>>>>>> 3038ec7e
+                    const selectData = $(`#${filterDefinition.selectId}`).select2("data");
+                    if (!selectData || selectData.length === 0) {
+                        return;
+                    }
+                    const selection = selectData.map((data) => {return data.text;}).join(",");
+                    console.log(selection);
+                    filters[requestFilterName] = selection;
+                });
 
                 if (!Object.keys(filters).length) {
                     return;
