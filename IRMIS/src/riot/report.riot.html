<report>
    <div class="print-header">
        <div class="align-items-center d-flex">
            <span class="image rdtl"></span>
            <div class="d-flex flex-column">
                <span>{ window.gettext("Democratic Republic of Timor-Leste") }</span>
                <span>{ window.gettext("Ministry of Public Works") }</span>
                <span>{ window.gettext("Directorate General for Public Works") }</span>
                <span>{ window.gettext("National Directorate for Roads, Bridges and Flood Control") }</span>
                <small>Avenida da Restauração, Rai Kotu, Díli, Timor-Leste, Telf. +670 3311408</small>
            </div>
        </div>
    </div>

    <header>
        <div>
            <a class="caret-dark left image" onclick="{ backToReports }"></a>
        </div>
        <div class="d-flex flex-column">
            <div class="align-items-center d-flex">
                <span class="paper image"></span>
                <h6>{ reportContent().title }</h6>
            </div>
            <div>
                <p>{ reportContent().description }.</p>
            </div>
        </div>
    </header>

    <div class="content-wrapper report-criteria">
        <h6>{ window.gettext("Select report criteria") }</h6>
        <div class="d-flex justify-content-between">
            <div class="d-flex flex-wrap">
                <div if="{ reportContent().visibleFilters.municipality }" class="options">
                    <select id="municipality_area_select2" multiple="true">
                        <option each="{ area in window.road_schema.administrative_area.options }" value="{ area.id }">{ area.name }</option>
                    </select>
                </div>

                <div if="{ reportContent().visibleFilters.roadClass }" class="options">
                    <select id="road_class_select2" multiple="true">
                        <option each="{ road_class in window.road_schema.road_type.options }" value="{ road_class[0] }">{ road_class[1] }</option>
                    </select>
                </div>
                <!-- Optionally include the following to show the fixedFilter value (changing to the full option title) -->
                <!-- <div if="{ reportContent().fixedFilter.roadtype }" class="options">
                    <span>{ reportContent().fixedFilter.roadtype }</span>
                </div> -->

                <div if="{ reportContent().visibleFilters.surfaceType }" class="options">
                    <select id="surface_type_select2" multiple="true">
                        <option each="{ surface_type in window.road_schema.surface_type.options }"
                            value="{ surface_type.code }">{ surface_type.name }</option>
                    </select>
                </div>

                <div if="{ reportContent().visibleFilters.surfaceCondition }" class="options">
                    <select id="surface_condition_select2" multiple="true">
                        <option each="{ surface_condition in window.road_schema.surface_condition.options }"
                            value="{ surface_condition[0] }">{ surface_condition[1] }</option>
                    </select>
                </div>

                <div if="{ reportContent().visibleFilters.roadCode }">
                    <div class="options">
                        <select id="road_code_select2" multiple="true">
                            <option each="{ code in window.road_schema.road_code.options }"
                                value="{ code.road_code }">{ code.road_code }</option>
                        </select>
                    </div>
                    <div class="d-flex flex-wrap">
                        <div class="d-flex flex-column">
                            <label>{ window.gettext("Chainage start") }</label>
                            <input class="{ state.reportStartChainage ? '' : 'inactive' } form-control form-control-sm"
                                type="number" oninput="{ selectStartChainage }" placeholder="0">
                        </div>
                        <div class="d-flex flex-column">
                            <label>{ window.gettext("Chainage end") }</label>
                            <input class="{ state.reportEndChainage ? '' : 'inactive' } form-control form-control-sm"
                                type="number" oninput="{ selectEndChainage }" placeholder="20000">
                        </div>
                    </div>
                </div>

                <input if="{ reportContent().visibleFilters.reportDate }"
                    class="{ state.reportDate ? '' : 'inactive' } form-control form-control-sm" type="date"
                    oninput="{ selectDate }" value="{ current_date() }" max="{ max_date() }" placeholder="Select Date"
                    pattern="\d{4}-\d{2}-\d{2}">
            </div>
            <div>
                <button type="button" class="btn btn-primary" onclick="{ createReport }" data-id="{ props.id }">{ window.gettext("Create Report") }</button>
            </div>
        </div>
    </div>

    <div hidden="{ state.noReport || state.noReportData }" class="content-wrapper report-content">
        <div class="align-items-center d-flex justify-content-between">
            <h1 class="print-title">{ window.gettext("Road Asset Management") }</h1>
            <h6>{ reportContent().title } { window.gettext("Report") }</h6>
            <button class="btn btn-secondary btn-sm" onclick="{ () => window.print() }">{ window.gettext("Print") }</button>
        </div>

        <div class="filtered-segment" hidden="{ !hasRoadCodeAndChainage() }">
            <h6 if="{ state.reportData.roadCodes && state.reportData.roadCodes.length === 1 }">{ window.gettext("Road") } { state.reportData.roadCodes[0] }</h6>
            <h6 if="{ state.reportData.reportChainage }">, { window.gettext("Chainage") } { toChainageFormat(state.reportData.reportChainage[0]) } { window.gettext("to") } { toChainageFormat(state.reportData.reportChainage[1]) }</h6>
        </div>

        <span class="report-date" if="{ state.reportData.dateCreated }">{ window.gettext("Created on") } { state.reportData.dateCreated() }</span>

<<<<<<< HEAD
        <div class="filters-applied" hidden="{ !hasFilters() || !state.reportData.formattedFilters || !state.reportData.formattedFilters.length }">
=======
        <!-- <div class="filters-applied" hidden="{ !hasFilters() }">
>>>>>>> 1b014e09
            <p>{ window.gettext("Filters applied") }</p>
            <div class="d-flex" each="{ filter in state.reportData.formattedFilters }" >
                <div class="d-flex flex-column filter">
                    <span>{filter.title}: </span>
                    <span>{filter.values.join(", ")}</span>
                </div>
            </div>
        </div> -->

        <div if="{state.reportData.totalLength}" class="d-flex flex-column total-length" hidden="{ !hasTotalLength() }">
            <p>{ window.gettext("Total Length") }</p>
            <h1>{ (state.reportData.totalLength / 1000).toFixed(2) } km</h1>
        </div>

        <stacked_bar hidden="{ !state.road_status || !hasStackedBar(stackedBarIds.roadStatus) }" 
            id="{ stackedBarIds.roadStatus }" title="{ window.gettext('Road Status') }"
            entries="{ state.road_status }" total_title="{ window.gettext('Total road chainage') }">
        </stacked_bar>
        <stacked_bar hidden="{ !state.technical_class || !hasStackedBar(stackedBarIds.technicalClass) }" 
            id="{ stackedBarIds.technicalClass }" title="{ window.gettext('Technical Class') }"
            entries="{ state.technical_class }" total_title="{ window.gettext('Total road chainage') }">
        </stacked_bar>
        <stacked_bar hidden="{ !state.surface_condition || !hasStackedBar(stackedBarIds.surfaceCondition) }" 
            id="{ stackedBarIds.surfaceCondition }" title="{ window.gettext('Surface Condition (SDI)') }"
            entries="{ state.surface_condition }" total_title="{ window.gettext('Total road chainage') }">
        </stacked_bar>

        <data_table hidden="{ !state.reportData.municipality || !hasDataTable(dataTableIds.municipality) }"
            table_id="{dataTableIds.municipality}" tableName="Municipality"
            columns="{columns.municipality()}" columnSortOrder="{baseColumnSortOrder}"
            paging="false" canExport>
        </data_table>
        <data_table hidden="{ !state.reportData.roadClass || !hasDataTable(dataTableIds.roadClass) }"
            table_id="{dataTableIds.roadClass}" tableName="Road Class"
            columns="{columns.roadClass()}" columnSortOrder="{baseColumnSortOrder}"
            paging="false" canExport>
        </data_table>
        <data_table hidden="{ !state.reportData.surfaceType || !hasDataTable(dataTableIds.surfaceType) }"
            table_id="{dataTableIds.surfaceType}" tableName="Surface Type"
            columns="{columns.surfaceType()}" columnSortOrder="{baseColumnSortOrder}"
            paging="false" canExport>
        </data_table>
        <data_table hidden="{ !state.reportData.roadStatus || !hasDataTable(dataTableIds.roadStatus) }"
            table_id="{dataTableIds.roadStatus}" tableName="Road Status"
            columns="{columns.roadStatus()}" columnSortOrder="{baseColumnSortOrder}"
            paging="false" canExport>
        </data_table>
        <data_table hidden="{ !state.reportData.technicalClass || !hasDataTable(dataTableIds.technicalClass) }"
            table_id="{dataTableIds.technicalClass}" tableName="Technical Class"
            columns="{columns.technicalClass()}" columnSortOrder="{baseColumnSortOrder}"
            paging="false" canExport>
        </data_table>
        <data_table hidden="{ !state.reportData.surfaceCondition || !hasDataTable(dataTableIds.surfaceCondition) }"
            table_id="{dataTableIds.surfaceCondition}" tableName="Surface Condition"
            columns="{columns.surfaceCondition()}" columnSortOrder="{baseColumnSortOrder}"
            paging="false" canExport>
        </data_table>
    </div>

    <div if="{ state.noReport }" class="align-items-center blank content-wrapper d-flex flex-column justify-content-center">
        <span class="no-report image"></span>
        <h6>{ reportContent().noReportTitle }</h6>
        <p>{ reportContent().noReportDescription }</p>
    </div>

    <div if="{ state.noReportData }" class="align-items-center blank content-wrapper d-flex flex-column justify-content-center">
        <span class="no-report-data image"></span>
        <h6>{ reportContent().noReportData }</h6>
    </div>

    <div class="print-footer">
        <div class="d-flex align-items-center" if="{ state.reportData.dateCreated }">{ window.gettext("Exported from Estrada on") } { state.reportData.dateCreated() }</div>
        <span class="app-logo image"></span>
    </div>

    <script>
        import Stacked_Bar from "./stacked_bar.riot.html";

        import { getRoadReport } from "../reportManager";
        import { updateReportAttributeSummary } from "../roadAttributes";
        import { cloneData, toChainageFormat } from "../assets/protoBufUtilities";

        import $ from "jquery";
        import "select2/dist/js/select2.full.min.js";
        import dayjs from "dayjs";

        const baseColumnSortOrder = [[0, 'asc']];

        const columnSource = {
            title: {
                // Title needs to be set per data type
                title: window.gettext("Title"),
                data: "title",
                defaultContent: "",
                orderable: false,
            },
            distance: {
                title: window.gettext("Length (km)"),
                data: "distance",
                defaultContent: "",
                className: "text-right",
                orderable: false,
                render: (data, type) => {
                    return (type === 'display')
                        ? (data / 1000).toFixed(2)
                        : data;
                },
            },
            percent: {
                title: window.gettext("Percentages (%)"),
                data: "percent",
                defaultContent: "",
                className: "text-right",
                orderable: false,
            },
            chainageStart: {
                title: window.gettext("Chainage Start"),
                data: "chainageStart",
                defaultContent: "",
                className: "text-right",
                orderable: false,
                render: (data, type) => {
                    return (type === 'display') ? toChainageFormat(data) : data;
                },
            },
            chainageEnd: {
                title: window.gettext("Chainage End"),
                data: "chainageEnd",
                defaultContent: "",
                className: "text-right",
                orderable: false,
                render: (data, type) => {
                    return (type === 'display') ? toChainageFormat(data) : data;
                },
            },
            municipality: {
                title: window.gettext("Municipality"),
                data: "municipality",
                defaultContent: "",
                orderable: false,
            },
            roadClass: {
                title: window.gettext("Road Class"),
                data: "roadClass",
                defaultContent: "",
                orderable: false,
            },
            surfaceCondition: {
                title: window.gettext("Surface Condition (SDI)"),
                data: "surfaceCondition",
                defaultContent: "",
                orderable: false,
            },
            surfaceType: {
                title: window.gettext("Surface Type"),
                data: "surfaceType",
                defaultContent: "",
                orderable: false,
            },
            surveyDate: {
                title: window.gettext("Survey Date"),
                data: "dateSurveyed",
                defaultContent: "",
                orderable: false,
            },
        };

        // Ids of the report elements
        const stackedBarIds = {
            roadStatus: "report-road-status-bar",
            technicalClass: "report-technical-class-bar",
            surfaceCondition: "report-surface-condition-bar",
        };
        const dataTableIds = {
            municipality: "report-municipality-table",
            roadClass: "report-road-class-table",
            surfaceType: "report-surface-type-table",
            roadStatus: "report-road-status-table",
            technicalClass: "report-technical-class-table",
            surfaceCondition: "report-surface-condition-table",
        };

        const allReportElements = {
            stackedBars: [stackedBarIds.roadStatus, stackedBarIds.technicalClass, stackedBarIds.surfaceCondition],
            tables: [
                dataTableIds.municipality, 
                dataTableIds.roadClass, 
                dataTableIds.surfaceType,
                dataTableIds.roadStatus, 
                dataTableIds.technicalClass, 
                dataTableIds.surfaceCondition,
            ],
        };

        export default {
            state: {
                noReport: true,
                noReportData: false,
                filterDefinitions: [
                    { selectId: "municipality_area_select2", placeHolder: "Municipality", dataIn: "reportMunicipality", filterName: "municipality" },
                    { selectId: "road_class_select2", placeHolder: "Road class", dataIn: "reportRoadClass", filterName: "roadtype" },
                    { selectId: "surface_type_select2", placeHolder: "Surface type", dataIn: "reportSurfaceType", filterName: "surfacetype" },
                    { selectId: "surface_condition_select2", placeHolder: "Surface condition", dataIn: "reportSurfaceCondition", filterName: "surfacecondition" },
                    { selectId: "road_code_select2", placeHolder: "Road code", dataIn: "reportRoadCode", isSingle: true, filterName: "roadcode" },
                ],
                reportMunicipality: [],
                reportRoadClass: [],
                reportSurfaceType: [],
                reportSurfaceCondition: [],
                reportRoadCode: null,
                reportStartChainage: null,
                reportEndChainage: null,
                reportDate: true,
                reportContent: {
                    0: {
                        title: window.gettext("Road Network Length"),
                        description: window.gettext("A report on the total length of the road network. The report provides total length in kilometers and percentages according to Road Status and Technical Class. A number of filters can be selected in order to generate a length report according to the required criteria"),
                        noReportTitle: window.gettext("Click on Create Report button to access the Road Network Length report"),
                        noReportDescription: window.gettext("The report will be shown in this area and will provide you with detailed Road Network Length information. You can use filters to generate a customized report"),
                        noReportData: window.gettext("Sorry, data for the road network is not available yet"),
                        fixedFilter: {
                            primaryattribute: ["road_status", "technical_class"],
                        },
                        visibleFilters: {
                            municipality: true,
                            roadClass: true,
                            surfaceType: true,
                            surfaceCondition: true,
                            reportDate: true,
                        },
                        reportElements: { filters: true, totalLength: true, dataTables: [dataTableIds.roadStatus, dataTableIds.technicalClass] },
                    },
                    1: {
                        title: window.gettext("Road Network Length Breakdown"),
                        description: window.gettext("A breakdown report on the total length of the road network. The report provides information on total length in kilometers and percentages as well as Road Status and Technical Class, according to a breakdown by Municipality, Road Class and Surface Type"),
                        noReportTitle: window.gettext("Click on Create Report button to access the Road Network Length Breakdown report"),
                        noReportDescription: window.gettext("The report will be shown in this area and will provide you with detailed Road Network Length Breakdown information. You can use filters to generate a customized report"),
                        noReportData: window.gettext("Sorry, data for the road network is not available yet"),
                        fixedFilter: {
                            primaryattribute: ["municipality", "road_class", "surface_type"],
                        },
                        visibleFilters: {
                            municipality: true,
                            roadClass: true,
                            surfaceType: true,
                            surfaceCondition: true,
                            reportDate: true,
                        },
                        reportElements: { filters: true, totalLength: true, dataTables: [dataTableIds.municipality, dataTableIds.roadClass, dataTableIds.surfaceType] },
                    },
                    2: {
                        title: window.gettext("Surface Condition"),
                        description: window.gettext("A report on Road Surface Condition. This report provides detailed Surface Condition information per segment"),
                        noReportTitle: window.gettext("Please select a road above to view Surface Condition reports"),
                        noReportDescription: window.gettext("The report will be shown in this area and will provide you with detailed Surface Condition information per segment of the selected road"),
                        noReportData: window.gettext("Sorry, Surface Condition data is not available for the selected road"),
                        fixedFilter: {
                            primaryattribute: ["surface_condition"],
                        },
                        visibleFilters: {
                            roadCode: true,
                            reportDate: true,
                        },
                        reportElements: { roadCodeAndChainage: true, stackedBars: [stackedBarIds.surfaceCondition], dataTables: [dataTableIds.surfaceCondition] },
                    },
                    3: {
                        title: window.gettext("IRI Roughness"),
                        description: window.gettext("A report on Road IRI data. This report provides detailed information on a Road's Roughness per segment"),
                        noReportTitle: window.gettext("Please select a road above to view IRI Roughness reports"),
                        noReportDescription: window.gettext("The report will be shown in this area and will provide you with detailed IRI Roughness information per segment of the selected road"),
                        noReportData: window.gettext("Sorry, IRI Roughness data is not available for the selected road"),
                        fixedFilter: {},
                        visibleFilters: {
                            roadCode: true,
                            reportDate: true,
                        },
                        reportElements: { roadCodeAndChainage: true },
                    },
                    4: {
                        title: window.gettext("Road Network Length - National Class"),
                        description: window.gettext("A report on the total length of National Class roads. The report provides total length in kilometers and percentages according to Road Status and Technical Class for National Roads"),
                        noReportTitle: window.gettext("Click on Create Report button to access the Road Network Length report for National roads"),
                        noReportDescription: window.gettext("The report will be shown in this area and will provide you with detailed Road Network Length information for National class roads"),
                        noReportData: window.gettext("Sorry, data for National Class roads is not available yet"),
                        fixedFilter: {
                            primaryattribute: ["road_status", "technical_class"],
                            roadtype: "NAT",
                        },
                        visibleFilters: {
                            reportDate: true,
                        },
                        reportElements: { totalLength: true, dataTables: [dataTableIds.roadStatus, dataTableIds.technicalClass] },
                    },
                    5: {
                        title: window.gettext("Road Network Length - Municipal Class"),
                        description: window.gettext("A report on the total length of Municipal Class roads. The report provides total length in kilometers and percentages according to Road Status and Technical Class for Municipal Roads"),
                        noReportTitle: window.gettext("Click on Create Report button to access the Road Network Length report for Municipal roads"),
                        noReportDescription: window.gettext("The report will be shown in this area and will provide you with detailed Road Network Length information for Municipal class roads"),
                        noReportData: window.gettext("Sorry, data for Municipal Class roads is not available yet"),
                        fixedFilter: {
                            primaryattribute: ["road_status", "technical_class"],
                            roadtype: "MUN",
                        },
                        visibleFilters: {
                            reportDate: true,
                        },
                        reportElements: { totalLength: true, dataTables: [dataTableIds.roadStatus, dataTableIds.technicalClass] },
                    },
                    6: {
                        title: window.gettext("Road Network Length - Rural Class"),
                        description: window.gettext("A report on the total length of Rural Class roads. The report provides total length in kilometers and percentages according to Road Status and Technical Class for Rural Roads"),
                        noReportTitle: window.gettext("Click on Create Report button to access the Road Network Length report for Rural roads"),
                        noReportDescription: window.gettext("The report will be shown in this area and will provide you with detailed Road Network Length information for Rural class roads"),
                        noReportData: window.gettext("Sorry, data for Rural Class roads is not available yet"),
                        fixedFilter: {
                            primaryattribute: ["road_status", "technical_class"],
                            roadtype: "RUR",
                        },
                        visibleFilters: {
                            reportDate: true,
                        },
                        reportElements: { totalLength: true, dataTables: [dataTableIds.roadStatus, dataTableIds.technicalClass] },
                    },
                    7: {
                        title: window.gettext("Road Network Length - Highway Class"),
                        description: window.gettext("A report on the total length of Highways. The report provides total length in kilometers and percentages according to Road Status and Technical Class for Highways"),
                        noReportTitle: window.gettext("Click on Create Report button to access the Road Network Length report for Highways"),
                        noReportDescription: window.gettext("The report will be shown in this area and will provide you with detailed Road Network Length information for Highway class roads"),
                        noReportData: window.gettext("Sorry, data for Highway Class roads is not available yet"),
                        fixedFilter: {
                            primaryattribute: ["road_status", "technical_class"],
                            roadtype: "HIGH",
                        },
                        visibleFilters: {
                            reportDate: true,
                        },
                        reportElements: { totalLength: true, dataTables: [dataTableIds.roadStatus, dataTableIds.technicalClass] },
                    },
                    8: {
                        title: window.gettext("Road Network Length - Urban Class"),
                        description: window.gettext("A report on the total length of Urban Class roads. The report provides total length in kilometers and percentages according to Road Status and Technical Class for Urban Roads"),
                        noReportTitle: window.gettext("Click on Create Report button to access the Road Network Length report for Urban roads"),
                        noReportDescription: window.gettext("The report will be shown in this area and will provide you with detailed Road Network Length information for Urban class roads"),
                        noReportData: window.gettext("Sorry, data for Urban Class roads is not available yet"),
                        fixedFilter: {
                            primaryattribute: ["road_status", "technical_class"],
                            roadtype: "URB",
                        },
                        visibleFilters: {
                            reportDate: true,
                        },
                        reportElements: { totalLength: true, dataTables: [dataTableIds.roadStatus, dataTableIds.technicalClass] },
                    },
                },
                reportData: {},
                road_status: [{ key: 0, title: "unknown", distance: 0, percent: 100, label: window.gettext("Loading") }],
                technical_class: [{ key: 0, title: "unknown", distance: 0, percent: 100, label: window.gettext("Loading") }],
                surface_condition: [{ key: 0, title: "unknown", distance: 0, percent: 100, label: window.gettext("Loading") }],
            },
            components: {
                Stacked_Bar
            },
            stackedBarIds: stackedBarIds,
            dataTableIds: dataTableIds,
            columns: {
                municipality() {
                    const titleColumn = cloneData(columnSource.title);
                    titleColumn.title = window.gettext("Municipality");

                    return [titleColumn, columnSource.distance, columnSource.percent];
                },
                roadClass() {
                    const titleColumn = cloneData(columnSource.title);
                    titleColumn.title = window.gettext("Road Class");

                    return [titleColumn, columnSource.distance, columnSource.percent];
                },
                surfaceType() {
                    const titleColumn = cloneData(columnSource.title);
                    titleColumn.title = window.gettext("Surface Type");

                    return [titleColumn, columnSource.distance, columnSource.percent];
                },
                roadStatus() {
                    const titleColumn = cloneData(columnSource.title);
                    titleColumn.title = window.gettext("Road Status");

                    return [titleColumn, columnSource.distance, columnSource.percent];
                },
                technicalClass() {
                    const titleColumn = cloneData(columnSource.title);
                    titleColumn.title = window.gettext("Technical Class");

                    return [titleColumn, columnSource.distance, columnSource.percent];
                },
                surfaceCondition() {
                    return [columnSource.chainageStart, columnSource.chainageEnd, columnSource.surfaceCondition, columnSource.surveyDate];
                },
            },
            reportContent() {
                const reportId = this.props.id;
                return this.state.reportContent[reportId];
            },
            reportElements() {
                return this.reportContent().reportElements || allReportElements;
            },
            hasFilters() {
                return this.reportElements().filters;
            },
            hasRoadCodeAndChainage() {
                return this.reportElements().roadCodeAndChainage;
            },
            hasTotalLength() {
                return this.reportElements().totalLength;
            },
            hasStackedBar(stackedBarId) {
                return (this.reportElements().stackedBars || []).indexOf(stackedBarId) > -1;
            },
            hasDataTable(dataTableId) {
                return (this.reportElements().dataTables || []).indexOf(dataTableId) > -1;
            },
            onMounted(props, state) {
                state.filterDefinitions.forEach((filterDefinition) => {
                    this.prepareSelects(filterDefinition);
                });

                this.prepareStackedBar(this.stackedBarIds.surfaceCondition, this.state.surfaceConditions, "surface_condition");
            },
            prepareSelects(filterDefinition) {
                const selectOptions = {
                    width: "225px",
                    containerCssClass: "report-select2",
                    dropdownCssClass: "report-dropdown-select2",
                };

                let toggleFunction = this.toggleMultipleSelect2;
                if (filterDefinition.isSingle) {
                    selectOptions.multiple = false;
                    toggleFunction = this.toggleSingleSelect2;
                } else {
                    selectOptions.placeholder = window.gettext(filterDefinition.placeHolder)
                }

                $(`#${filterDefinition.selectId}`).select2(selectOptions);
                $(`#${filterDefinition.selectId}`).on('select2:select', null, filterDefinition.dataIn, toggleFunction);
                $(`#${filterDefinition.selectId}`).on('select2:unselect', null, filterDefinition.dataIn, toggleFunction);
            },
            backToReports() {
                window.location.hash = "reports/";
            },
            selectDate(e) {
                this.update({
                    reportDate: e.currentTarget.value,
                });
            },
            max_date: () => new Date().toISOString().substring(0, 10),
            current_date: () => dayjs(new Date()).format('YYYY-MM-DD'),
            selectStartChainage(e) {
                this.update({
                    reportStartChainage: e.currentTarget.value,
                });
            },
            selectEndChainage(e) {
                this.update({
                    reportEndChainage: e.currentTarget.value,
                });
            },
            toggleMultipleSelect2(e) {
                const selectElement = e.currentTarget;
                const inputElement = selectElement.nextSibling.children.item(0).firstElementChild;
                const selectedOptions = selectElement.selectedOptions;
                let values = [];

                for (let option of selectedOptions) {
                    values.push(option.text)
                };
                this.state[e.data] = values;

                if (selectElement.value !== "") {
                    inputElement.classList.add("active");
                } else {
                    inputElement.classList.remove("active");
                }
            },
            toggleSingleSelect2(e) {
                this.state[e.data] = e.currentTarget.value;
            },
            prepareTableData(tableName, tableData, filterName) {
                const haveTableData = tableData.length > 0;
                const fixedFilter = this.reportContent().fixedFilter;
                const isFixedFilter = fixedFilter.primaryattribute
                    ? fixedFilter.primaryattribute.indexOf(filterName) !== -1
                    : false;

                if (haveTableData || isFixedFilter) {
                    this.state.reportData.totalLength = this.state.reportData.totalLength || tableData.reduce((acc, cur) => acc += cur.distance || 0, 0);
                    tableData.forEach((entry) => {
                        if (this.state.reportData.totalLength > 0) {
                            entry.percent = Math.round((entry.distance / this.state.reportData.totalLength) * 10000) / 100;
                        } else {
                            // 100% of 0km - but this won't appear in the label
                            entry.percent = 100;
                        }
                        entry.getId = () => { return entry.key; };
                        entry.title = window.gettext(entry.title || entry.key);
                    });
                    const eventName = `${tableName}.dataAdded`;
                    const eventDetail = { detail: { pendingRows: tableData, clearRows: true } };
                    document.dispatchEvent(new CustomEvent(eventName, eventDetail));

                    return tableData || [];
                }

                return null;
            },
            prepareStackedBar(barName, barData, filterName) {
                if (barData && barData.length) {
                    updateReportAttributeSummary(this.state, filterName, barData);
                                    
                    const eventName = `${barName}.dataUpdated`;
                    const eventDetail = { detail: { entries: this.state[filterName], barName } };
                    document.dispatchEvent(new CustomEvent(eventName, eventDetail));
                } else {
                    delete this.state[filterName];
                }
            },
            toChainageFormat(value) {
                return toChainageFormat(value);
            },
            createReport(e) {
                $('#loading').modal('show');

                const reportId = e.currentTarget.dataset.id;
                const filters = cloneData(this.reportContent().fixedFilter);

                const userFilters = {};
                // Handle the select filters
                this.state.filterDefinitions.forEach((filterDefinition) => {
                    const requestFilterName = filterDefinition.filterName || "";
                    if (!requestFilterName || filters[requestFilterName]) {
                        // If the fixedFilters already defines this request filter
                        // then we will not accept this user defined one
                        return;
                    }

                    const selectData = $(`#${filterDefinition.selectId}`).select2("data");
                    if (!selectData || selectData.length === 0) {
                        return;
                    }
                    const selection = selectData.map((data) => { return data.id; });

                    filters[requestFilterName] = selection;
                });
                // Check for the other filters
                if (this.state.reportDate) {
                    filters["reportdate"] = this.state.reportDate;
                }
                if (this.state.reportStartChainage) {
                    filters["reportstartchainage"] = this.state.reportStartChainage;
                }
                if (this.state.reportEndChainage) {
                    filters["reportendchainage"] = this.state.reportEndChainage;
                }

                if (!Object.keys(filters).length) {
                    return;
                }

                getRoadReport(filters)
                    .then((surveyReportData) => {
                        if (surveyReportData) {
                            this.state.noReport = false;
                            const haveLengths = !!surveyReportData.lengths;

                            this.state.reportData = {
                                totalLength: 0,
                                roadCodes: (surveyReportData.roadCodes || []).sort(),
                                reportChainage: (surveyReportData.reportChainage && surveyReportData.reportChainage.length === 2 
                                    && (surveyReportData.reportChainage[0] + surveyReportData.reportChainage[1])) 
                                    ? surveyReportData.reportChainage 
                                    : undefined,
                                dateCreated: () => dayjs(new Date()).format('DD MMMM YYYY [at] HH:mm'),
                                formattedFilters: surveyReportData.formattedFilters
                            };

                            if (haveLengths) {
                                this.state.reportData.municipality = this.prepareTableData(this.dataTableIds.municipality, surveyReportData.municipalities, "municipality");
                                this.state.reportData.roadClass = this.prepareTableData(this.dataTableIds.roadClass, surveyReportData.roadClasses, "road_class");
                                this.state.reportData.surfaceType = this.prepareTableData(this.dataTableIds.surfaceType, surveyReportData.surfaceTypes, "surface_type");

                                this.state.reportData.roadStatus = this.prepareTableData(this.dataTableIds.roadStatus, surveyReportData.roadStatuses, "road_status");
                                this.state.reportData.technicalClass = this.prepareTableData(this.dataTableIds.technicalClass, surveyReportData.technicalClasses, "technical_class");
                                this.state.reportData.surfaceCondition = this.prepareTableData(this.dataTableIds.surfaceCondition, surveyReportData.attributeTable("surface_condition", true), "surface_condition");

                                this.prepareStackedBar(this.stackedBarIds.roadStatus, surveyReportData.roadStatuses, "road_status");
                                this.prepareStackedBar(this.stackedBarIds.technicalClass, surveyReportData.technicalClasses, "technical_class");
                                this.prepareStackedBar(this.stackedBarIds.surfaceCondition, surveyReportData.surfaceConditions, "surface_condition");

                                const reportingTables = this.reportElements().dataTables;
                                this.state.noReportData = true;
                                if (reportingTables.includes(this.dataTableIds.municipality) && surveyReportData.municipalities.length ||
                                    reportingTables.includes(this.dataTableIds.roadClass) && surveyReportData.roadClasses.length ||
                                    reportingTables.includes(this.dataTableIds.surfaceType) && surveyReportData.surfaceTypes.length ||
                                    reportingTables.includes(this.dataTableIds.roadStatus) && surveyReportData.roadStatuses.length ||
                                    reportingTables.includes(this.dataTableIds.technicalClass) && surveyReportData.technicalClasses.length ||
                                    reportingTables.includes(this.dataTableIds.surfaceCondition) && surveyReportData.attributeTable("surface_condition", true).length) {
                                    this.state.noReportData = false;
                                }
                            } else {
                                this.state.noReportData = true;
                            }

                            this.props.showFeedback();
                        } else {
                            // An id of null should tell us that there was an error fetching the data
                            this.props.showFeedback(true);
                            this.state.noReport = true;
                        }
                    }).catch(err => {
                        this.props.showFeedback(true);
                        this.state.noReport = true;
                    }).finally((r) => {
                        $('#loading').modal('hide');
                        this.update();
                    });
            },
        }
    </script>
</report><|MERGE_RESOLUTION|>--- conflicted
+++ resolved
@@ -107,19 +107,7 @@
 
         <span class="report-date" if="{ state.reportData.dateCreated }">{ window.gettext("Created on") } { state.reportData.dateCreated() }</span>
 
-<<<<<<< HEAD
         <div class="filters-applied" hidden="{ !hasFilters() || !state.reportData.formattedFilters || !state.reportData.formattedFilters.length }">
-=======
-        <!-- <div class="filters-applied" hidden="{ !hasFilters() }">
->>>>>>> 1b014e09
-            <p>{ window.gettext("Filters applied") }</p>
-            <div class="d-flex" each="{ filter in state.reportData.formattedFilters }" >
-                <div class="d-flex flex-column filter">
-                    <span>{filter.title}: </span>
-                    <span>{filter.values.join(", ")}</span>
-                </div>
-            </div>
-        </div> -->
 
         <div if="{state.reportData.totalLength}" class="d-flex flex-column total-length" hidden="{ !hasTotalLength() }">
             <p>{ window.gettext("Total Length") }</p>
