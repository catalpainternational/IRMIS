--- conflicted
+++ resolved
@@ -440,17 +440,10 @@
                     filterSet["reportdate"] = this.state.reportDate;
                 }
                 if (this.state.reportStartChainage) {
-<<<<<<< HEAD
-                    filterSet["reportstartchainage"] = this.state.reportStartChainage;
-                }
-                if (this.state.reportEndChainage) {
-                    filterSet["reportendchainage"] = this.state.reportEndChainage;
-=======
                     filters["chainagestart"] = this.state.reportStartChainage;
                 }
                 if (this.state.reportEndChainage) {
                     filters["chainageend"] = this.state.reportEndChainage;
->>>>>>> 75553886
                 }
 
                 // Secondary Attributes are handled in a special way
