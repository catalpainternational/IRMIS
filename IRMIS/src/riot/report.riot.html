--- conflicted
+++ resolved
@@ -163,11 +163,7 @@
         <data_table hidden="{ !state.reportData.assetCondition || !hasDataTable(reportTableIds.assetCondition) }"
             table_id="{reportTableIds.assetCondition}" title="{ window.gettext('Surface Condition (SDI)') }"
             columns="{columns.assetCondition()}" columnSortOrder="{baseColumnSortOrder}"
-<<<<<<< HEAD
-            paging="false" canExport>
-=======
-            paging="false" canexport showTotal>
->>>>>>> cae83f85
+            paging="false" canexport>
         </data_table>
     </div>
 
