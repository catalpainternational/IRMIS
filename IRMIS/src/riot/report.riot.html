<report>
    <header class="d-flex">
        <div>
            <a class="caret-dark left image" onclick="{ backToReports }"></a>
        </div>
        <div class="d-flex flex-column">
            <div class="align-items-center d-flex">
                <span class="report-icon image"></span>
                <h6>{ reportContent().title }</h6>
            </div>
            <div>
                <p>{ reportContent().description }.</p>
            </div>
        </div>
    </header>

    <div class="content-wrapper">
        <h6>{ window.gettext("Select report criteria") }</h6>
        <div class="d-flex justify-content-between">
            <div class="d-flex flex-wrap">
                <div if="{ reportContent().visibleFilters.municipality }" class="options">
                    <select id="municipality_area_select2" multiple="true">
                        <option each="{ area in window.road_schema.administrative_area.options }" value="{ area.id }">{ area.name }</option>
                    </select>
                </div>

                <div if="{ reportContent().visibleFilters.roadClass }" class="options">
                    <select id="road_class_select2" multiple="true">
                        <option each="{ road_class in window.road_schema.road_type.options }" value="{ road_class[0] }">{ road_class[1] }</option>
                    </select>
                </div>
                <!-- Optionally include the following to show the fixedFilter value (changing to the full option title) -->
                <!-- <div if="{ reportContent().fixedFilter.roadtype }" class="options">
                    <span>{ reportContent().fixedFilter.roadtype }</span>
                </div> -->

                <div if="{ reportContent().visibleFilters.surfaceType }" class="options">
                    <select id="surface_type_select2" multiple="true">
                        <option each="{ surface_type in window.road_schema.surface_type.options }" value="{ surface_type.code }">{ surface_type.name }</option>
                    </select>
                </div>

<<<<<<< HEAD
            <div>
                <div class="options">
                    <select id="road_code_select2" multiple="false">
                        <option each="{ code in window.road_schema.road_code.options }" value="{ code.road_code }">{ code.road_code }</option>
=======
                <div if="{ reportContent().visibleFilters.surfaceCondition }" class="options">
                    <select id="surface_condition_select2" multiple="true">
                        <option each="{ surface_condition in window.road_schema.surface_condition.options }" value="{ surface_condition[0] }">{ surface_condition[1] }</option>
>>>>>>> a4af229f
                    </select>
                </div>

                <div if="{ reportContent().visibleFilters.roadCode }">
                    <div class="options">
                        <select id="road_code_select2" multiple="true">
                            <option each="{ code in window.road_schema.road_code.options }" value="{ code.road_code }">{ code.road_code }</option>
                        </select>
                    </div>
                    <div class="d-flex flex-wrap">
                        <div class="d-flex flex-column">
                            <label>{ window.gettext("Chainage start") }</label>
                            <input class="{ state.reportStartChainage ? '' : 'inactive' } form-control form-control-sm" type="number" oninput="{ selectStartChainage }" placeholder="0">
                        </div>
                        <div class="d-flex flex-column">
                            <label>{ window.gettext("Chainage end") }</label>
                            <input class="{ state.reportEndChainage ? '' : 'inactive' } form-control form-control-sm" type="number" oninput="{ selectEndChainage }" placeholder="20000">
                        </div>
                    </div>
                </div>

                <input if="{ reportContent().visibleFilters.reportDate }" class="{ state.reportDate ? '' : 'inactive' } form-control form-control-sm" type="date" oninput="{ selectDate }" value="{ current_date() }" max="{ max_date() }" placeholder="Select Date" pattern="\d{4}-\d{2}-\d{2}">
            </div>
            <div>
                <button type="button" class="btn btn-primary" onclick="{ createReport }" data-id="{ props.id }">{ window.gettext("Create Report") }</button>
            </div>
        </div>
    </div>

    <div hidden="{ state.noReport }" class="content-wrapper report-content">
        <div class="align-items-center d-flex justify-content-between">
            <h6>{ reportContent().title } { window.gettext("Report") }</h6>
            <button class="btn btn-secondary btn-sm">{ window.gettext("Print") }</button>
        </div>
        <div class="filtered-segment d-flex flex-column">
            <h6>A01-01</h6>
            <h6>Chainage 0+000 to 2+360</h6>
        </div>
        <span>{ window.gettext("Created on") } 16 July 2019 - { window.gettext("Report for") } 16 September 2019</span>
        <div class="d-flex flex-column filters-applied">
            <p>{ window.gettext("Filters applied") }</p>
            <div class="d-flex">
                <div class="d-flex flex-column filter">
                    <span>Municipality:</span>
                    <span>Aileu, Dili</span>
                </div>
                <div class="d-flex flex-column filter">
                    <span>Surface Type:</span>
                    <span>Gravel</span>
                </div>
            </div>
        </div>
        <div if="{state.reportData.totalLength}" class="d-flex flex-column total-length">
            <p>{ window.gettext("Total Length") }</p>
            <h1>{ (state.reportData.totalLength / 1000).toFixed(1) } km</h1>
        </div>
        <data_table table_id="{dataTableIds.roadStatus}" tableName="Road Status" columns="{baseColumns}" columnSortOrder="{baseColumnSortOrder}" paging="false" canExport></data_table>
        <data_table table_id="{dataTableIds.technicalClass}" tableName="Technical Class" columns="{baseColumns}" columnSortOrder="{baseColumnSortOrder}" paging="false" canExport></data_table>
        <data_table table_id="{dataTableIds.surfaceCondition}" tableName="Surface Condition" columns="{baseColumns}" columnSortOrder="{baseColumnSortOrder}" paging="false" canExport></data_table>
    </div>

    <div if="{ state.noReport }" class="align-items-center blank content-wrapper d-flex flex-column justify-content-center">
        <span class="no-report image"></span>
        <h6>
            { window.gettext("Please select a road above to view") }
            { reportContent().title }
        </h6>
        <p>
            { window.gettext("The report will be shown in this area and will provide you with detailed") }
            { reportContent().title }
            { window.gettext("information per segment of the selected road.") }
        </p>
    </div>

    <script>
        import { getRoadReport } from "../reportManager";

        import $ from "jquery";
        import "select2/dist/js/select2.full.min.js";
        import dayjs from "dayjs";

        const baseColumnSortOrder = [[0, 'asc']];

        export default {
            state: {
                noReport: true,
                filterDefinitions: [
                    {selectId: "municipality_area_select2", placeHolder: "Municipality", dataIn: "reportMunicipality"},
                    {selectId: "road_class_select2", placeHolder: "Road class", dataIn: "reportRoadClass", filterName: "roadtype"},
                    {selectId: "surface_type_select2", placeHolder: "Surface type", dataIn: "reportSurfaceType"},
                    {selectId: "surface_condition_select2", placeHolder: "Surface condition", dataIn: "reportSurfaceCondition"},
                    {selectId: "road_code_select2", placeHolder: "Road code", dataIn: "reportRoadCode", isSingle: true, filterName: "roadcode"},
                ],
                reportMunicipality: [],
                reportRoadClass: [],
                reportSurfaceType: [],
                reportSurfaceCondition: [],
                reportRoadCode: null,
                reportStartChainage: null,
                reportEndChainage: null,
                reportDate: true,
                reportContent: {
                    0: {
                        title: window.gettext("Road Network Length"),
                        description: window.gettext("A report on the total length of the road network. The report provides total length in kilometers and percentages according to Road Status and Technical Class. A number of filters can be selected in order to generate a length report according to the required criteria"),
                        fixedFilter: {},
                        visibleFilters: {
                            municipality: true,
                            roadClass: true,
                            surfaceType: true,
                            surfaceCondition: true,
                            reportDate: true,
                        },
                    },
                    1: {
                        title: window.gettext("Road Network Length Breakdown"),
                        description: window.gettext("A breakdown report on the total length of the road network. The report provides information on total length in kilometers and percentages as well as Road Status and Technical Class, according to a breakdown by Municipality, Road Class and Surface Type"),
                        fixedFilter: {},
                        visibleFilters: {
                            municipality: true,
                            roadClass: true,
                            surfaceType: true,
                            surfaceCondition: true,
                            reportDate: true,
                        },
                    },
                    2: {
                        title: window.gettext("Surface Condition"),
                        description: window.gettext("A report on Road Surface Condition. This report provides detailed Surface Condition information per segment"),
<<<<<<< HEAD
                        fixedFilter: {
                            primaryattribute: ["surface_condition"],
=======
                        fixedFilter: {},
                        visibleFilters: {
                            roadCode: true,
                            reportDate: true,
>>>>>>> a4af229f
                        },
                    },
                    3: { 
                        title: window.gettext("IRI Roughness"),
                        description: window.gettext("A report on Road IRI data. This report provides detailed information on a Road's Roughness per segment"),
                        fixedFilter: {},
                        visibleFilters: {
                            roadCode: true,
                            reportDate: true,
                        },
                    },
                    4: {
                        title: window.gettext("Road Network Length - National Class"),
                        description: window.gettext("A report on the total length of National Class roads. The report provides total length in kilometers and percentages according to Road Status and Technical Class for National Roads"),
                        fixedFilter: {
                            primaryattribute: ["road_status", "technical_class"],
                            roadtype: "NAT",
                        },
                        visibleFilters: {
                            reportDate: true,
                        },
                    },
                    5: {
                        title: window.gettext("Road Network Length - Municipal Class"),
                        description: window.gettext("A report on the total length of Municipal Class roads. The report provides total length in kilometers and percentages according to Road Status and Technical Class for Municipal Roads"),
                        fixedFilter: {
                            primaryattribute: ["road_status", "technical_class"],
                            roadtype: "MUN",
                        },
                        visibleFilters: {
                            reportDate: true,
                        },
                    },
                    6: {
                        title: window.gettext("Road Network Length - Rural Class"),
                        description: window.gettext("A report on the total length of Rural Class roads. The report provides total length in kilometers and percentages according to Road Status and Technical Class for Rural Roads"),
                        fixedFilter: {
                            primaryattribute: ["road_status", "technical_class"],
                            roadtype: "RUR",
                        },
                        visibleFilters: {
                            reportDate: true,
                        },
                    },
                    7: {
                        title: window.gettext("Road Network Length - Highway Class"),
                        description: window.gettext("A report on the total length of Highways. The report provides total length in kilometers and percentages according to Road Status and Technical Class for Highways"),
                        fixedFilter: {
                            primaryattribute: ["road_status", "technical_class"],
                            roadtype: "HIGH",
                        },
                        visibleFilters: {
                            reportDate: true,
                        },
                    },
                    8: {
                        title: window.gettext("Road Network Length - Urban Class"),
                        description: window.gettext("A report on the total length of Urban Class roads. The report provides total length in kilometers and percentages according to Road Status and Technical Class for Urban Roads"),
                        fixedFilter: {
                            primaryattribute: ["road_status", "technical_class"],
                            roadtype: "URB",
                        },
                        visibleFilters: {
                            reportDate: true,
                        },
                    },
                },
                reportData: {},
            },
            dataTableIds: {
                roadStatus: "report-road-status-table",
                technicalClass: "report-technical-class-table",
                surfaceCondition: "report-surface-condition-table",
            },
            baseColumns: [
                {
                    // Title needs to be set per data type
                    title: window.gettext("Title"),
                    data: "title",
                    defaultContent: "",
                    orderable: false,
                },
                {
                    title: window.gettext("Length (km)"),
                    data: "distance",
                    defaultContent: "",
                    className: "text-right",
                    orderable: false,
                    render: (data, type) => {
                        return (type === 'display')
                            ? (data / 1000).toFixed(2)
                            : data;
                    },
                },
                {
                    title: window.gettext("Percentages (%)"),
                    data: "percent",
                    defaultContent: "",
                    className: "text-right",
                    orderable: false,
                },
            ],
            reportContent() {
                const reportId = this.props.id;
                return this.state.reportContent[reportId];
            },
            onMounted(props, state) {
                state.filterDefinitions.forEach((filterDefinition) => {
                    this.prepareSelects(filterDefinition);
                });
            },
            prepareSelects(filterDefinition) {
                const selectOptions = {
                    width: "225px",
                    containerCssClass: "report-select2",
                    dropdownCssClass: "report-dropdown-select2",
                };

                let toggleFunction = this.toggleMultipleSelect2;
                if (filterDefinition.isSingle) {
                    selectOptions.multiple = false;
                    toggleFunction = this.toggleSingleSelect2;
                } else {
                    selectOptions.placeholder = window.gettext(filterDefinition.placeHolder)
                }

                $(`#${filterDefinition.selectId}`).select2(selectOptions);
                $(`#${filterDefinition.selectId}`).on('select2:select', null, filterDefinition.dataIn, toggleFunction);
                $(`#${filterDefinition.selectId}`).on('select2:unselect', null, filterDefinition.dataIn, toggleFunction);
            },
            backToReports() {
                window.location.hash = "reports/";
            },
            selectDate(e) {
                this.update({
                    reportDate: e.currentTarget.value,
                });
            },
            max_date: () => new Date().toISOString().substring(0, 10),
            current_date: () => dayjs(new Date()).format('YYYY-MM-DD'),
            selectStartChainage(e) {
                this.update({
                    reportStartChainage: e.currentTarget.value,
                });
            },
            selectEndChainage(e) {
                this.update({
                    reportEndChainage: e.currentTarget.value,
                });
            },
            toggleMultipleSelect2(e) {
                const selectElement = e.currentTarget;
                const inputElement = selectElement.nextSibling.children.item(0).firstElementChild;
                const selectedOptions = selectElement.selectedOptions;
                let values = [];

                for (let option of selectedOptions) {
                    values.push(option.text)
                };
                this.state[e.data] = values;

                if (selectElement.value !== "") {
                    inputElement.classList.add("active");
                } else {
                    inputElement.classList.remove("active");
                }
            },
            toggleSingleSelect2(e) {
                this.state[e.data] = e.currentTarget.value;
            },
            prepareTableData(tableName, tableData) {
                const haveTableData = tableData.length > 0;

                // if (haveTableData) {
                    this.state.reportData.totalLength = this.state.reportData.totalLength || tableData.reduce((acc, cur) => acc += cur.distance || 0, 0);
                    tableData.forEach((entry) => {
                        if (this.state.reportData.totalLength > 0) {
                            entry.percent = Math.round((entry.distance / this.state.reportData.totalLength) * 10000) / 100;
                        } else {
                            // 100% of 0km - but this won't appear in the label
                            entry.percent = 100;
                        }
                        entry.getId = () => { return entry.key; };
                        if (entry.title.toLowerCase() === "unknown") {
                            let entryKey = `${entry.key}`.toLowerCase();
                            if (["0", "none", "unknown"].indexOf(entryKey) !== -1) {
                                entryKey == "Unknown";
                            }
                            entry.title = window.gettext(entryKey);
                        }
                    });
                    const eventName = `${tableName}.dataAdded`;
                    const eventDetail = { detail: { pendingRows: tableData, clearRows: true }};
                    document.dispatchEvent(new CustomEvent(eventName, eventDetail));
                // }

                return tableData;
            },
            createReport(e) {
                $('#loading').modal('show');

                const reportId = e.currentTarget.dataset.id;
                const filters = this.reportContent().fixedFilter;

                const userFilters = {};
                this.state.filterDefinitions.forEach((filterDefinition) => {
                    const requestFilterName = filterDefinition.filterName || "";
                    if (!requestFilterName || filters[requestFilterName]) {
                        // If the fixedFilters already defines this request filter
                        // then we will not accept this user defined one
                        return;
                    }

                    if (requestFilterName === "roadcode") {
                        return;
                    }

                    const selectData = $(`#${filterDefinition.selectId}`).select2("data");
                    if (!selectData || selectData.length === 0) {
                        return;
                    }
                    const selection = selectData.map((data) => {return data.text;}).join(",");

                    filters[requestFilterName] = selection;
                });

                if (!Object.keys(filters).length) {
                    return;
                }

                getRoadReport(filters)
                    .then((surveyReportData) => {
                        if (surveyReportData) {
                            this.state.noReport = false;
                            const haveLengths = !!surveyReportData.lengths;
                            // This may not work - might need to delete/replace all members one by one - @$@#$@# Riot
                            this.state.reportData = {totalLength: 0};
                            if (haveLengths) {
                                this.state.reportData.roadStatus = this.prepareTableData(this.dataTableIds.roadStatus, surveyReportData.roadStatuses);
                                this.state.reportData.technicalClass = this.prepareTableData(this.dataTableIds.technicalClass, surveyReportData.technicalClasses);
                                this.state.reportData.surfaceCondition = this.prepareTableData(this.dataTableIds.surfaceCondition, surveyReportData.surfaceConditions);
                            }
                            this.props.showFeedback();
                        } else {
                            this.props.showFeedback(true);
                            this.state.noReport = true;
                        }
                    }).catch(err => {
                        this.props.showFeedback(true);
                        this.state.noReport = true;
                    }).finally((r) => {
                        $('#loading').modal('hide');
                        this.update();
                    });
            },
        }
    </script>
</report><|MERGE_RESOLUTION|>--- conflicted
+++ resolved
@@ -40,16 +40,9 @@
                     </select>
                 </div>
 
-<<<<<<< HEAD
-            <div>
-                <div class="options">
-                    <select id="road_code_select2" multiple="false">
-                        <option each="{ code in window.road_schema.road_code.options }" value="{ code.road_code }">{ code.road_code }</option>
-=======
                 <div if="{ reportContent().visibleFilters.surfaceCondition }" class="options">
                     <select id="surface_condition_select2" multiple="true">
                         <option each="{ surface_condition in window.road_schema.surface_condition.options }" value="{ surface_condition[0] }">{ surface_condition[1] }</option>
->>>>>>> a4af229f
                     </select>
                 </div>
 
@@ -179,15 +172,12 @@
                     2: {
                         title: window.gettext("Surface Condition"),
                         description: window.gettext("A report on Road Surface Condition. This report provides detailed Surface Condition information per segment"),
-<<<<<<< HEAD
                         fixedFilter: {
                             primaryattribute: ["surface_condition"],
-=======
-                        fixedFilter: {},
+                        },
                         visibleFilters: {
                             roadCode: true,
                             reportDate: true,
->>>>>>> a4af229f
                         },
                     },
                     3: { 
