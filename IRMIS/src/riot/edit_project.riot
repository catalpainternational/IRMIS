--- conflicted
+++ resolved
@@ -5,30 +5,24 @@
 
     <section>
         <div class="form-group">
-<<<<<<< HEAD
             <label>{ funding_source.display }</label>
-            <input class="{ road.fundingSource ? '' : 'inactive' } form-control" type="text" maxlength="50" placeholder="{ window.gettext ('E.g. IF') }" value="{ road.fundingSource }">
+            <input class="{ state.editingRoad.getFundingSource() ? '' : 'inactive' } form-control" type="text" maxlength="50" placeholder="{ window.gettext ('E.g. IF') }" value="{ state.editingRoad.getFundingSource() }" oninput="{ checkFundingSource }">
             <small class="form-text text-muted">{ window.gettext ("Enter the source funding for the road link") }</small>
         </div>
         <div class="form-group">
             <label>{ road_status.display }</label>
             <small class="form-text text-muted">{ window.gettext("Enter road link current status") }</small>
             <ul class="status">
-                <li each="{ roadStatus in road_status.options }" onclick="{ selectRoadStatus }">
-                    <span class="{ roadStatus.code === road.roadStatus ? 'active' : ''  } radio image"></span>
+                <li each="{ roadStatus in road_status.options }" data-status="{ roadStatus.name }" onclick="{ checkRoadStatus }">
+                    <span class="{ roadStatus.code === state.editingRoad.getRoadStatus() ? 'active' : ''  } radio image"></span>
                     { roadStatus.name }
                 </li>
             </ul>
         </div>
         <div class="form-group">
             <label>{ project.display }</label>
-            <input class="{ road.project ? '' : 'inactive' } form-control" type="text" maxlength="150" placeholder="{ window.gettext ('E.g. DBHP 2016-2022') }" value="{ road.project }">
+            <input class="{ state.editingRoad.getProject() ? '' : 'inactive' } form-control" type="text" maxlength="150" placeholder="{ window.gettext ('E.g. DBHP 2016-2022') }" value="{ state.editingRoad.getProject() }" oninput="{ checkProject }">
             <small class="form-text text-muted">{ window.gettext ("Enter road link project name") }</small>
-=======
-            <label>Project Name</label>
-            <input class="form-control inactive" type="text" placeholder="E.g. National Road PRoject DA043" value="{ state.editingRoad.getProject() }" oninput="{checkProject}">
-            <small class="form-text text-muted">Enter the project for this road</small>
->>>>>>> 56ad6fcd
         </div>
     </section>
 
@@ -45,12 +39,6 @@
             onBeforeMount(props, state) {
                 state.editingRoad = Road.deserializeBinary(props.road.serializeBinary());
             },
-            selectRoadStatus(e) {
-                var radio = e.currentTarget.firstElementChild;
-                var currentSelected = document.getElementsByClassName("status").item(0).getElementsByClassName("active");
-                if (currentSelected.length) currentSelected.item(0).classList.remove("active");
-                radio.classList.add("active");
-            },
             save(e) {
                 var save_button = e.currentTarget;
                 save_button.disabled = true;
@@ -66,15 +54,22 @@
                     this.update()
                 });
             },
-<<<<<<< HEAD
+            checkRoadStatus(e) {
+                this.state.editingRoad.setRoadStatus(e.currentTarget.dataset.status);
+                var radio = e.currentTarget.firstElementChild;
+                var currentSelected = document.getElementsByClassName("status").item(0).getElementsByClassName("active");
+                if (currentSelected.length) currentSelected.item(0).classList.remove("active");
+                radio.classList.add("active");
+            },
+            checkProject(e) {
+                this.state.editingRoad.setFundingSource(e.currentTarget.value);
+            },
+            checkProject(e) {
+                this.state.editingRoad.setProject(e.currentTarget.value);
+            },
             funding_source: window.road_schema.funding_source,
             road_status: window.road_schema.road_status,
             project: window.road_schema.project,
-=======
-            checkProject(e) {
-                this.state.editingRoad.setProject(e.currentTarget.value);
-            },
->>>>>>> 56ad6fcd
         }
     </script>
 </edit_project>