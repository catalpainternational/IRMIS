--- conflicted
+++ resolved
@@ -75,27 +75,18 @@
                 var currentSelected = document.getElementsByClassName("status").item(0).getElementsByClassName("active");
                 if (currentSelected.length) currentSelected.item(0).classList.remove("active");
                 radio.classList.add("active");
-<<<<<<< HEAD
                 this.checkChanges();
+                this.update();
             },
             checkProject(e) {
                 this.state.editingRoad.setFundingSource(e.currentTarget.value);
                 this.checkChanges();
+                this.update();
             },
             checkProject(e) {
                 this.state.editingRoad.setProject(e.currentTarget.value);
                 this.checkChanges();
-=======
                 this.update();
-            },
-            checkProject(e) {
-                this.state.editingRoad.setFundingSource(e.currentTarget.value);
-                this.update();
-            },
-            checkProject(e) {
-                this.state.editingRoad.setProject(e.currentTarget.value);
-                this.update();
->>>>>>> 577d17ed
             },
             funding_source: window.road_schema.funding_source,
             road_status: window.road_schema.road_status,
