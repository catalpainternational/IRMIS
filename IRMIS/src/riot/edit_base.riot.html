<edit_base>
    <div class="row">
        <div id="side-menu">
            <div>
                <ul class="navigation">
                    <template if="{ props.assetType === 'ROAD' }">
                        <li class="text-uppercase">{ window.gettext("Edit asset") }</li>
                        <ul>
                            <li class="{ state.page === 'location_type' ? 'active' : '' }" data-page="location_type"
                                onclick="{ selectPage }">{ window.gettext("Location & Type") }</li>
                            <li class="{ state.page === 'asset_details' ? 'active' : '' }" data-page="asset_details"
                                onclick="{ selectPage }">{ window.gettext("Asset Details") }</li>
                            <li class="{ state.page === 'pavement' ? 'active' : '' }" data-page="pavement"
                                onclick="{ selectPage }">{ window.gettext("Pavement") }</li>
                            <li class="{ state.page === 'project' ? 'active' : '' }" data-page="project"
                                onclick="{ selectPage }">{ window.gettext("Project") }</li>
                            <li class="{ state.page === 'traffic' ? 'active' : '' }" data-page="traffic"
                                onclick="{ selectPage }">{ window.gettext("Traffic") }</li>
                            <li class="{ state.page === 'social_economic' ? 'active' : '' }" data-page="social_economic"
                                onclick="{ selectPage }">{ window.gettext("Social & Economic") }</li>
                            <li class="{ state.page === 'condition' ? 'active' : '' }" data-page="condition"
                                onclick="{ selectPage }">{ window.gettext("Condition") }</li>
                            <li class="{ state.page === 'maintenance' ? 'active' : '' }" data-page="maintenance"
                                onclick="{ selectPage }">{ window.gettext("Maintenance") }</li>
                            <li class="{ state.page === 'environment' ? 'active' : '' }" data-page="environment"
                                onclick="{ selectPage }">{ window.gettext("Environment") }</li>
<<<<<<< HEAD
                            <li class="{ state.page === 'media' ? 'active' : '' }" data-page="media"
                                onclick="{ selectPage }">{window.gettext("Media") }</li>
=======
>>>>>>> adb71c96
                        </ul>
                    </template>
                    <template if="{ props.assetType === 'BRDG' || props.assetType === 'CULV' }">
                        <li class="text-uppercase">{ window.gettext("Edit structure") }</li>
                        <ul>
                            <li class="{ state.page === 'structure_type' ? 'active' : '' }" data-page="structure_type"
                                onclick="{ selectPage }">{ window.gettext("Type") }</li>
                            <li class="{ state.page === 'structure_details' ? 'active' : '' }"
                                data-page="structure_details" onclick="{ selectPage }">{ window.gettext("Asset Details")
                                }</li>
                            <li if="{ props.assetType === 'BRDG' }"
                                class="{ state.page === 'protection' ? 'active' : '' }" data-page="protection"
                                onclick="{ selectPage }">{ window.gettext("Protection") }</li>
<<<<<<< HEAD
                            <li class="{ state.page === 'structure_condition' ? 'active' : '' }"
                                data-page="structure_condition" onclick="{ selectPage }">{ window.gettext("Condition") }
                            </li>
                            <li class="{ state.page === 'media' ? 'active' : '' }" data-page="media"
                                onclick="{ selectPage }">{ window.gettext("Media") }</li>
=======
                            <!-- <li class="{ state.page === 'photo' ? 'active' : '' }" data-page="photo"
                                onclick="{ selectPage }">{ window.gettext("Photos") }</li> -->
                            <li class="{ state.page === 'structure_condition' ? 'active' : '' }"
                                data-page="structure_condition" onclick="{ selectPage }">{ window.gettext("Condition") }
                            </li>
>>>>>>> adb71c96
                        </ul>
                    </template>
                </ul>
                <ul class="navigation">
                    <li class="text-uppercase">{ window.gettext("History") }</li>
                    <ul>
                        <li class="{ state.page === 'history' ? 'active' : '' }" data-page="history"
                            onclick="{ selectPage }">{ window.gettext("Change log") }</li>
                    </ul>
                </ul>
            </div>
        </div>

        <edit_stop_alert modalId="stop-alert" title="{ window.gettext('Unsaved Changes') }"
            description="{ window.gettext('You have unsaved changes made to this page which will be lost if you navigate away. Would you like to continue editing?') }"
            proceedLabel="{ window.gettext('Discard') }" proceedResult="discard"
            stopLabel="{ window.gettext('Continue editing') }" stopResult="continueEdit">
        </edit_stop_alert>

        <div id="edit-base">
            <div if="{ !state.loading }">
                <header class="align-items-center d-flex">
                    <a class="caret-dark left image" onclick="{ goBack }"></a>
                    <h1 if={state.editingRoad}>{ state.editingRoad.code } { state.editingRoad.name }</h1>
                    <h1 if={state.editingStructure}>{ state.editingStructure.code } { state.editingStructure.name }</h1>
                </header>

                <feedback_banner if="{ state.showFeedback }" close="{ closeFeedback }"
                    successMessage="{ window.gettext('You have successfully saved') }"
                    errorMessage="{ window.gettext('Something went wrong') }" error="{ state.error }">
                </feedback_banner>

                <edit_location_type if="{ state.page === 'location_type' }" road="{ state.editingRoad }"
                    saving="{ state.saving }" parent="{parentFunctions}"></edit_location_type>
                <edit_asset_details if="{ state.page === 'asset_details' }" road="{ state.editingRoad }"
                    saving="{ state.saving }" showFeedback="{ showFeedback }" parent="{parentFunctions}">
                </edit_asset_details>
                <edit_pavement if="{ state.page === 'pavement' }" road="{ state.editingRoad }" saving="{ state.saving }"
                    showFeedback="{ showFeedback }" parent="{parentFunctions}"></edit_pavement>
                <edit_project if="{ state.page === 'project' }" road="{ state.editingRoad }" saving="{ state.saving }"
                    parent="{parentFunctions}"></edit_project>
                <edit_condition if="{ state.page === 'condition' }" road="{ state.editingRoad }"
                    showFeedback="{ showFeedback }" parent="{parentFunctions}"></edit_condition>
                <edit_traffic if="{ state.page === 'traffic' }" road="{ state.editingRoad }"
                    showFeedback="{ showFeedback }" parent="{parentFunctions}"></edit_traffic>
                <edit_social_economic if="{ state.page === 'social_economic' }" road="{ state.editingRoad }"
                    showFeedback="{ showFeedback }" parent="{parentFunctions}"></edit_social_economic>
                <edit_maintenance if="{ state.page === 'maintenance' }" road="{ state.editingRoad }"
                    saving="{ state.saving }" parent="{parentFunctions}"></edit_maintenance>
                <edit_environment if="{ state.page === 'environment' }" road="{ state.editingRoad }"
                    saving="{ state.saving }" showFeedback="{ showFeedback }" parent="{parentFunctions}">
                </edit_environment>
                <edit_history if="{ state.page === 'history' }" road="{ state.baseRoad }"
                    structure="{ state.editingStructure }" parent="{parentFunctions}">
                </edit_history>
                <edit_structure_type if="{ state.page === 'structure_type' }" structure="{ state.editingStructure }"
                    assetType="{ props.assetType }" saving="{ state.saving }" parent="{parentFunctions}">
                </edit_structure_type>
                <edit_structure_details if="{ state.page === 'structure_details' }"
                    structure="{ state.editingStructure }" assetType="{ props.assetType }" saving="{ state.saving }"
                    parent="{parentFunctions}">
                </edit_structure_details>
                <edit_structure_protection if="{ state.page === 'protection' }" structure="{ state.editingStructure }"
                    saving="{ state.saving }" parent="{parentFunctions}"></edit_structure_protection>
                <edit_structure_condition if="{ state.page === 'structure_condition' }"
                    structure="{ state.editingStructure }" saving="{ state.saving }" showFeedback="{ showFeedback }"
                    parent="{parentFunctions}">
                </edit_structure_condition>
                <edit_media if="{ state.page === 'media' }" showFeedback="{ showFeedback }" saving="{ state.saving }"
                    parent="{parentFunctions}" asset="{ state.editingRoad }" structure="{ state.editingStructure }">
                </edit_media>
            </div>
            <div id="survey-photos-modal" class="modal inventory-modal" tabindex="-1" role="dialog" aria-hidden="true">
                <div class="modal-dialog modal-dialog-centered modal-lg" role="document">
                    <div class="modal-content">
                        <div class="modal-header">
                            <h1 class="modal-title"></h1>
                            <span class="close image" data-dismiss="modal" aria-label="{ window.gettext('Close') }"
                                aria-hidden="true"></span>
                        </div>
                        <div class="modal-body">
                            <div id="survey-photos_wrapper">
                                <photos_details_box></photos_details_box>
                            </div>
                        </div>
                    </div>
                </div>
            </div>
            <footer>
                <small>República Democrática de Timor-Leste / Ministério das Obras Públicas</small>
                <small>{ window.gettext("Created by Catalpa International") }</small>
            </footer>
        </div>

        <loading messageHeader="{ window.gettext('Please Wait') }"></loading>
    </div>

    <script>
        import * as riot from "riot";
        import $ from "jquery";

        import {getStructureSurveys} from "../surveyManager";

        import {getSurveysForAsset, surveysAndReportRefresh} from "../assets/editUtilities";

        // We really should NOT be importing road specific stuff here
        import {saveRoad} from "../roadManager";
        import {getPhotos} from "../photoManager";
        import {EstradaRoad, makeEstradaRoad} from "../assets/models/road";
        import {makeEstradaBridge, makeEstradaCulvert} from "../assets/models/structures";
        import {updateStructure} from "../structureManager";

        import {compareProtoBufObjects} from "../assets/protoBufUtilities";

        import Feedback_Banner from './feedback_banner.riot.html';
        import Edit_Stop_Alert from "./edit_stop_alert.riot.html";
        import Loading from "./loading.riot.html";

        // ASSETS EDIT TAGS
        import Edit_Location_Type from "./edit_location_type.riot.html";
        import Edit_Asset_Details from "./edit_asset_details.riot.html";
        import Edit_Pavement from "./edit_pavement.riot.html";
        import Edit_Project from "./edit_project.riot.html";
        import Edit_Traffic from "./edit_traffic.riot.html";
        import Edit_Social_Economic from "./edit_social_economic.riot.html";
        import Edit_Condition from "./edit_condition.riot.html";
        import Edit_Maintenance from "./edit_maintenance.riot.html";
        import Edit_Environment from "./edit_environment.riot.html";

        // STRUCTURES EDIT TAGS
        import Edit_Structure_Type from "./edit_structure_type.riot.html";
        import Edit_Structure_Details from "./edit_structure_details.riot.html";
        import Edit_Structure_Protection from "./edit_structure_protection.riot.html";
        import Edit_Structure_Condition from "./edit_structure_condition.riot.html";

        // SHARED EDIT TAGS
        import Edit_Media from "./edit_media.riot.html";
        import Edit_History from "./edit_history.riot.html";

        export default {
            state: {
                loading: true,
                saving: false,
                /** editingRoad is the object to use to actually make changes */
                editingRoad: null,
                /** baseRoad is the original object */
                baseRoad: null,
                /** editingStructure is the object to actually make changes **/
                editingStructure: null,
                /** baseStructure is the original object **/
                baseStructure: null,
                error: false,
                page: "location_type",
                nextPage: null,
                hasChanges: false,
                showFeedback: false,
                stopAlertResult: null,
            },
            components: {
                Feedback_Banner, Edit_Stop_Alert, Loading,
                Edit_Location_Type, Edit_Asset_Details, Edit_Pavement,
                Edit_Environment, Edit_Project, Edit_Traffic,
                Edit_Social_Economic, Edit_Condition, Edit_Maintenance,
                Edit_History, Edit_Structure_Type, Edit_Structure_Details,
<<<<<<< HEAD
                Edit_Structure_Protection, Edit_Media, Edit_Structure_Condition,
=======
                Edit_Structure_Protection, Edit_Photo, Edit_Structure_Condition,
>>>>>>> adb71c96
            },
            onBeforeMount(props, state) {
                state.page = props.page;
                window.onbeforeunload = () => {
                    return this.hasChanges() ? "You have changes" : null;
                }
                window.goBack = this.goBack;
            },
            onBeforeUnmount() {
                window.onbeforeunload = null;
                window.goBack = () => {};
            },
            onMounted(props, state) {
                $('#loading').modal('show');

                this.parentFunctions = {
                    getHelpText: this.getHelpText,
                    save: this.save,
                    saveStructure: this.saveStructure,
                    getStructureSurveys: this.getStructureSurveys,
                };

                if (props.roadPromise) {
                    props.roadPromise.then(road => {
                        $('#loading').modal('hide');
                        state.loading = false;
                        this.initRoad(road);
                        this.continueMounting();
                    }).catch(err => {
                        state.error = err;
                    }).finally((r) => {
                        $('#loading').modal('hide');
                        this.update();
                    });
                } else if (props.structurePromise) {
                    props.structurePromise.then(structure => {
                        $('#loading').modal('hide');
                        state.loading = false;
                        this.initStructure(structure);
                    }).catch(err => {
                        state.error = err;
                    }).finally((r) => {
                        $('#loading').modal('hide');
                        this.update();
                    });
                }

                this.showSurveyPhotosListener = (data) => {
                    const assetId = data.detail.rowId;
                    const modal = $('#survey-photos-modal');
                    let photos = undefined;

                    // clear the modal of existing photos data that might be there
                    document.dispatchEvent(new CustomEvent("photos-details-modal.updateModalData", {detail: {currentPhotosData: undefined}}));

                    modal.find(".modal-title").text("Survey Photos");
                    modal.modal('show');

                    if (assetId) {
                        getPhotos("SURV-" + assetId)
                            .then((photosData) => {
                                photos = photosData;
                            }).finally(() => {
                                // update the inventory modal tag with current data
                                document.dispatchEvent(new CustomEvent("photos-details-modal.updateModalData", {detail: {currentPhotosData: photos}}));
                            });
                    }
                }
                document.addEventListener(`asset-condition-table.showSurveyPhotos`, this.showSurveyPhotosListener);
                document.addEventListener(`structure-condition-table.showSurveyPhotos`, this.showSurveyPhotosListener);
            },
            onUnmount(props, state) {
                document.removeEventListener(`asset-condition-table.showSurveyPhotos`, this.showSurveyPhotosListener);
                document.removeEventListener(`structure-condition-table.showSurveyPhotos`, this.showSurveyPhotosListener);
            },
            initRoad(road) {
                this.state.baseRoad = road;
                this.state.editingRoad = makeEstradaRoad(this.state.baseRoad);
            },
            initStructure(structure) {
                this.state.baseStructure = structure;
                this.state.editingStructure = this.state.baseStructure.assetType === "BRDG"
                    ? makeEstradaBridge(this.state.baseStructure)
                    : makeEstradaCulvert(this.state.baseStructure);
            },
            continueMounting() {
                // Set up other data on editingRoad that is commonly used on the child tags
                // Use the protobuf object get members here, because we want chainage unformatted
                let roadDistance = (this.state.editingRoad.getLinkEndChainage() || 0)
                    - (this.state.editingRoad.getLinkStartChainage() || 0);
                if (!roadDistance || roadDistance < 0) {
                    roadDistance = this.state.editingRoad.linkLength;
                }
                this.state.editingRoad.distance = roadDistance;

                this.parentFunctions.emptyAttributes = [{
                    key: 0,
                    title: "unknown",
                    distance: roadDistance
                }];
            },
            save() {
                this.update({saving: true});
                saveRoad(this.state.editingRoad).then((road) => {
                    if (road) {
                        this.state.error = false;
                        this.initRoad(road);
                    } else {
                        this.state.error = true;
                    }
                }).catch(err => {
                    this.state.error = true;
                }).finally((r) => {
                    this.update({saving: false});
                    this.showFeedback(this.state.error);
                });
            },
            saveStructure() {
                this.update({saving: true});
                updateStructure(this.state.editingStructure).then((structure) => {
                    if (structure) {
                        this.state.error = false;
                        this.initStructure(structure);
                    } else {
                        this.state.error = true;
                    }
                }).catch(err => {
                    this.state.error = true;
                }).finally((r) => {
                    this.update({saving: false});
                    this.showFeedback(this.state.error);
                });
            },
            hasChanges() {
                return (this.props.assetType === "BRDG" || this.props.assetType === "CULV")
                    ? compareProtoBufObjects(this.state.baseStructure, this.state.editingStructure)
                    : compareProtoBufObjects(this.state.baseRoad, this.state.editingRoad);
            },
            goBack(e) {
                this.state.nextPage = "#";
                if (this.hasChanges()) {
                    this.modalHandler();
                } else {
                    window.location.hash = this.state.nextPage;
                }
            },
            selectPage(e) {
                const assetId = (this.state.editingRoad) ? this.state.editingRoad.id : this.state.editingStructure.id.split("-")[1];
                this.state.page = e.currentTarget.dataset.page;
                this.state.nextPage = `#edit/${this.props.assetType}/${assetId}/${this.state.page}`;
                if (this.hasChanges()) {
                    this.modalHandler();
                } else {
                    this.discardChanges();
                }
            },
            modalHandler() {
                document.addEventListener("edit.stop-alert.result", (data) => {
                    const stopAlertResult = data.detail.result;

                    // Ensure that the dialog gets hidden
                    $("#stop-alert").modal("hide");

                    if (stopAlertResult === "discard") {
                        this.discardChanges();
                    }
                }, {once: true});

                $("#stop-alert").modal("show");
            },
            discardChanges() {
                if (this.state.editingRoad) {
                    this.state.editingRoad = makeEstradaRoad(this.state.baseRoad);
                } else {
                    this.state.editingStructure = this.state.baseStructure.assetType === "BRDG"
                        ? makeEstradaBridge(this.state.baseStructure)
                        : makeEstradaCulvert(this.state.baseStructure);
                }
                window.location.hash = this.state.nextPage;
                this.update();
            },
            showFeedback(error) {
                this.update({
                    showFeedback: true,
                    error: error,
                });
                setTimeout(() => this.closeFeedback(), 2000);
            },
            closeFeedback() {
                const feedback = document.getElementsByClassName("slide-in").item(0);

                if (feedback) {
                    feedback.classList.add("slide-out");
                    setTimeout(() => {
                        feedback.classList.remove("slide-out");
                        this.update({showFeedback: false});
                    }, 300);
                }
            },
            getStructureSurveys(state, allDataTableId, primaryAttribute, reportAttribute) {
                const structureId = state.structure.id;

                getStructureSurveys(structureId, primaryAttribute)
                    .then((surveyData) => {
                        if (surveyData) {
                            state.pendingRows = surveyData.map((data) => {
                                data.title = data[reportAttribute] || data.values[primaryAttribute] || "";
                                return data;
                            });

                            const eventName = `${allDataTableId}.dataAdded`;
                            const eventDetail = {detail: {pendingRows: state.pendingRows, clearRows: true}};
                            document.dispatchEvent(new CustomEvent(eventName, eventDetail));

                            state.error = false;
                        } else {
                            state.error = true;
                        }
                    }).catch(err => {
                        state.error = true;
                    }).finally((r) => {
                        state.loading = false;
                        this.update();
                    });
            },
<<<<<<< HEAD
            getAssetSurveys(state, allDataTableId, primaryAttribute, reportAttribute) {
                const roadId = state.road.id;

                getAssetSurveys(roadId, primaryAttribute)
                    .then((surveyData) => {
                        if (surveyData) {
                            state.pendingRows = surveyData.map((data) => {
                                data.title = data[reportAttribute] || data.values[primaryAttribute] || "";
                                return data;
                            });

                            const eventName = `${allDataTableId}.dataAdded`;
                            const eventDetail = {detail: {pendingRows: state.pendingRows, clearRows: true}};
                            document.dispatchEvent(new CustomEvent(eventName, eventDetail));

                            state.error = false;
                        } else {
                            state.error = true;
                        }
                    }).catch(err => {
                        state.error = true;
                    }).finally((r) => {
                        state.loading = false;
                        this.update();
                    });
            },
            getAssetSurveyReports(state, primaryAttribute, reportAttribute, reportDataTableId, stackedBarId) {
                const editingRoad = state.editingRoad || state.road;
                const filters = {
                    primaryattribute: primaryAttribute,
                    asset_code: editingRoad.code,
                    // Use the raw chainage (not the formatted one)
                    chainagestart: editingRoad.getLinkStartChainage(),
                    chainageend: editingRoad.getLinkEndChainage(),
                };

                getAssetReport(filters)
                    .then((surveyReportData) => {
                        if (surveyReportData) {
                            const haveLengths = !!surveyReportData.lengths;
                            let reportAttributes = surveyReportData[reportAttribute];
                            if (!reportAttributes || !reportAttributes.length) {
                                reportAttributes = this.parentFunctions.emptyAttributes;
                            }

                            if (haveLengths && reportAttributes.length) {
                                updateReportAttributeSummary(state, reportAttribute, reportAttributes);

                                if (stackedBarId) {
                                    document.dispatchEvent(new CustomEvent(`${stackedBarId}.dataUpdated`, {detail: {entries: state[reportAttribute]}}));
                                }

                                state.reportRows = surveyReportData.attributes(primaryAttribute).attributeEntries;

                                const eventName = `${reportDataTableId}.dataAdded`;
                                const eventDetail = {detail: {pendingRows: state.reportRows, clearRows: true}};
                                document.dispatchEvent(new CustomEvent(eventName, eventDetail));

                                if (surveyReportData.id === null) {
                                    // An id of null should tell us that there was an error fetching the data
                                    state.error = true;
                                    this.showFeedback(true);
                                }
                            }
                            state.error = false;
                        } else {
                            state.error = true;
                        }
                    }).catch(err => {
                        state.error = true;
                    }).finally((r) => {
                        state.loading = false;
                        this.update();
                    });
            },
=======
>>>>>>> adb71c96
            getHelpText(field) {
                // TODO: Fix this, because it's specific to 'Roads'
                return EstradaRoad.getHelpText(field);
            }
        };
    </script>
</edit_base><|MERGE_RESOLUTION|>--- conflicted
+++ resolved
@@ -24,11 +24,8 @@
                                 onclick="{ selectPage }">{ window.gettext("Maintenance") }</li>
                             <li class="{ state.page === 'environment' ? 'active' : '' }" data-page="environment"
                                 onclick="{ selectPage }">{ window.gettext("Environment") }</li>
-<<<<<<< HEAD
                             <li class="{ state.page === 'media' ? 'active' : '' }" data-page="media"
                                 onclick="{ selectPage }">{window.gettext("Media") }</li>
-=======
->>>>>>> adb71c96
                         </ul>
                     </template>
                     <template if="{ props.assetType === 'BRDG' || props.assetType === 'CULV' }">
@@ -42,19 +39,11 @@
                             <li if="{ props.assetType === 'BRDG' }"
                                 class="{ state.page === 'protection' ? 'active' : '' }" data-page="protection"
                                 onclick="{ selectPage }">{ window.gettext("Protection") }</li>
-<<<<<<< HEAD
                             <li class="{ state.page === 'structure_condition' ? 'active' : '' }"
                                 data-page="structure_condition" onclick="{ selectPage }">{ window.gettext("Condition") }
                             </li>
                             <li class="{ state.page === 'media' ? 'active' : '' }" data-page="media"
                                 onclick="{ selectPage }">{ window.gettext("Media") }</li>
-=======
-                            <!-- <li class="{ state.page === 'photo' ? 'active' : '' }" data-page="photo"
-                                onclick="{ selectPage }">{ window.gettext("Photos") }</li> -->
-                            <li class="{ state.page === 'structure_condition' ? 'active' : '' }"
-                                data-page="structure_condition" onclick="{ selectPage }">{ window.gettext("Condition") }
-                            </li>
->>>>>>> adb71c96
                         </ul>
                     </template>
                 </ul>
@@ -219,11 +208,7 @@
                 Edit_Environment, Edit_Project, Edit_Traffic,
                 Edit_Social_Economic, Edit_Condition, Edit_Maintenance,
                 Edit_History, Edit_Structure_Type, Edit_Structure_Details,
-<<<<<<< HEAD
                 Edit_Structure_Protection, Edit_Media, Edit_Structure_Condition,
-=======
-                Edit_Structure_Protection, Edit_Photo, Edit_Structure_Condition,
->>>>>>> adb71c96
             },
             onBeforeMount(props, state) {
                 state.page = props.page;
@@ -449,84 +434,6 @@
                         this.update();
                     });
             },
-<<<<<<< HEAD
-            getAssetSurveys(state, allDataTableId, primaryAttribute, reportAttribute) {
-                const roadId = state.road.id;
-
-                getAssetSurveys(roadId, primaryAttribute)
-                    .then((surveyData) => {
-                        if (surveyData) {
-                            state.pendingRows = surveyData.map((data) => {
-                                data.title = data[reportAttribute] || data.values[primaryAttribute] || "";
-                                return data;
-                            });
-
-                            const eventName = `${allDataTableId}.dataAdded`;
-                            const eventDetail = {detail: {pendingRows: state.pendingRows, clearRows: true}};
-                            document.dispatchEvent(new CustomEvent(eventName, eventDetail));
-
-                            state.error = false;
-                        } else {
-                            state.error = true;
-                        }
-                    }).catch(err => {
-                        state.error = true;
-                    }).finally((r) => {
-                        state.loading = false;
-                        this.update();
-                    });
-            },
-            getAssetSurveyReports(state, primaryAttribute, reportAttribute, reportDataTableId, stackedBarId) {
-                const editingRoad = state.editingRoad || state.road;
-                const filters = {
-                    primaryattribute: primaryAttribute,
-                    asset_code: editingRoad.code,
-                    // Use the raw chainage (not the formatted one)
-                    chainagestart: editingRoad.getLinkStartChainage(),
-                    chainageend: editingRoad.getLinkEndChainage(),
-                };
-
-                getAssetReport(filters)
-                    .then((surveyReportData) => {
-                        if (surveyReportData) {
-                            const haveLengths = !!surveyReportData.lengths;
-                            let reportAttributes = surveyReportData[reportAttribute];
-                            if (!reportAttributes || !reportAttributes.length) {
-                                reportAttributes = this.parentFunctions.emptyAttributes;
-                            }
-
-                            if (haveLengths && reportAttributes.length) {
-                                updateReportAttributeSummary(state, reportAttribute, reportAttributes);
-
-                                if (stackedBarId) {
-                                    document.dispatchEvent(new CustomEvent(`${stackedBarId}.dataUpdated`, {detail: {entries: state[reportAttribute]}}));
-                                }
-
-                                state.reportRows = surveyReportData.attributes(primaryAttribute).attributeEntries;
-
-                                const eventName = `${reportDataTableId}.dataAdded`;
-                                const eventDetail = {detail: {pendingRows: state.reportRows, clearRows: true}};
-                                document.dispatchEvent(new CustomEvent(eventName, eventDetail));
-
-                                if (surveyReportData.id === null) {
-                                    // An id of null should tell us that there was an error fetching the data
-                                    state.error = true;
-                                    this.showFeedback(true);
-                                }
-                            }
-                            state.error = false;
-                        } else {
-                            state.error = true;
-                        }
-                    }).catch(err => {
-                        state.error = true;
-                    }).finally((r) => {
-                        state.loading = false;
-                        this.update();
-                    });
-            },
-=======
->>>>>>> adb71c96
             getHelpText(field) {
                 // TODO: Fix this, because it's specific to 'Roads'
                 return EstradaRoad.getHelpText(field);
