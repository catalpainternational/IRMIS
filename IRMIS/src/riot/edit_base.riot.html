--- conflicted
+++ resolved
@@ -56,14 +56,10 @@
             <div if="{ !state.loading }">
                 <header class="align-items-center d-flex">
                     <a class="caret-dark left image" onclick="{ goBack }"></a>
-<<<<<<< HEAD
-                    <h1>{ state.editingRoad.code } { state.editingRoad.name }</h1>
-=======
                     <h1 if={state.editingRoad}>{ state.editingRoad.getRoadCode() } { state.editingRoad.getRoadName() }
                     </h1>
                     <h1 if={state.editingStructure}>{ state.editingStructure.getStructureCode() }
                         { state.editingStructure.getStructureName() }</h1>
->>>>>>> a29cbc6e
                 </header>
 
                 <feedback_banner if="{ state.showFeedback }" close="{ closeFeedback }"
@@ -126,12 +122,9 @@
 
         // We really should NOT be importing road specific stuff here
         import {saveRoad} from "../roadManager";
-<<<<<<< HEAD
         import {EstradaRoad, makeEstradaRoad} from "../assets/models/road";
-=======
-        import {EstradaRoad} from "../assets/models/road";
+        import {EstradaStructure, makeEstradaStructures} from "../assets/models/structures";
         import {updateStructure} from "../structureManager";
->>>>>>> a29cbc6e
 
         import Feedback_Banner from './feedback_banner.riot.html';
         import Edit_Stop_Alert from "./edit_stop_alert.riot.html";
@@ -203,19 +196,6 @@
                     updateReportAttributeSummary: updateReportAttributeSummary,
                 };
 
-<<<<<<< HEAD
-                props.roadPromise.then((road) => {
-                    $('#loading').modal('hide');
-                    state.loading = false;
-                    this.initRoad(road);
-                    this.continueMounting();
-                }).catch(err => {
-                    state.error = err;
-                }).finally((r) => {
-                    $('#loading').modal('hide');
-                    this.update();
-                });
-=======
                 if (props.roadPromise) {
                     props.roadPromise.then(road => {
                         $('#loading').modal('hide');
@@ -240,7 +220,6 @@
                         this.update();
                     });
                 }
->>>>>>> a29cbc6e
             },
             initRoad(road) {
                 this.state.baseRoad = road;
@@ -336,15 +315,13 @@
                 $("#stop-alert").modal("show");
             },
             discardChanges() {
-<<<<<<< HEAD
-                this.state.editingRoad = makeEstradaRoad(this.state.baseRoad);
-=======
                 if (this.state.editingRoad) {
-                    this.state.editingRoad = this.state.baseRoad.cloneMessage();
+                    this.state.editingRoad = makeEstradaRoad(this.state.baseRoad);
                 } else {
-                    this.state.editingStructure = this.state.baseStructure.cloneMessage();
-                }
->>>>>>> a29cbc6e
+                    this.state.editingStructure = makeEstradaStructures(this.state.baseStructure);
+                    // Was
+                    // this.state.editingStructure = this.state.baseStructure.cloneMessage();
+                }
                 window.location.hash = this.state.nextPage;
                 this.update();
             },
