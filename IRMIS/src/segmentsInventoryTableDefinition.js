--- conflicted
+++ resolved
@@ -36,16 +36,8 @@
     },
 ];
 
-<<<<<<< HEAD
-/**
- * Defines the additional columns for the various segments/details
- * attributes modals, found on the inventory page
- * */
-export const surfaceConditionColumns = baseSegmentColumns.concat([
-=======
 /** Defines the columns for the Asset Condition (Surface / Structure) segments table on the inventory page */
 export const assetConditionColumns = baseSegmentColumns.concat([
->>>>>>> dd343653
     {
         title: window.gettext("Surface condition"),
         data: "assetCondition",
