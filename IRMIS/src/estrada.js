--- conflicted
+++ resolved
@@ -56,15 +56,12 @@
         hashCheck();
     }
     window.goBack = () => {};
-<<<<<<< HEAD
 
     hashCheck();
 });
 
 window.addEventListener("hashchange", () => {
     hashCheck();
-=======
->>>>>>> 512a30de
 });
 
 function hashCheck() {
