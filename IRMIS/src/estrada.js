--- conflicted
+++ resolved
@@ -12,54 +12,6 @@
 import "./side_menu";
 import "./top_menu";
 import { Map } from "./map/map";
-<<<<<<< HEAD
-import { getRoadsMetadata, getGeoJsonDetails, getGeoJson, populateGeoJsonProperties } from "./assets/assets_api.js";
-import { initializeDataTable } from "./table";
-
-export { filterFeatures } from "./map/utilities/filterGeoJSON";
-export { geoFeatureGroups } from "./map/utilities/displayGeoJSON";
-export { edit_road } from "./table";
-
-export * from "./side_menu";
-
-export function toggle_dropdown() {
-    var dropdown = document.getElementById("dropdown-menu");
-    dropdown.hidden = !dropdown.hidden;
-}
-
-window.onload = () => {
-    window.map = new Map();
-    window.map.loadMap();
-
-    // First retrieve the road metadata, and the urls of the geojson files
-    Promise.all([
-        getRoadsMetadata(),
-        getGeoJsonDetails(),
-    ]).then(values => {
-        let roadsLookup = values[0];
-        let geoJsonDetails = values[1];
-
-        // now we have our metadata we can intialize the data table
-        initializeDataTable(Object.values(roadsLookup).map(r => r.toObject()));
-
-        // retrieve each geojson file
-        return Promise.all(geoJsonDetails.map(geoJsonDetail => {
-            return getGeoJson(
-                geoJsonDetail
-            ).then(geoJson => {
-                // add in road metadata
-                populateGeoJsonProperties(geoJson, roadsLookup);
-
-                // add to map
-                map.addMapData(geoJson);
-            })
-        }));
-    }, err => console.log(err));
-};
-
-// riot mounting point
-riot.component(Example)(document.getElementById('edit-content'));
-=======
 
 const estradaMap = new Map();
 
@@ -98,5 +50,4 @@
         riot.unmount("edit_base", true);
         document.getElementById("view-content").hidden = false;
     }
-}
->>>>>>> 2bf0c503
+}