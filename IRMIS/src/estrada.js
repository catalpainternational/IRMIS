import "babel-polyfill";
import * as riot from "riot";

import Edit_Base from "./riot/edit_base.riot";

import "./styles/estrada.scss";
import "./styles/vendor.scss";

import { getGeoJsonDetails, getGeoJsonDetail } from "./assets/geoJsonAPI.js";

import { getRoad } from "./roadManager";
import "./table";
import "./side_menu";
import "./top_menu";
import { Map } from "./map/map";

<<<<<<< HEAD
export const estradaMap = new Map();
=======
import "./dayjs/dayjs";


const estradaMap = new Map();
>>>>>>> 9f7f9da6

window.addEventListener("load", () => {
    // Set up the map and table - but without any data for either
    estradaMap.loadMap();

    // Get the geometry details
    getGeoJsonDetails()
        .then(geoJsonDetails => {
            // for each chunk, download the geojson
            geoJsonDetails.forEach(geoJsonDetail => {
                getGeoJsonDetail(geoJsonDetail)
                    .then(geoJson => {
                        // add in road metadata to the GeoJSON that we'll need
                        // for filtering and for styling
                        geoJson.features.forEach((feature) => {
                            feature.properties.id = Number(feature.properties.pk) || 0;
                            feature.properties.featureType = "Road";
                        });
                        
                        // add to map
                        estradaMap.addMapData(geoJson);
                    });
            });
        });

    riot.register("edit_base", Edit_Base);
    window.goBack = () => {};
    hashCheck();
});

window.addEventListener("hashchange", () => {
    hashCheck();
});

function hashCheck() {
    let m = /#edit\/(\d*)\/(\w+)/.exec(location.hash);
    if (m !== null && !document.getElementById("edit-base")) {
        var roadPromise = getRoad(m[1]);
        riot.mount("edit_base", { roadPromise: roadPromise, page: m[2] });
        document.getElementById("view-content").hidden = true;
    } else if (m === null) {
        riot.unmount("edit_base", true);
        document.getElementById("view-content").hidden = false;
    }
}<|MERGE_RESOLUTION|>--- conflicted
+++ resolved
@@ -14,14 +14,10 @@
 import "./top_menu";
 import { Map } from "./map/map";
 
-<<<<<<< HEAD
 export const estradaMap = new Map();
-=======
+
 import "./dayjs/dayjs";
 
-
-const estradaMap = new Map();
->>>>>>> 9f7f9da6
 
 window.addEventListener("load", () => {
     // Set up the map and table - but without any data for either
