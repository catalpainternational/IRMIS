--- conflicted
+++ resolved
@@ -5,10 +5,6 @@
 
 import "./styles/irmis.scss";
 
-<<<<<<< HEAD
-=======
-import { getRoadsMetadata, getRoadsMetadataChunks } from "./assets/assets_api";
->>>>>>> bc9dc297
 import { getGeoJsonDetails, getGeoJsonDetail } from "./assets/geoJsonAPI.js";
 
 import { getRoad } from "./roadManager";
@@ -17,51 +13,12 @@
 import "./top_menu";
 import { Map } from "./map/map";
 
-<<<<<<< HEAD
 const estradaMap = new Map();
-=======
-
-export * from "./side_menu";
-export let estradaMap;
-export let roadManager = new RoadManager();
-initializeSideMenu(roadManager);
-
-export function toggle_dropdown() {
-    var dropdown = document.getElementById("dropdown-menu");
-    dropdown.hidden = !dropdown.hidden;
-}
-
-export function editRoad(roadId) {
-    window.location.hash = `edit/${roadId}/assetdetails`;
-}
->>>>>>> bc9dc297
 
 window.onload = () => {
     // Set up the map and table - but without any data for either
     estradaMap.loadMap();
-
-<<<<<<< HEAD
-=======
-    // Get the road metadata chunk details
-    getRoadsMetadataChunks()
-        .then(chunks => {
-            // Get smaller chunks first
-            // The smaller chunks are more likely to be for road types that we want first
-            chunks = chunks.sort((chunkA, chunkB) => (chunkA.road_type__count - chunkB.road_type__count));
-
-            // for each chunk, download the roads
-            chunks.forEach(chunk => {
-                getRoadsMetadata(chunk.road_type)
-                    .then(roadList => {
-                        // add the roads to the road manager
-                        roadManager.add(roadList);
-                        // add the roads to the table
-                        estradaTable.rows.add(roadList).draw();
-                    });
-            });
-        });
     
->>>>>>> bc9dc297
     // Get the geometry details
     getGeoJsonDetails()
         .then(geoJsonDetails => {
@@ -84,7 +41,7 @@
 };
 
 function hashCheck() {
-    let m =  /#edit\/(\d*)/.exec(location.hash);
+    let m = /#edit\/(\d*)/.exec(location.hash);
     if (m !== null) {
         var roadPromise = getRoad(m[1]);
         riot.mount('edit_base', { roadPromise });
