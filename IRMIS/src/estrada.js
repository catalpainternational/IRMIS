--- conflicted
+++ resolved
@@ -23,39 +23,6 @@
 }
 
 window.onload = () => {
-<<<<<<< HEAD
-    riot.register('edit_base', Edit_Base);
-
-    hash_check();
-
-    map = new Map();
-    map.loadMap();
-
-    // First retrieve the road metadata, and the urls of the geojson files
-    Promise.all([
-        getRoadsMetadata(),
-        getGeoJsonDetails(),
-    ]).then(values => {
-        let roadsLookup = values[0];
-        let geoJsonDetails = values[1];
-
-        // now we have our metadata we can intialize the data table
-        initializeDataTable(Object.values(roadsLookup).map(r => r.toObject()));
-
-        // retrieve each geojson file
-        return Promise.all(geoJsonDetails.map(geoJsonDetail => {
-            return getGeoJson(
-                geoJsonDetail
-            ).then(geoJson => {
-                // add in road metadata
-                populateGeoJsonProperties(geoJson, roadsLookup);
-
-                // add to map
-                map.addMapData(geoJson);
-            })
-        }));
-    }, err => console.log(err));
-=======
     // Set up the map and table - but without any data for either
     const estradaMap = new Map();
     estradaMap.loadMap();
@@ -77,7 +44,9 @@
                     /* Map and Road data loading completed, leaflet and datatable may still be rendering though */
                 });
         });
->>>>>>> 37150dea
+
+    riot.register('edit_base', Edit_Base);
+    hash_check();
 };
 
 window.onhashchange = () => {
