.entry-bar {
    margin-bottom: 20px;
    height: 20px;

    & > div:first-child {
        border-bottom-left-radius: $radius;
        border-top-left-radius: $radius;
    }

    & > div:last-child {
        border-bottom-right-radius: $radius;
        border-top-right-radius: $radius;
    }
}

.entry-legend div.values {
    & > div {
        margin-bottom: 5px;

        & > div {
            border-radius: $radius;
            margin-right: 5px;
            height: 20px;
            width: 20px;
        }
    }

    & > div:not(:last-of-type) {
        margin-right: 15px;
    }
}

%stacked-bar-shared {
    margin-bottom: 25px;
    margin-top: 25px;

    .entry-0 {
        background-color: #E7E8EA;
    }
}

<<<<<<< HEAD
#surface-condition-stacked-bar {
    @extend %stacked-bar-shared;

=======
#surface-condition-stacked-bar, #report-surface-condition-bar {
>>>>>>> f3de9cc4
    .entry-1 {
        background-color: #03A59A;
    }

    .entry-2 {
        background-color: #81D2CC;
    }

    .entry-3 {
        background-color: #FFACAF;
    }

    .entry-4 {
        background-color: #FF5A5F;
    }
}

#pavement-class-stacked-bar {
    @extend %stacked-bar-shared;

    .entry-1 {
        background-color: #03A59A;
    }

    .entry-2 {
        background-color: #81D2CC;
    }

    .entry-3 {
        background-color: #FFC100;
    }
}

#surface-type-stacked-bar {
    @extend %stacked-bar-shared;

    .entry-1 {
        background-color: #C0E8E5;
    }

    .entry-2 {
        background-color: #3D4758;
    }

    .entry-3 {
        background-color: #95A3A8;
    }

    .entry-4 {
        background-color: #81D2CC;
    }

    .entry-5 {
        background-color: #CAD1D3;
    }

    .entry-6 {
        background-color: #61757D;
    }

    .entry-7 {
        background-color: #03A59A;
    }

    .entry-8 {
        background-color: #FFC100;
    }

    .entry-9 {
        background-color: #FFACAF;
    }
}<|MERGE_RESOLUTION|>--- conflicted
+++ resolved
@@ -39,13 +39,9 @@
     }
 }
 
-<<<<<<< HEAD
-#surface-condition-stacked-bar {
+#surface-condition-stacked-bar, #report-surface-condition-bar { {
     @extend %stacked-bar-shared;
 
-=======
-#surface-condition-stacked-bar, #report-surface-condition-bar {
->>>>>>> f3de9cc4
     .entry-1 {
         background-color: #03A59A;
     }
