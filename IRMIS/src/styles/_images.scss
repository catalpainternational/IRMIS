%plus-minus-shared {
    background-position: center;
    height: 25px;
    width: 16px;

    &:hover {
        cursor: pointer;
    }
}

%tick-error-shared {
    background-position: left;
    background-size: 23px;
    height: 43px;
    width: 43px;
}

.image {
    background-repeat: no-repeat;
    display: inline-block;
}

.app-logo {
    background-image: url("../images/app_logo.svg");
    height: 72px;
    width: 287px;
}

.app-logo-dark-bg {
    background-image: url("../images/app_logo_dark_bg.svg");
    height: 34px;
    width: 131px;

    &:hover {
        cursor: pointer;
    }
}

.checkbox {
    background-image: url("../images/checkbox.svg");
    height: 14px;
    width: 15px;

    &.selected {
        background-image: url("../images/checkbox_active.svg");
    }
}

.plus {
    @extend %plus-minus-shared;
    background-image: url("../images/plus.svg");
    background-size: 16px 15px;
}

.minus {
    @extend %plus-minus-shared;
    background-image: url("../images/minus.svg");
    background-size: 16px 4px;
}

.arrow {
    background-image: url("../images/arrow.svg");
    height: 14px;
    width: 15px;

    &:hover {
        cursor: pointer;
    }
}

.caret {
    background-image: url("../images/caret.svg");
    height: 7px;
    width: 12px;
}

.caret-dark {
    background-image: url("../images/caret_dark.svg");
    background-position: center;
    background-size: contain;
    height: 11px;
    width: 12px;

    &:hover {
        cursor: pointer;
    }

    &.left {
        transform: rotate(90deg);
    }
}

.radio {
    background-image: url("../images/radio_unactive.svg");
    vertical-align: middle;
    height: 17px;
    width: 17px;

    &.active {
        background-image: url("../images/radio_active.svg");
    }

    &:hover {
        cursor: pointer;
    }
}

.pencil {
    background-image: url("../images/pencil.svg");
    vertical-align: middle;
    height: 16px;
    width: 15px;
}

tr.selected .pencil {
    background-image: url("../images/pencil_white.svg");
}

.delete {
    background-image: url("../images/delete.svg");
    vertical-align: middle;
    height: 10px;
    width: 10px;
}

.close {
    background-image: url("../images/close.svg");
    background-size: contain;
    height: 20px;
    width: 20px;

    &:hover {
        cursor: pointer;
    }
}

.tick {
    @extend %tick-error-shared;
    background-image: url("../images/tick.svg");
}

.error {
    @extend %tick-error-shared;
    background-image: url("../images/error.svg");
}

.alert.stop {
    background-image: url("../images/stop_alert.svg");
    height: 117px;
    width: 124px;
}

.rdtl {
    background-image: url("../images/RDTL.png");
    background-size: contain;
    height: 77px;
    width: 80px;
}

.paper {
    background-image: url("../images/paper.svg");
    height: 32px;
    width: 26px;
}

.no-report {
    background-image: url("../images/no_report.svg");
    height: 269px;
    width: 444px;
}

.no-report-data {
    background-image: url("../images/no_report_data.svg");
    height: 282px;
    width: 432px;
}

<<<<<<< HEAD
// Vehicle icons

.icon {
    margin: 0 10px;
    width: 2rem;
}

.motorcycle {
    background-image: url("../images/motorcycle_icon.svg");
    height: 18px;
    width: 24px;
}

.car {
    background-image: url("../images/car_icon.svg");
    height: 21px;
    width: 26px;
}

.pickup {
    background-image: url("../images/pickup_icon.svg");
    height: 24px;
    width: 25px;
}

.mini-bus {
    background-image: url("../images/mini_bus_icon.svg");
    height: 25px;
    width: 25px;
}

.large-bus {
    background-image: url("../images/large_bus_icon.svg");
    height: 29px;
    width: 28px;
}

.light-truck {
    background-image: url("../images/light_truck_icon.svg");
    height: 24px;
    width: 27px;
}

.medium-truck {
    background-image: url("../images/medium_truck_icon.svg");
    height: 25px;
    width: 25px;
}

.large-truck {
    background-image: url("../images/large_truck_icon.svg");
    height: 30px;
    width: 28px;
}

.ufo {
    background-image: url("../images/ufo_icon.svg");
    height: 26px;
    width: 30px;
}

=======
.loading {
    background-image: url("../images/loading_spinner.gif");
    height: 120px;
    width: 120px;
}
>>>>>>> eab2874a

@media print {
    .rdtl {
        height: 125px;
        width: 130px;
    }
}<|MERGE_RESOLUTION|>--- conflicted
+++ resolved
@@ -175,9 +175,13 @@
     width: 432px;
 }
 
-<<<<<<< HEAD
+.loading {
+    background-image: url("../images/loading_spinner.gif");
+    height: 120px;
+    width: 120px;
+}
+
 // Vehicle icons
-
 .icon {
     margin: 0 10px;
     width: 2rem;
@@ -237,14 +241,6 @@
     width: 30px;
 }
 
-=======
-.loading {
-    background-image: url("../images/loading_spinner.gif");
-    height: 120px;
-    width: 120px;
-}
->>>>>>> eab2874a
-
 @media print {
     .rdtl {
         height: 125px;
