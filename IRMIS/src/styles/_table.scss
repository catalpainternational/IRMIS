#map-table-irmis {
    &.map:not(.table) #table-irmis {
        display: none;
    }

    &.table:not(.map) #data-table {
        max-height: calc(100vh - #{$top-menu-height} - 31px - 6px - 32px - 15px);
    }

    &.table.map #data-table {
        max-height: calc(60vh - #{$top-menu-height} - 10px - 31px - 6px - 32px - 15px);
    }

    #data-table {
        background-color: $white;
        margin-top: 0 !important;
        overflow: auto;
    }
}

// Style the dataTable heading
.dt-buttons {
    justify-content: flex-end;
    background-color: $white;
    align-items: center;
    padding: 3px 15px;
    display: flex;

    div.btn {
        margin-left: 5px;
        flex: inherit;
    }

    h6 {
        margin-bottom: 0;
        padding-top: 2px;
    }
}
<<<<<<< HEAD

// Override DataTables.net styles

=======

// Override DataTables.net styles

>>>>>>> c169cb6c
div.dataTables_wrapper {
    table.dataTable td.dataTables_empty {
        text-align: left;
    }

    .dataTables_info {
        padding-top: 8px;
    }

    div.dataTables_paginate {
        ul.pagination {
            margin: 0;

            li.paginate_button.page-item {
                &:focus {
                    outline: none;
                }

                &.active a.page-link {
                    background-color: $white;
                    border-radius: $radius;
                    color: $dark-gray;
                }

                a.page-link {
                    background-color: inherit;
                    box-shadow: none;
                    color: $white;
                    border: 0;
                }
            }
        }
    }
}


// Override Bootstrap table styles
table.table {
    thead th, tbody td {
        white-space: nowrap;
        width: 1%;
    }

    thead th {
        position: sticky !important;
        background-color: $white;
        top: 0;
    }

    tbody td {
        padding: 0 20px !important;
        vertical-align: middle;
        height: 30px;
    }

    thead th.edit-col, tbody td.edit-col {
        padding-right: 7px !important;
        padding-left: 7px !important;
    }

    &.table-bordered {
        border: none;

        thead th, tbody td {
            border-color: $light-gray;
        }

        thead th {
            border-bottom-width: 1px;
        }

        tbody tr:first-child td {
            border-top: 0;
        }
    }

    &.table-hover {
        tbody tr:hover {
            background-color: $alt-green;
            cursor: pointer;

            td {
                color: $white;

                // This presently screws up and converts the svg to 'undefined'
                // .pencil {
                //     background-image: url("../images/pencil_hover.svg");
                // }
            }
        }
    }

    tbody tr.selected {
        background-color: $alt-green;

        td {
            color: $white;
        }
    }
}<|MERGE_RESOLUTION|>--- conflicted
+++ resolved
@@ -36,15 +36,8 @@
         padding-top: 2px;
     }
 }
-<<<<<<< HEAD
 
 // Override DataTables.net styles
-
-=======
-
-// Override DataTables.net styles
-
->>>>>>> c169cb6c
 div.dataTables_wrapper {
     table.dataTable td.dataTables_empty {
         text-align: left;
