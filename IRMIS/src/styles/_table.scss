--- conflicted
+++ resolved
@@ -32,14 +32,8 @@
             flex: inherit;
         }
 
-<<<<<<< HEAD
-        h6 {
-            margin-bottom: 0;
-            padding-top: 2px;
-=======
         div.btn {
             margin-left: 10px;
->>>>>>> a22b0da7
         }
     }
 
