--- conflicted
+++ resolved
@@ -114,8 +114,6 @@
     }
 }
 
-<<<<<<< HEAD
-=======
 // Override DataTables.net styles
 div.dataTables_wrapper {
     table.dataTable td.dataTables_empty {
@@ -151,7 +149,6 @@
         }
     }
 }
->>>>>>> 0baf6101
 
 // Override Bootstrap table styles
 table.table {
