// All dataTables
table.dataTable {
    background-color: $white;
}

#map-table-irmis {
    &.map:not(.table) #table-irmis {
        display: none;
    }

    &.table:not(.map) #data-table {
        max-height: calc(100vh - #{$top-menu-height} - 31px - 6px - 32px - 15px);
    }

    &.table.map #data-table {
        max-height: calc(60vh - #{$top-menu-height} - 10px - 31px - 6px - 32px - 15px);
    }

    #data-table {
        margin-top: 0 !important;
        overflow: auto;
    }
}

#history-table_wrapper {
    margin-right: -45px;
    margin-left: -45px;

    // data table's row parent
    & > .row:nth-child(2) .col-sm-12 {
        padding: 0;
    }

    #history-table {
        margin-top: 0 !important;
    }
}

// Style the dataTable heading
.dt-buttons {
    justify-content: flex-end;
    background-color: $white;
    align-items: center;
    padding: 3px 15px;
    display: flex;

    div.btn {
        margin-left: 5px;
        flex: inherit;
    }

    h6 {
        margin-bottom: 0;
        padding-top: 2px;
    }
}

// Override DataTables.net styles
div.dataTables_wrapper {
    table.dataTable td.dataTables_empty {
        text-align: left;
    }

    .dataTables_info {
        padding-top: 8px;
    }

    div.dataTables_paginate {
        ul.pagination {
            margin: 0;

            li.paginate_button.page-item {
                &:focus {
                    outline: none;
                }

                &.active a.page-link {
                    background-color: $white;
                    border-radius: $radius;
                    color: $darker-gray;
                }

                a.page-link {
                    background-color: inherit;
                    box-shadow: none;
                    color: $white;
                    border: 0;
                }
            }
        }
    }
}

<<<<<<< HEAD

=======
#history-table_wrapper.dataTables_wrapper {
    // table pagination's row parent
    & > .row:nth-child(3) {
        padding-left: 45px;
    }

    ul.pagination {
        li.paginate_button.page-item {
            &.active a.page-link {
                background-color: $darker-gray;
                color: $white;
            }

            a.page-link {
                color: $darker-gray;
            }
        }
    }
}

>>>>>>> 9f7f9da6
// Override Bootstrap table styles
table.table {
    thead th, tbody td {
        white-space: nowrap;
        width: 1%;
    }

    thead th {
        position: sticky !important;
        background-color: $white;
        top: 0;
    }

    tbody td {
        vertical-align: middle;
        padding: 0 20px;
        height: 30px;
    }

    thead th.edit-col, tbody td.edit-col {
        padding-right: 7px !important;
        padding-left: 7px !important;
    }

    &.table-bordered {
        border: none;

        thead th, tbody td {
            border-color: $light-gray;
        }

        thead th {
            border-bottom-width: 1px;
        }

        tbody tr:first-child td {
            border-top: 0;
        }

        tbody tr:last-child td {
            border-bottom-width: 1px;
        }
    }

    &.table-hover {
        tbody tr:hover {
            background-color: $alt-green;
            cursor: pointer;

            td {
                color: $white;

                // This presently screws up and converts the svg to 'undefined'
                // .pencil {
                //     background-image: url("../images/pencil_hover.svg");
                // }
            }
        }
    }

    tbody tr.selected {
        background-color: $alt-green;

        td {
            color: $white;
        }
    }
}

table#history-table {
    thead th {
        position: relative !important;
    }

    thead th:first-child, tbody td:first-child {
        padding-right: 40px;
        padding-left: 60px;
    }

    thead th:not(:first-child), tbody td:not(:first-child) {
        padding-right: 40px;
        padding-left: 40px;
    }
}<|MERGE_RESOLUTION|>--- conflicted
+++ resolved
@@ -91,30 +91,6 @@
     }
 }
 
-<<<<<<< HEAD
-
-=======
-#history-table_wrapper.dataTables_wrapper {
-    // table pagination's row parent
-    & > .row:nth-child(3) {
-        padding-left: 45px;
-    }
-
-    ul.pagination {
-        li.paginate_button.page-item {
-            &.active a.page-link {
-                background-color: $darker-gray;
-                color: $white;
-            }
-
-            a.page-link {
-                color: $darker-gray;
-            }
-        }
-    }
-}
-
->>>>>>> 9f7f9da6
 // Override Bootstrap table styles
 table.table {
     thead th, tbody td {
