// DataTables general styling
#map-table-irmis {
    &.map:not(.table) #table-irmis {
        display: none;
    }

    &.table:not(.map) #all-data-table {
        max-height: calc(100vh - #{$top-menu-height} - 31px - 6px - 32px - 15px);
    }

    &.table.map #all-data-table {
        max-height: calc(60vh - #{$top-menu-height} - 10px - 31px - 6px - 32px - 15px);
    }

    #all-data-table {
        margin-top: 0 !important;
        overflow: auto;
    }
}

#history-table {
    border-bottom: 1px solid $light-gray;
    border-right: 1px solid $light-gray;
    border-left: 1px solid $light-gray;
    margin-top: 0 !important;
    overflow-x: auto;
}

#surface-condition-table, #surface-condition-report-table {
    border-bottom: 1px solid $light-gray;
    border-right: 1px solid $light-gray;
    border-left: 1px solid $light-gray;
    overflow-x: auto;
}

#inventory-surface-condition-table, #inventory-surface-type-table, #inventory-technical-class-table {
    border-bottom: 1px solid $light-gray;
    border-right: 1px solid $light-gray;
    border-left: 1px solid $light-gray;
    margin-bottom: 0 !important;
    margin-top: 0 !important;
    max-height: 353px; // table's height with 10 rows
    overflow-y: auto;
}

<<<<<<< HEAD
#plan-rural-roads {
    border-bottom: 1px solid $light-gray;
    border-right: 1px solid $light-gray;
    border-left: 1px solid $light-gray;
    margin-bottom: 0 !important;
    margin-top: 10px !important;
    overflow-x: auto;
}

=======
#report-road-status-table, #report-technical-class-table {
    border-bottom: 1px solid $light-gray;
    border-right: 1px solid $light-gray;
    border-left: 1px solid $light-gray;
    margin-bottom: 20px !important;
    margin-top: 10px !important;
    overflow-x: auto;
}
>>>>>>> 2dd93791

// Override DataTables.net styles
div.dataTables_wrapper {
    table.dataTable {
        background-color: $white;

        td.dataTables_empty {
            text-align: left;
        }
    }

    .dataTables_info {
        padding-top: 8px;
    }
}

.dataTables_wrapper ul.pagination {
    margin: 0;

    li.paginate_button.page-item {
        &:focus {
            outline: none;
        }

        &.active a.page-link {
            border-radius: $radius;
        }

        a.page-link {
            box-shadow: none;
            margin-left: 0;
            border: 0;
        }
    }
}

#all-data-table_wrapper ul.pagination {
    li.paginate_button.page-item {
        &.active a.page-link {
            background-color: $white;
            color: $darker-gray;
        }

        a.page-link {
            background-color: $darker-gray;
            color: $white;
        }
    }
}

#history-table_wrapper ul.pagination, .content-wrapper ul.pagination {
    li.paginate_button.page-item {
        &.active a.page-link {
            background-color: $darker-gray;
            color: $white;
        }

        a.page-link {
            background-color: $white;
            color: $darker-gray;
        }
    }
}

.dt-buttons {
    justify-content: flex-end;
    background-color: $white;
    align-items: center;
    padding: 3px 15px;
    display: flex;

    div.btn {
        margin-left: 5px;
        flex: inherit;
    }

    h6 {
        margin-bottom: 0;
        padding-top: 2px;
    }
}

// Override Bootstrap table styles
table.table {
    thead th, tbody td {
        white-space: nowrap;
        width: 1%;
    }

    thead th {
        position: sticky !important;
        background-color: $white;
        top: 0;
    }

    tbody td {
        vertical-align: middle;
        padding: 0 20px;
        height: 30px;
    }

    thead th.edit-col, tbody td.edit-col {
        padding-right: 7px !important;
        padding-left: 7px !important;
    }

    &.table-bordered {
        border: none;

        thead th, tbody td {
            border-color: $light-gray;
        }

        thead th {
            border-bottom-width: 1px;
        }

        tbody tr:first-child td {
            border-top: 0;
        }
    }

    &.table-hover tbody tr {
        &:hover {
            background-color: $light-green;
            cursor: pointer;
        }

        &.selected {
            background-color: $green;
        }
    }
}<|MERGE_RESOLUTION|>--- conflicted
+++ resolved
@@ -43,7 +43,15 @@
     overflow-y: auto;
 }
 
-<<<<<<< HEAD
+#report-road-status-table, #report-technical-class-table {
+    border-bottom: 1px solid $light-gray;
+    border-right: 1px solid $light-gray;
+    border-left: 1px solid $light-gray;
+    margin-bottom: 20px !important;
+    margin-top: 10px !important;
+    overflow-x: auto;
+}
+
 #plan-rural-roads {
     border-bottom: 1px solid $light-gray;
     border-right: 1px solid $light-gray;
@@ -53,16 +61,6 @@
     overflow-x: auto;
 }
 
-=======
-#report-road-status-table, #report-technical-class-table {
-    border-bottom: 1px solid $light-gray;
-    border-right: 1px solid $light-gray;
-    border-left: 1px solid $light-gray;
-    margin-bottom: 20px !important;
-    margin-top: 10px !important;
-    overflow-x: auto;
-}
->>>>>>> 2dd93791
 
 // Override DataTables.net styles
 div.dataTables_wrapper {
