--- conflicted
+++ resolved
@@ -10,28 +10,13 @@
     }
 
     #data-table {
-<<<<<<< HEAD
-        margin-bottom: 0 !important;
         background-color: $white;
         margin-top: 0 !important;
-        table-layout: fixed;
-=======
-        background-color: $white;
-        margin-top: 0 !important;
->>>>>>> 46923fea
         overflow-x: auto;
     }
 }
 
 // Override DataTables.net styles
-
-.dataTables_wrapper .row:nth-child(3) {
-<<<<<<< HEAD
-    padding-top: 15px;
-=======
-    margin-top: 9px;
->>>>>>> 46923fea
-}
 
 li.paginate_button.page-item {
     &:focus {
