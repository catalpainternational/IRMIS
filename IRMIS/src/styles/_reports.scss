$blank-report-content-width: 444px;
$form-control-width: 225px;

#reports {
    height: calc(100vh - #{$top-menu-height} - 20px - 15px);
    width: calc(100% - #{$side-menu-width});
    padding-right: 8px;
    overflow-y: auto;
    margin-top: 20px;
}

reports_base {
    padding-right: 7px;
    display: block;

    .content-wrapper {
        padding: 25px 25px 15px 60px;
        background-color: $white;
        margin-bottom: 10px;

        &:last-child {
            margin-bottom: 0;
        }

        h6 {
            margin-bottom: 10px;
        }
    }

    .report {
        padding-bottom: 10px;
        padding-top: 10px;

        &:hover {
            cursor: pointer;
        }

        p {
            margin-left: 10px;
            margin-bottom: 0;
        }
    }

    .report:not(:last-child) {
        border-bottom: 1px solid $light-gray;
    }
}

report {
    .print-header, .print-footer {
        display: none;
    }

    header {
        padding: 30px 30px 30px 20px;
        background-color: $white;
<<<<<<< HEAD
        margin-bottom: 10px;
=======
        margin-bottom: 30px;
        display: flex;
>>>>>>> 62070455

        .caret-dark {
            background-size: 16px 10px;
            height: 25px;
            width: 25px;
        }

        h6 {
            margin-left: 15px;
            margin-bottom: 0;
        }

        p {
            margin-bottom: 0;
            margin-top: 20px;
        }

        & > div > div {
            margin-left: 15px;
        }
    }

    .content-wrapper {
        padding: 25px 25px 15px 60px;
        background-color: $white;

        p {
            margin-bottom: 0;
        }
    }

    .content-wrapper.blank {
        margin-bottom: 0;
        padding: 90px;

        h6 {
            max-width: $blank-report-content-width;
            margin-bottom: 10px;
            margin-top: 15px;
        }

        p {
            max-width: $blank-report-content-width;
            margin-left: 0;
        }
    }

    .content-wrapper.report-content {
        margin-bottom: 0;

        .print-title {
            display: none;
        }

        h6 {
            margin-bottom: 0;
        }

        .filtered-segment {
            margin-top: 5px;
        }

        .filters-applied {
            margin-bottom: 30px;
            margin-top: 30px;

            p {
                margin-bottom: 10px;
            }

            .filter:not(:last-of-type) {
                margin-right: 30px;
            }
        }

        .total-length {
            margin-bottom: 30px;

            h1 {
                margin-bottom: 0;
            }
        }
    }

    input.form-control {
        margin-bottom: 10px;
        margin-right: 10px;
    }

    input[type="date"] {
        width: $form-control-width;
    }

    input[type="number"] {
        width: calc((#{$form-control-width} - 10px) / 2);
    }

    .options {
        margin-bottom: 10px;
        margin-right: 10px;
        height: 31px;
    }
}<|MERGE_RESOLUTION|>--- conflicted
+++ resolved
@@ -54,12 +54,7 @@
     header {
         padding: 30px 30px 30px 20px;
         background-color: $white;
-<<<<<<< HEAD
         margin-bottom: 10px;
-=======
-        margin-bottom: 30px;
-        display: flex;
->>>>>>> 62070455
 
         .caret-dark {
             background-size: 16px 10px;
