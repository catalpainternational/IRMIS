/*
Override Select2 styles
*/
%select2-shared {
    padding-right: 35px;
    padding-left: 15px;
    position: relative;

    &::after {
        transform: translate(-50%,-50%);
        position: absolute;
        height: 16px;
        top: 50%;
    }

    &:focus {
        outline: none;
    }

    .select2-selection__rendered {
        padding-right: 0;
        padding-left: 0;

        .select2-selection__choice {
            border: none;
        }
    }
}

%select2-dropdown-shared {
    border-radius: $radius;

    .select2-results__option {
        padding-right: 15px;
        padding-left: 15px;
    }
}

%select2-dropdown-above-shared {
    padding-bottom: 20px;
    top: 20px;

    .select2-results__option--highlighted:first-child {
        border-top-right-radius: $radius;
        border-top-left-radius: $radius;
    }
}

%select2-dropdown-below-shared {
    padding-top: 20px;
    top: -20px;

    .select2-results__option--highlighted:last-child {
        border-bottom-right-radius: $radius;
        border-bottom-left-radius: $radius;
    }
}

.select2:focus {
    outline: none;
}

.select2.select2-container--open {
    z-index: 1052;
}

.select2-selection__arrow {
    display: none;
}

.select2-search__field::-webkit-input-placeholder { color: $darker-gray; } /* Chrome/Opera/Safari */
.select2-search__field::-ms-input-placeholder { color: $darker-gray; } /* Edge */
.select2-search__field:-ms-input-placeholder { color: $darker-gray; } /* IE 10+ */
.select2-search__field::-moz-placeholder { color: $darker-gray; } /* Firefox 19+ */
.select2-search__field:-moz-placeholder { color: $darker-gray; } /* Firefox 18- */
.select2-search__field::placeholder { color: $darker-gray; } /* Most modern browsers */

/*
Side menu select2
*/
.select2 .filter-select2 {
    @extend %select2-shared;
    background-color: $darker-gray;
    border-radius: 20px !important;
    border: none !important;

    &::after {
        content: url('data:image/svg+xml;base64,PHN2ZyB4bWxucz0iaHR0cDovL3d3dy53My5vcmcvMjAwMC9zdmciIHdpZHRoPSIxOCIgaGVpZ2h0PSIxNyIgc3Ryb2tlPSIjZmZmIiBmaWxsPSJub25lIiBzdHJva2Utd2lkdGg9IjEuNDIyIj48ZWxsaXBzZSBjeD0iNi44MTgiIGN5PSI2LjcxNCIgcng9IjUuODE4IiByeT0iNS43MTQiLz48cGF0aCBkPSJNMTEuMTgyIDEwLjI4NkwxNyAxNiIvPjwvc3ZnPg==');
        right: 0;
    }

    .select2-selection__choice {
        background-color: $gray;
        margin-top: 8px;
        color: $white;
    }

    .select2-search__field {
        margin-top: 8px;
        color: $white;
    }
}

.filter-dropdown-select2 {
    @extend %select2-dropdown-shared;
    background-color: $darker-gray;
    border: none;

    .select2-results__option {
        color: $white;

        &[aria-selected=true] {
            background-color: $gray;
        }
    }

    .select2-results__option.select2-results__option--highlighted {
        background-color: $gray;
    }
}

.filter-dropdown-select2.select2-dropdown--below {
    @extend %select2-dropdown-below-shared;
}

.filter-dropdown-select2.select2-dropdown--above {
    @extend %select2-dropdown-above-shared;
}

/*
Reports filter criteria select2
*/
.select2 .report-criteria-select2 {
    @extend %select2-shared;
    border: 1px solid $light-gray;
    height: 31px;

    &::after {
        content: url('data:image/svg+xml;base64,PHN2ZyB4bWxucz0iaHR0cDovL3d3dy53My5vcmcvMjAwMC9zdmciIHdpZHRoPSIxMCIgaGVpZ2h0PSI3Ij48cGF0aCBkPSJNOS4wNCAxLjJMNSA1LjY2Ljk2IDEuMnoiIGZpbGw9IiMzZDQ3NTgiIHN0cm9rZT0iIzNkNDc1OCIgc3Ryb2tlLXdpZHRoPSIxLjM5IiBmaWxsLXJ1bGU9ImV2ZW5vZGQiIHN0cm9rZS1saW5lam9pbj0icm91bmQiLz48L3N2Zz4=');
        right: 8px;
    }

    &.active {
        border: 1px solid $green;
    }

    .select2-selection__rendered {
        color: $darker-gray;
        font-weight: 400;
        height: 31px;

        .select2-selection__choice {
            background-color: $green;
            margin-top: 3px;
            color: $white;
    
            .select2-selection__choice__remove {
                color: $white;
            }
        }
    
        .select2-search__field {
            color: $darker-gray;
            margin-top: 3px;
        }

        .select2-search--inline {
            float: unset;
        }
    }
}

.select2.select2-container--open .select2-selection--multiple.report-criteria-select2,
.select2.select2-container--focus .select2-selection--multiple.report-criteria-select2 {
    box-shadow: 0 0 2px 1px rgba(16, 165, 150, 0.5);
    border: 1px solid $green;
}

.select2-selection--single.report-criteria-select2 {
    border: 1px solid $green;
}

.report-criteria-dropdown-select2 {
    @extend %select2-dropdown-shared;

    .select2-results .select2-results__options:not(#select2-road_code_select2-results) {
        max-height: unset;
    }

    .select2-results__option {
        color: $darker-gray;
        font-weight: 400;

        &[aria-selected=true] {
            background-color: $green;
            color: $white;
        }
    }

    .select2-results__option.select2-results__option--highlighted[aria-selected=true] {
        background-color: $green;
        color: $white;
    }

    .select2-results__option.select2-results__option--highlighted {
        background-color: $light-green;
        color: $darker-gray;
    }

    .select2-search__field {
        border: 1px solid $light-gray !important;
        border-radius: 15px;
        padding-right: 10px;
        color: $darker-gray;
        padding-left: 10px;

        &:focus {
            box-shadow: 0 0 2px 1px rgba(16, 165, 150, 0.5);
            border-color: $green;
            outline: none;
        }
    }
}

.report-criteria-dropdown-select2.select2-dropdown--below {
    @extend %select2-dropdown-below-shared;
}

.report-criteria-dropdown-select2.select2-dropdown--above {
    @extend %select2-dropdown-above-shared;
}

.select2-container--open .report-criteria-dropdown-select2 {
    border: 1px solid $green;
}

/*
Contract form select2
*/
.select2 .contracts-select2 {
    &::after {
        content: url('data:image/svg+xml;base64,PHN2ZyB4bWxucz0iaHR0cDovL3d3dy53My5vcmcvMjAwMC9zdmciIHdpZHRoPSIxMCIgaGVpZ2h0PSI3Ij48cGF0aCBkPSJNOS4wNCAxLjJMNSA1LjY2Ljk2IDEuMnoiIGZpbGw9IiMzZDQ3NTgiIHN0cm9rZT0iIzNkNDc1OCIgc3Ryb2tlLXdpZHRoPSIxLjM5IiBmaWxsLXJ1bGU9ImV2ZW5vZGQiIHN0cm9rZS1saW5lam9pbj0icm91bmQiLz48L3N2Zz4=');
        transform: translate(-50%,-50%);
        position: absolute;
        height: 27px;
        top: 50%;
        right: 0;
    }

    &.active {
        border: 1px solid $green;
    }

    .select2-selection__rendered {
        color: $darker-gray;
        font-weight: 400;

        .select2-selection__choice {
            background-color: $green;
            color: $white;
            border: none;
    
            .select2-selection__choice__remove {
                color: $white;
            }
        }
    
        .select2-search__field {
            color: $darker-gray;
        }
    }
}

.select2.select2-container .select2-selection--multiple.contracts-select2 {
    min-height: calc(1.5em + 0.75rem + 2px);
    padding: 0 10px;
    height: inherit;
}

.select2.select2-container--open .select2-selection--multiple.contracts-select2,
.select2.select2-container--focus .select2-selection--multiple.contracts-select2 {
    box-shadow: 0 0 2px 1px rgba(16, 165, 150, 0.5);
    border: 1px solid $green;
}

.select2-selection--single.contracts-select2 {
    border: 1px solid $green;
}

<<<<<<< HEAD
.select2-selection--single.asset-code {
    height: calc(1.5em + 0.75rem + 2px);
    font-size: inherit;
}

.filter-dropdown-select2 {
=======
.contracts-dropdown-select2 {
>>>>>>> 27b34c80
    @extend %select2-dropdown-shared;

    .select2-results .select2-results__options:not(#select2-road_code_select2-results) {
        max-height: unset;
    }

    .select2-results__option {
        color: $darker-gray;
        font-weight: 400;

        &[aria-selected=true] {
            background-color: $green;
            color: $white;
        }
    }

    .select2-results__option.select2-results__option--highlighted[aria-selected=true] {
        background-color: $green;
        color: $white;
    }

    .select2-results__option.select2-results__option--highlighted {
        background-color: $light-green;
        color: $darker-gray;
    }
}

.contracts-dropdown-select2.select2-dropdown--below {
    @extend %select2-dropdown-below-shared;
}

.contracts-dropdown-select2.select2-dropdown--above {
    @extend %select2-dropdown-above-shared;
}

.select2-container--open .contracts-dropdown-select2 {
    border: 1px solid $green;
}

/*
Contract filter criteria select2
*/
.select2 .contract-criteria-select2 {
    @extend %select2-shared;
    border: 1px solid $light-gray;
    height: 31px;
    width: 225px;

    &::after {
        content: url('data:image/svg+xml;base64,PHN2ZyB4bWxucz0iaHR0cDovL3d3dy53My5vcmcvMjAwMC9zdmciIHdpZHRoPSIxMCIgaGVpZ2h0PSI3Ij48cGF0aCBkPSJNOS4wNCAxLjJMNSA1LjY2Ljk2IDEuMnoiIGZpbGw9IiMzZDQ3NTgiIHN0cm9rZT0iIzNkNDc1OCIgc3Ryb2tlLXdpZHRoPSIxLjM5IiBmaWxsLXJ1bGU9ImV2ZW5vZGQiIHN0cm9rZS1saW5lam9pbj0icm91bmQiLz48L3N2Zz4=');
        right: 8px;
    }

    &.active {
        border: 1px solid $green;
    }

    .select2-selection__rendered {
        color: $darker-gray;
        font-weight: 400;
        height: 31px;

        .select2-selection__choice {
            background-color: $green;
            // word-break: break-word;
            // white-space: normal;
            margin-top: 3px;
            color: $white;

            // background-color: $green;
            // text-overflow: inherit;
            // word-break: break-word;
            // white-space: nowrap;
            // overflow: hidden;
            // margin-top: 3px;
            // color: $white;

            .select2-selection__choice__remove {
                color: $white;
            }
        }
    
        .select2-search__field {
            color: $darker-gray;
            margin-top: 3px;
        }

        .select2-search--inline {
            float: unset;
        }
    }
}

.select2.select2-container--open .select2-selection--multiple.contract-criteria-select2,
.select2.select2-container--focus .select2-selection--multiple.contract-criteria-select2 {
    box-shadow: 0 0 2px 1px rgba(16, 165, 150, 0.5);
    border: 1px solid $green;
}

.select2-selection--single.contract-criteria-select2 {
    border: 1px solid $green;
}

.contract-criteria-dropdown-select2 {
    @extend %select2-dropdown-shared;

    .select2-results .select2-results__options:not(#select2-road_code_select2-results) {
        max-height: unset;
    }

    .select2-results__option {
        color: $darker-gray;
        font-weight: 400;

        &[aria-selected=true] {
            background-color: $green;
            color: $white;
        }
    }

    .select2-results__option.select2-results__option--highlighted[aria-selected=true] {
        background-color: $green;
        color: $white;
    }

    .select2-results__option.select2-results__option--highlighted {
        background-color: $light-green;
        color: $darker-gray;
    }
}

.contract-criteria-dropdown-select2.select2-dropdown--below {
    @extend %select2-dropdown-below-shared;
}

.contract-criteria-dropdown-select2.select2-dropdown--above {
    @extend %select2-dropdown-above-shared;
}

.select2-container--open .contract-criteria-dropdown-select2 {
    border: 1px solid $green;
}<|MERGE_RESOLUTION|>--- conflicted
+++ resolved
@@ -287,16 +287,12 @@
     border: 1px solid $green;
 }
 
-<<<<<<< HEAD
 .select2-selection--single.asset-code {
     height: calc(1.5em + 0.75rem + 2px);
     font-size: inherit;
 }
 
-.filter-dropdown-select2 {
-=======
 .contracts-dropdown-select2 {
->>>>>>> 27b34c80
     @extend %select2-dropdown-shared;
 
     .select2-results .select2-results__options:not(#select2-road_code_select2-results) {
