--- conflicted
+++ resolved
@@ -177,11 +177,8 @@
         height: 28px; 
         margin: 0 16px;
     }
-<<<<<<< HEAD
 
     .table-spacing {
         margin-top: 25px;
     }
-=======
->>>>>>> df3f7089
 }