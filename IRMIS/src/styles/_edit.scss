--- conflicted
+++ resolved
@@ -21,13 +21,8 @@
     }
 }
 
-<<<<<<< HEAD
 edit_asset_details, edit_pavement, edit_project, edit_condition, edit_location_type {
-    height: calc(100vh - 60px - 70px - 15px);
-=======
-edit_asset_details {
     height: calc(100vh - #{$top-menu-height} - 70px - 15px);
->>>>>>> 1d155195
     background-color: $white;
     padding: 30px 60px 60px;
     overflow-y: auto;
