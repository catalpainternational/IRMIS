import { dispatch } from "./assets/utilities";
import { assetTypeName } from "./side_menu";

/* Hold the state for the global filter
 * expose methods that change or query the global filter
 * communicate the filter function to the map and table
 * */
let filterState = {};

// we'll need to add more in here as we add more filters
export const slugToPropertyGetter = {
<<<<<<< HEAD
    asset_type: "getAssetType",
    road_code: 'getRoadCode',
    asset_class: 'getAssetClass',
    surface_type: 'getSurfaceType',
    surface_condition: 'getSurfaceCondition',
    road_status: 'getRoadStatus',
    administrative_area: 'getAdministrativeArea',
=======
    // Common
    administrative_area: "getAdministrativeArea",
    asset_class: "getAssetClass",
    asset_condition: "getAssetCondition",
    // Common-ish
    road_code: "getRoadCode",
    structure_code: "getStructureCode",
    // Road
    surface_type: "getSurfaceType",
    road_status: "getRoadStatus",
    // Structure
    structure_type: "getStructureType",
>>>>>>> dd343653
};

/** applies or unapplies the value to the slug filter */
export function toggleFilter(slug, value) {
    initFilter(slug);
    let slugFilterValues = filterState[slug];
    let index = slugFilterValues.indexOf(value);
    if (index === -1) {
        slugFilterValues.push(value);
    } else {
        slugFilterValues.splice(index, 1);
    }
    applyFilter();
}

/** ensures the slug filterstate is ready for adding values */
function initFilter(slug) {
    if (!filterState.hasOwnProperty(slug)) {
        filterState[slug] = [];
    }
}

/** is slug=value filter active */
export function isFilterApplied(slug, value) {
    initFilter(slug);
    return filterState[slug].indexOf(value) !== -1;
}

/** clear a slug filter */
export function clearFilter(slug) {
    filterState[slug] = [];
    applyFilter();
}

/** clear all slug filters */
export function clearAllFilters() {
    filterState = {};
    applyFilter();
}

/** actually make the filter happen */
export function applyFilter() {
    const eventName = (assetTypeName !== "STRC")
        ? "estrada.roadTable.filter.apply"
        : "estrada.structureTable.filter.apply";
    dispatch(eventName, { detail: { filterState } });
}

/** Get the common filter details from the event */
export function filterDetail(e) {
    const element = e.currentTarget;
    const filter = element.closest('.filter');
    const slug = filter.attributes['data-slug'].value;
    const header = filter.querySelector('.header');

    return { element, filter, slug, header };
}<|MERGE_RESOLUTION|>--- conflicted
+++ resolved
@@ -9,19 +9,11 @@
 
 // we'll need to add more in here as we add more filters
 export const slugToPropertyGetter = {
-<<<<<<< HEAD
-    asset_type: "getAssetType",
-    road_code: 'getRoadCode',
-    asset_class: 'getAssetClass',
-    surface_type: 'getSurfaceType',
-    surface_condition: 'getSurfaceCondition',
-    road_status: 'getRoadStatus',
-    administrative_area: 'getAdministrativeArea',
-=======
     // Common
     administrative_area: "getAdministrativeArea",
     asset_class: "getAssetClass",
     asset_condition: "getAssetCondition",
+    asset_type: "getAssetType",
     // Common-ish
     road_code: "getRoadCode",
     structure_code: "getStructureCode",
@@ -30,7 +22,6 @@
     road_status: "getRoadStatus",
     // Structure
     structure_type: "getStructureType",
->>>>>>> dd343653
 };
 
 /** applies or unapplies the value to the slug filter */
