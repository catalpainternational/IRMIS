<<<<<<< HEAD
import proj4 from "proj4";

import { Road, Roads } from "../protobuf/roads_pb";
=======
import { Road } from "../protobuf/roads_pb";
>>>>>>> c169cb6c

import { projToWGS84, toDms, toUtm } from "./assets/crsUtilities";

const roadSchema = JSON.parse(document.getElementById('road_schema').textContent);

function humanizeChoices(choiceField, valueKey=false, displayKey=false) {
    let values = {};
    valueKey = valueKey || 0;
    displayKey = displayKey || 1;
    roadSchema[choiceField].options.forEach(function(o){
        values[o[valueKey]] = o[displayKey];
    });
    return values;
}

/** utility function to pick from choices if value is truthy, or return empty string */ 
function choice_or_empty(value, choices) {
    return value ? choices[value] : "";
}

const ROAD_STATUS_CHOICES = humanizeChoices('road_status', 'code', 'name');
const ROAD_TYPE_CHOICES = humanizeChoices('road_type');
const SURFACE_TYPE_CHOICES = humanizeChoices('surface_type', 'code', 'name');
const SURFACE_CONDITION_CHOICES = humanizeChoices('surface_condition');
const PAVEMENT_CLASS_CHOICES = humanizeChoices('pavement_class', 'code', 'name');
const ADMINISTRATIVE_AREA_CHOICES = humanizeChoices('administrative_area', 'id', 'name');
const TECHNICAL_CLASS_CHOICES = humanizeChoices('technical_class', 'code', 'name');
const MAINTENANCE_NEED_CHOICES = humanizeChoices('maintenance_need', 'code', 'name');
const TRAFFIC_LEVEL_CHOICES = humanizeChoices('traffic_level');

function toChainageFormat(value) {
    const distance = parseFloat(value).toFixed(0);
    const meters = `000${distance.substr(-3)}`.substr(-3);
    const kilometers = `${distance.substr(0, distance.length - 3)}` || 0;

    return `${kilometers}+${meters}`;
}
<<<<<<< HEAD

// INPUT FORMAT: EPSG:32751 WGS 84 / UTM zone 51S - OUTPUT FORMAT: EPSG:4326 WGS 84
proj4.defs("EPSG:32751", "+proj=utm +zone=51 +south +ellps=WGS84 +datum=WGS84 +units=m +no_defs");
const projToWGS84 = proj4("EPSG:32751", "WGS84");

const modf = (number) => {
    // JS implementation of Python math -> modf() function
    // split a number into interger and remainder values
    // returned items have same sign as original number
    return [number % 1, Math.trunc(number)];
}

const splitOutDms = (coord) => {
    const split_deg = modf(coord);
    const degrees = Math.trunc(split_deg[1]);
    const interm = modf(split_deg[0] * 60);
    const minutes = Math.abs(Math.trunc(interm[1]));
    const seconds = Math.abs(Math.round((interm[0] * 60 + 0.00001) * 100) / 100);
    
    return [degrees, minutes, seconds];
}

const toDms = (lat_long) => {
    if (!lat_long) {
        return "";
    }

    const x_dms = splitOutDms(lat_long[0]);
    const y_dms = splitOutDms(lat_long[1]);

    // calculate N/S (lat) & E/W (long)
    const NorS = (y_dms[0] < 0) ? "S" : "N";
    const EorW = (x_dms[0] < 0) ? "W" : "E";

    // return formatted DMS string
    return `${Math.abs(y_dms[0])}\u00b0${y_dms[1]}'${y_dms[2]}"${NorS} ${Math.abs(x_dms[0])}\u00b0${x_dms[1]}'${x_dms[2]}"${EorW}`;
}

const toUtm = (lat_long) => {
    return lat_long
        ? `${lat_long[0].toFixed(5)}, ${lat_long[1].toFixed(5)}`
        : "";
}
=======
>>>>>>> c169cb6c

export class EstradaRoad extends Road {

    get id() {
        return this.getId();
    }

    get name() {
        return this.getRoadName();
    }

    get code() {
        return this.getRoadCode();
    }

    get linkName() {
        return `${this.getLinkStartName()} - ${this.getLinkEndName()}`;
    }

    get linkStartName() {
        return this.getLinkStartName();
    }

    get linkStartChainage() {
        return toChainageFormat(this.getLinkStartChainage());
    }

    get linkEndName() {
        return this.getLinkEndName();
    }

    get linkEndChainage() {
        return toChainageFormat(this.getLinkEndChainage());
    }

    get linkCode() {
        return this.getLinkCode();
    }

    get linkLength() {
        return parseFloat(this.getLinkLength()).toFixed(2);
    }

    get status() {
        return choice_or_empty(this.getRoadStatus(), ROAD_STATUS_CHOICES);
    }

    get type() {
        return choice_or_empty(this.getRoadType(), ROAD_TYPE_CHOICES);
    }

    get surfaceType() {
        return choice_or_empty(this.getSurfaceType(), SURFACE_TYPE_CHOICES);
    }

    get surfaceCondition() {
        return choice_or_empty(this.getSurfaceCondition(), SURFACE_CONDITION_CHOICES);
    }

    get pavementClass() {
        return choice_or_empty(this.getPavementClass(), PAVEMENT_CLASS_CHOICES);
    }

    get administrativeArea() {
        return choice_or_empty(parseInt(this.getAdministrativeArea()), ADMINISTRATIVE_AREA_CHOICES);
    }

    get carriagewayWidth() {
        return parseFloat(this.getCarriagewayWidth()).toFixed(1);
    }

    get project() {
        return this.getProject();
    }

    get fundingSource() {
        return this.getFundingSource();
    }

    get technicalClass() {
        return choice_or_empty(this.getTechnicalClass(), TECHNICAL_CLASS_CHOICES);
    }

    get maintenanceNeed() {
        return choice_or_empty(this.getMaintenanceNeed(), MAINTENANCE_NEED_CHOICES);
    }

    get trafficLevel() {
        return choice_or_empty(this.getTrafficLevel(), TRAFFIC_LEVEL_CHOICES);
    }

    get projectionStart() {
        return this.getProjectionStart();
    }

    get projectionEnd() {
        return this.getProjectionEnd();
    }

    get startDMS() {
        return toDms(projToWGS84.forward(this.getProjectionStart().array));
    }

    get endDMS() {
        return toDms(projToWGS84.forward(this.getProjectionEnd().array));
    }

    get startUTM() {
        return toUtm(projToWGS84.forward(this.getProjectionStart().array));
    }

    get endUTM() {
        return toUtm(projToWGS84.forward(this.getProjectionEnd().array));
    }

}

export function getFieldName(field) {
<<<<<<< HEAD
    if (roadSchema[field]) { return roadSchema[field].display; }
    else { return ""; }
}

export function getHelpText(field) {
    if (roadSchema[field]) { return roadSchema[field].help_text; }
    else { return ""; }
=======
    return (roadSchema[field]) ? roadSchema[field].display : "";
}

export function getHelpText(field) {
    return (roadSchema[field]) ? roadSchema[field].help_text : "";
>>>>>>> c169cb6c
}<|MERGE_RESOLUTION|>--- conflicted
+++ resolved
@@ -1,10 +1,4 @@
-<<<<<<< HEAD
-import proj4 from "proj4";
-
-import { Road, Roads } from "../protobuf/roads_pb";
-=======
 import { Road } from "../protobuf/roads_pb";
->>>>>>> c169cb6c
 
 import { projToWGS84, toDms, toUtm } from "./assets/crsUtilities";
 
@@ -42,52 +36,6 @@
 
     return `${kilometers}+${meters}`;
 }
-<<<<<<< HEAD
-
-// INPUT FORMAT: EPSG:32751 WGS 84 / UTM zone 51S - OUTPUT FORMAT: EPSG:4326 WGS 84
-proj4.defs("EPSG:32751", "+proj=utm +zone=51 +south +ellps=WGS84 +datum=WGS84 +units=m +no_defs");
-const projToWGS84 = proj4("EPSG:32751", "WGS84");
-
-const modf = (number) => {
-    // JS implementation of Python math -> modf() function
-    // split a number into interger and remainder values
-    // returned items have same sign as original number
-    return [number % 1, Math.trunc(number)];
-}
-
-const splitOutDms = (coord) => {
-    const split_deg = modf(coord);
-    const degrees = Math.trunc(split_deg[1]);
-    const interm = modf(split_deg[0] * 60);
-    const minutes = Math.abs(Math.trunc(interm[1]));
-    const seconds = Math.abs(Math.round((interm[0] * 60 + 0.00001) * 100) / 100);
-    
-    return [degrees, minutes, seconds];
-}
-
-const toDms = (lat_long) => {
-    if (!lat_long) {
-        return "";
-    }
-
-    const x_dms = splitOutDms(lat_long[0]);
-    const y_dms = splitOutDms(lat_long[1]);
-
-    // calculate N/S (lat) & E/W (long)
-    const NorS = (y_dms[0] < 0) ? "S" : "N";
-    const EorW = (x_dms[0] < 0) ? "W" : "E";
-
-    // return formatted DMS string
-    return `${Math.abs(y_dms[0])}\u00b0${y_dms[1]}'${y_dms[2]}"${NorS} ${Math.abs(x_dms[0])}\u00b0${x_dms[1]}'${x_dms[2]}"${EorW}`;
-}
-
-const toUtm = (lat_long) => {
-    return lat_long
-        ? `${lat_long[0].toFixed(5)}, ${lat_long[1].toFixed(5)}`
-        : "";
-}
-=======
->>>>>>> c169cb6c
 
 export class EstradaRoad extends Road {
 
@@ -206,19 +154,9 @@
 }
 
 export function getFieldName(field) {
-<<<<<<< HEAD
-    if (roadSchema[field]) { return roadSchema[field].display; }
-    else { return ""; }
-}
-
-export function getHelpText(field) {
-    if (roadSchema[field]) { return roadSchema[field].help_text; }
-    else { return ""; }
-=======
     return (roadSchema[field]) ? roadSchema[field].display : "";
 }
 
 export function getHelpText(field) {
     return (roadSchema[field]) ? roadSchema[field].help_text : "";
->>>>>>> c169cb6c
 }