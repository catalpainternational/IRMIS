import { Road, Roads } from "../protobuf/roads_pb";

var roadSchema = JSON.parse(document.getElementById('road_schema').textContent);

function humanizeChoices(choiceField, valueKey=false, displayKey=false) {
    let values = {};
    valueKey = valueKey || 0;
    displayKey = displayKey || 1;
    roadSchema[choiceField].options.forEach(function(o){
        values[o[valueKey]] = o[displayKey];
    });
    return values;
}

// utility function to pick from choices if value is truthy, or return empty string
function choice_or_empty(value, choices) {
    return value ? choices[value] : '';
}

const ROAD_STATUS_CHOICES = humanizeChoices('road_status', 'code', 'name');
const ROAD_TYPE_CHOICES = humanizeChoices('road_type');
const SURFACE_TYPE_CHOICES = humanizeChoices('surface_type', 'code', 'name');
const SURFACE_CONDITION_CHOICES = humanizeChoices('surface_condition');
const PAVEMENT_CLASS_CHOICES = humanizeChoices('pavement_class', 'code', 'name');
const ADMINISTRATIVE_AREA_CHOICES = humanizeChoices('administrative_area', 'id', 'name');
const TECHNICAL_CLASS_CHOICES = humanizeChoices('technical_class', 'code', 'name');
const MAINTENANCE_NEED_CHOICES = humanizeChoices('maintenance_need', 'code', 'name');
const TRAFFIC_LEVEL_CHOICES = humanizeChoices('traffic_level');

export class EstradaRoad extends Road {

    get id() {
        return this.getId();
    }

    get name() {
        return this.getRoadName();
    }

    get code() {
        return this.getRoadCode();
    }

    get linkName() {
        return `${this.getLinkStartName()} - ${this.getLinkEndName()}`;
    }

    get linkStartName() {
        return this.getLinkStartName();
    }

    get linkStartChainage() {
        return this.getLinkStartChainage();
    }

    get linkEndName() {
        return this.getLinkEndName();
    }

    get linkEndChainage() {
        return this.getLinkEndChainage();
    }

    get linkCode() {
        return this.getLinkCode();
    }

    get linkLength() {
        return this.getLinkLength();
    }

    get status() {
        return choice_or_empty(this.getRoadStatus(), ROAD_STATUS_CHOICES);
    }

    get type() {
        return choice_or_empty(this.getRoadType(), ROAD_TYPE_CHOICES);
    }

    get surfaceType() {
        return choice_or_empty(this.getSurfaceType(), SURFACE_TYPE_CHOICES);
    }

    get surfaceCondition() {
        return choice_or_empty(this.getSurfaceCondition(), SURFACE_CONDITION_CHOICES);
    }

    get pavementClass() {
        return choice_or_empty(this.getPavementClass(), PAVEMENT_CLASS_CHOICES);
    }

    get administrativeArea() {
        return choice_or_empty(parseInt(this.getAdministrativeArea()), ADMINISTRATIVE_AREA_CHOICES);
    }

    get carriagewayWidth() {
        return this.getCarriagewayWidth();
    }

    get project() {
        return this.getProject();
    }

    get fundingSource() {
        return this.getFundingSource();
    }

    get technicalClass() {
        return choice_or_empty(this.getTechnicalClass(), TECHNICAL_CLASS_CHOICES);
    }

    get maintenanceNeed() {
        return choice_or_empty(this.getMaintenanceNeed(), MAINTENANCE_NEED_CHOICES);
    }

    get trafficLevel() {
        return choice_or_empty(this.getTrafficLevel(), TRAFFIC_LEVEL_CHOICES);
    }
<<<<<<< HEAD
}

export function getFieldName(field) {
    if (roadSchema[field]) { return roadSchema[field].display; }
    else { return ""; }
}

 export function getHelpText(field) {
     if (roadSchema[field]) { return roadSchema[field].help_text; }
    else { return ""; }
 }
=======

    get projectionStart() {
        return this.getProjectionStart();
    }

    get projectionEnd() {
        return this.getProjectionEnd();
    }
}
>>>>>>> 3c3d244e
<|MERGE_RESOLUTION|>--- conflicted
+++ resolved
@@ -116,7 +116,14 @@
     get trafficLevel() {
         return choice_or_empty(this.getTrafficLevel(), TRAFFIC_LEVEL_CHOICES);
     }
-<<<<<<< HEAD
+
+    get projectionStart() {
+        return this.getProjectionStart();
+    }
+
+    get projectionEnd() {
+        return this.getProjectionEnd();
+    }
 }
 
 export function getFieldName(field) {
@@ -127,15 +134,4 @@
  export function getHelpText(field) {
      if (roadSchema[field]) { return roadSchema[field].help_text; }
     else { return ""; }
- }
-=======
-
-    get projectionStart() {
-        return this.getProjectionStart();
-    }
-
-    get projectionEnd() {
-        return this.getProjectionEnd();
-    }
-}
->>>>>>> 3c3d244e
+ }