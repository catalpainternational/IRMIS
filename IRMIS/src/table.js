import "datatables.net-bs4";
import $ from "jquery";

export let table;

let currentFilter = (p) => (true);

function humanize(schema, model, keyArg=false, nameArg=false) {
    let values = {};
    if (keyArg && nameArg) {
        schema[model].options.forEach(function(o){
            values[o[keyArg]] = o[nameArg]
        });
    } else {
        schema[model].options.forEach(function(o){
            values[o[0]] = o[1]
        });
    }
    return values;
}

const ROAD_STATUS_CHOICES = humanize(window.road_schema, 'road_status', 'code', 'name');
const ROAD_TYPE_CHOICES = humanize(window.road_schema, 'road_type');
const SURFACE_CONDITION_CHOICES = humanize(window.road_schema, 'surface_condition');
const SURFACE_TYPE_CHOICES = humanize(window.road_schema, 'surface_type', 'code', 'name');
const PAVEMENT_CLASS_CHOICES = humanize(window.road_schema, 'pavement_class', 'code', 'name');
const ADMINISTRATIVE_AREA_CHOICES = humanize(window.road_schema, 'administrative_area', 'id', 'name');
const TECHNICAL_CLASS_CHOICES = humanize(window.road_schema, 'technical_class', 'code', 'name');
const MAINTENANCE_NEED_CHOICES = humanize(window.road_schema, 'maintenance_need', 'code', 'name');
const TRAFFIC_LEVEL_CHOICES = humanize(window.road_schema, 'traffic_level');

$.fn.dataTableExt.afnFiltering.push(
    function( oSettings, aData, iDataIndex ) {
        let properties = oSettings.aoData[iDataIndex]._aData;
        return currentFilter(properties);
    }
);

<<<<<<< HEAD
let defineColumn = (data, title, mapObj=false, defaultVal="<i>Not set</i>", orderable=true) => ({
    data: data,
    title: title,
    defaultContent: defaultVal,
    orderable: orderable,
    render: item => (mapObj) ? mapObj[item] : item
=======
let defineColumn = (data, title, mapObj=false, fixedPointDigits=false, defaultVal="") => ({
    data: data,
    title: title,
    defaultContent: defaultVal,
    render: item => (mapObj) ? mapObj[item] : fixedPointDigits ? parseFloat(item).toFixed(fixedPointDigits) : item
>>>>>>> 10809063
});

export function initializeDataTable(roadList) {
    roadList.forEach((road) => road["edit"] = "<span class='image pencil' onclick='roads.edit_road()'></span>");
    table = $("#data-table").DataTable({
        columns: [
            defineColumn("edit", "", false, "", false),
            defineColumn("roadCode", "Code"),
            defineColumn("roadType", "Type", ROAD_TYPE_CHOICES),
            defineColumn("roadName", "Name"),
            defineColumn("roadStatus", "Status", ROAD_STATUS_CHOICES),

            defineColumn("linkCode", "Link Code"),
            defineColumn("linkName", "Link Name"),
            defineColumn("linkStartName", "Link Start Name"),
            defineColumn("linkStartChainage", "Link Start Chainage (Km)", false, 2),
            defineColumn("linkEndName", "Link End Name"),
            defineColumn("linkEndChainage", "Link End Chainage (Km)", false, 2),
            defineColumn("linkLength", "Link Length (Km)", false, 2),

            defineColumn("surfaceType", "Surface Type", SURFACE_TYPE_CHOICES),
            defineColumn("surfaceCondition", "Surface Condition", SURFACE_CONDITION_CHOICES),
            defineColumn("pavementClass", "Pavement Class", PAVEMENT_CLASS_CHOICES),

            defineColumn("administrativeArea", "Administrative Area", ADMINISTRATIVE_AREA_CHOICES),
            defineColumn("carriagewayWidth", "Carriageway Width (m)", false, 2),
            defineColumn("project", "Project"),
            defineColumn("fundingSource", "Funding Source"),
            defineColumn("technicalClass", "Technical Class", TECHNICAL_CLASS_CHOICES),
            defineColumn("maintenanceNeed", "Maintenance Need", MAINTENANCE_NEED_CHOICES),
            defineColumn("trafficLevel", "Traffic Level", TRAFFIC_LEVEL_CHOICES),
        ],
        order: [3, 'asc'], // default order is ascending by name
        data: roadList,
        // lengthChange: false, // hide table entries filter
        // searching: false, // hide search box
    });
}
export function filterRows(filter) {
    currentFilter = filter;
    table.draw();
}

export function edit_road() {
    document.getElementById('edit-content').hidden = false;
    document.getElementById('view-content').hidden = true;
}<|MERGE_RESOLUTION|>--- conflicted
+++ resolved
@@ -36,27 +36,19 @@
     }
 );
 
-<<<<<<< HEAD
-let defineColumn = (data, title, mapObj=false, defaultVal="<i>Not set</i>", orderable=true) => ({
+let defineColumn = (data, title, mapObj=false, fixedPointDigits=false, orderable=true, defaultVal="") => ({
     data: data,
     title: title,
     defaultContent: defaultVal,
     orderable: orderable,
-    render: item => (mapObj) ? mapObj[item] : item
-=======
-let defineColumn = (data, title, mapObj=false, fixedPointDigits=false, defaultVal="") => ({
-    data: data,
-    title: title,
-    defaultContent: defaultVal,
     render: item => (mapObj) ? mapObj[item] : fixedPointDigits ? parseFloat(item).toFixed(fixedPointDigits) : item
->>>>>>> 10809063
 });
 
 export function initializeDataTable(roadList) {
     roadList.forEach((road) => road["edit"] = "<span class='image pencil' onclick='roads.edit_road()'></span>");
     table = $("#data-table").DataTable({
         columns: [
-            defineColumn("edit", "", false, "", false),
+            defineColumn("edit", "", false, false, false),
             defineColumn("roadCode", "Code"),
             defineColumn("roadType", "Type", ROAD_TYPE_CHOICES),
             defineColumn("roadName", "Name"),
