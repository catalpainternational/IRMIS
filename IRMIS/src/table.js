import jsZip from "jszip";
import "datatables.net-bs4";
import "datatables.net-buttons-bs4";
import "datatables.net-buttons/js/buttons.html5";
import "datatables.net-buttons/js/buttons.flash";
import $ from "jquery";
import proj4 from "proj4";


let table;
let pendingRows = [];

// INPUT FORMAT: EPSG:32751 WGS 84 / UTM zone 51S
let projection_source = '+proj=utm +zone=51 +south +ellps=WGS84 +datum=WGS84 +units=m +no_defs';
// OUTPUT FORMAT: EPSG:4326 WGS 84
let projection_dest = "+proj=longlat +ellps=WGS84 +datum=WGS84 +no_defs";

let modf = (number) => {
    // JS implementation of Python math -> modf() function
    // split a number into interger and remainder values
    // returned items have same sign as original number
    return [number%1, Math.trunc(number)];
}

let splitOutDms = (coord) => {
    let split_deg = modf(coord);
    let degrees = Math.trunc(split_deg[1]);
    let interm = modf(split_deg[0] * 60);
    let minutes = Math.abs(Math.trunc(interm[1]));
    let seconds = Math.abs(Math.round((interm[0] * 60 + 0.00001) * 100) / 100);
    return [degrees, minutes, seconds];
}

let toDms = (lat_long) => {
    try {
        let x_dms = splitOutDms(lat_long[0]);
        let y_dms = splitOutDms(lat_long[1]);
        // calculate N/S (lat) & E/W (long)
        let NorS = "N";
        if (y_dms[0] < 0) { NorS = "S"; }
        let EorW = "E";
        if (x_dms[0] < 0) { EorW = "W"; }
        // return formatted DMS string
        return `${Math.abs(y_dms[0])}\u00b0${y_dms[1]}'${y_dms[2]}"${NorS} ${Math.abs(x_dms[0])}\u00b0${x_dms[1]}'${x_dms[2]}"${EorW}`;
    } catch {
        return "";
    }
}

let toUtm = (lat_long) => {
    return `${lat_long[0].toFixed(5)}, ${lat_long[1].toFixed(5)}`;
}

// needed for export to excel
window.JSZip = jsZip;

// when the roadManager has new roads, add them to the table
document.addEventListener('estrada.roadManager.roadMetaDataAdded', (data) => {
    // add the roads to a pending array ( in case the table is not initialised early enough )
    pendingRows =  pendingRows.concat(data.detail.roadList);
    if( table ) {
        // if the table is ready add all the pending rows
        table.rows.add(pendingRows).draw();
        pendingRows = [];
    }
});

document.addEventListener('estrada.table.roadMetaDataUpdated', (data) => {
    table.row(`#${data.detail.road.id}`).data(data.detail.road).draw();
});

// when a filter is applied, update the filter id whitelist
document.addEventListener('estrada.filter.applied', (data) => {
    idWhitelistMap = data.detail.idMap;
    table.draw();
});

// when the view changes adjust the table rows
document.addEventListener('estrada.sideMenu.viewChanged', (data) => {
    const viewName = data.detail ? data.detail.viewName : null;
    if (viewName === 'map table') {
        table.page.len(10).draw('page');
    } else if (viewName === 'table') {
        table.page.len(20).draw('page');
    }
});

window.addEventListener("load", () => {
    const restoreDefaults = document.getElementsByClassName("restore").item(0);
    const columnsDropdown = document.getElementById("columns-dropdown");
    const columns = columnsDropdown.querySelectorAll("[data-column]");

    document.getElementById("select-data").addEventListener("click", () => {
        function clickOutside(e) {
            if (!document.getElementById("select-data").contains(e.target)) {
                columnsDropdown.hidden = true;
            }
        }

        if (columnsDropdown.hidden) document.addEventListener("click", clickOutside);
        else document.removeEventListener("click", clickOutside);

        columnsDropdown.hidden = !columnsDropdown.hidden;
    });

    columnsDropdown.addEventListener("click", (e) => {
        e.stopPropagation();
    });

    columns.forEach((item) => {
        item.addEventListener("click", (e) => {
            e.stopPropagation();
            const element = e.currentTarget;
            const column = table.column(window.canEdit ? parseInt(element.dataset.column) + 1 : element.dataset.column);
            column.visible(!column.visible());
            element.getElementsByClassName("checkbox").item(0).classList.toggle("selected");
        });
    });

    restoreDefaults.addEventListener("click", (e) => {
        e.stopPropagation();
        columns.forEach((item) => {
            const column = table.column(window.canEdit ? parseInt(item.dataset.column) + 1 : item.dataset.column);
            const checkbox = item.getElementsByClassName("checkbox").item(0);

            if (item.dataset.default && !checkbox.classList.contains("selected")) {
                column.visible(true);
                checkbox.classList.add("selected");
            } else if (!item.dataset.default) {
                column.visible(false);
                checkbox.classList.remove("selected");
            }
        });
    });

    initializeDataTable();

    // Append table name onto DataTable generated layout
    document.getElementsByClassName("dt-buttons").item(0).prepend(document.getElementById("table-name"));
});

function initializeDataTable() {
    const date = new Date();
    const columns = [
        {
            title: 'Road Code', data: null,
            render: 'code',
            type: "roadCode"
        },
        {
            title: 'Road Name', data: null,
            render: 'name',
            visible: false,
        },
        {
            title: 'Link Code', data: null,
            render: 'linkCode'
        },
        {
            title: 'Link Name', data: null,
            render: 'linkName',
            visible: false,
        },
        {
            title: 'Link Length (Km)', data: null,
            render: r => parseFloat(r.linkLength).toFixed(2)
        },
        {
            title: 'Link Start Name', data: null,
            render: 'linkStartName'
        },
        {
            title: 'Link Start Chainage (Km)', data: null,
            render: r => parseFloat(r.linkStartChainage).toFixed(2)
        },
        {
            title: 'Link End Name', data: null,
            render: 'linkEndName'
        },
        {
            title: 'Link End Chainage (Km)', data: null,
            render: r => parseFloat(r.linkEndChainage).toFixed(2)
        },
        {
            title: 'Surface Type', data: null,
            render: 'surfaceType'
        },
        {
            title: 'Pavement Class', data: null,
            render: 'pavementClass'
        },
        {
            title: 'Carriageway Width (m)', data: null,
            render: r => parseFloat(r.carriagewayWidth).toFixed(2)
        },
        {
            title: 'Administrative Area', data: null,
            render: 'administrativeArea'
        },
        {
            title: 'Road Type', data: null,
            render: 'type',
            visible: false,
        },
        {
            title: 'Technical Class', data: null,
            render: 'technicalClass',
            visible: false,
        },
        {
            title: 'Funding Source', data: null,
            render: 'fundingSource',
            visible: false,
        },
        {
            title: 'Road Status', data: null,
            render: 'status',
            visible: false,
        },
        {
            title: 'Project', data: null,
            render: 'project',
            visible: false,
        },
        {
            title: 'Surface Condition', data: null,
            render: 'surfaceCondition'
        },
        {
            title: 'Maintenance needs', data: null,
            render: 'maintenanceNeed',
            visible: false,
        },
        {
            title: 'Traffic Data', data: null,
            render: 'trafficLevel',
            visible: false,
<<<<<<< HEAD
        },
        {
            title: 'Start Point (DMS)', data: null,
            render: r => toDms(proj4(projection_source, projection_dest, r.projectionStart.array)),
            // visible: false,
        },
        {
            title: 'End Point (DMS)', data: null,
            render: r => toDms(proj4(projection_source, projection_dest, r.projectionEnd.array)),
            // visible: false,
        },
        {
            title: 'Start Point (UTM)', data: null,
            render: r => toUtm(proj4(projection_source, projection_dest, r.projectionStart.array)),
            // visible: false,
        },
        {
            title: 'End Point (UTM)', data: null,
            render: r => toUtm(proj4(projection_source, projection_dest, r.projectionEnd.array)),
            // visible: false,
        },
=======
        }
>>>>>>> b88bca1f
    ];

    if (window.canEdit) {
        columns.unshift({
            title: '', data: null,
            render: r => `<a class='image pencil' href='#edit/${r.getId()}/location_type'></a>`,
            orderable: false,
            className: "edit-col"
        });
    }

    table = $("#data-table").DataTable({
        columns: columns,
        rowId: '.getId()',
        order: [[window.canEdit ? 1 : 0, 'asc']], // default order is ascending by road code
        dom: `<'row'<'col-12'B>> + <'row'<'col-sm-12'tr>> + <'row'<'col-md-12 col-lg-5'i><'col-md-12 col-lg-7'p>>`, // https://datatables.net/reference/option/dom#Styling
        buttons: [{
            extend: "excel",
            className: "btn-sm",
            sheetName: "Estrada",
            text: "Export table",
            title: "Estrada_" + date.getFullYear() + "-" + (date.getMonth() + 1) + "-" + date.getDate(),
            exportOptions: {
                columns: ":visible",
            },
        }]
    });
    if (pendingRows.length) {
        // add any rows the road manager has delivered before initialization
        table.rows.add(pendingRows).draw();
        pendingRows = [];
    }

    // Append toggle columns button onto DataTable generated layout
    document.getElementsByClassName("dt-buttons").item(0).append(document.getElementById("select-data"));

    // Append table name onto DataTable generated layout
    document.getElementsByClassName("dt-buttons").item(0).prepend(document.getElementById("table-name"));
}

// Filter functionality
let idWhitelistMap = null;
let currentFilter = (p) => {
    return idWhitelistMap === null || idWhitelistMap[p.getId().toString()];
}

$.fn.dataTableExt.afnFiltering.push(
    function( oSettings, aData, iDataIndex ) {
        let road = oSettings.aoData[iDataIndex]._aData;
        return currentFilter(road);
    }
);

// change the sorting of the road code column to place empty values last
$.extend($.fn.dataTableExt.oSort, {
    "roadCode-asc": function (str1, str2) {
        if(str1 == "") return 1;
        if(str2 == "") return -1;
        return ((str1 < str2) ? -1 : ((str1 > str2) ? 1 : 0));
    },

    "roadCode-desc": function (str1, str2) {
        if(str1 == "") return -1;
        if(str2 == "") return 1;
        return ((str1 < str2) ? 1 : ((str1 > str2) ? -1 : 0));
    }
});<|MERGE_RESOLUTION|>--- conflicted
+++ resolved
@@ -235,7 +235,6 @@
             title: 'Traffic Data', data: null,
             render: 'trafficLevel',
             visible: false,
-<<<<<<< HEAD
         },
         {
             title: 'Start Point (DMS)', data: null,
@@ -257,9 +256,6 @@
             render: r => toUtm(proj4(projection_source, projection_dest, r.projectionEnd.array)),
             // visible: false,
         },
-=======
-        }
->>>>>>> b88bca1f
     ];
 
     if (window.canEdit) {
