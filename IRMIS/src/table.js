--- conflicted
+++ resolved
@@ -11,14 +11,10 @@
     numberLanesColumns,
     pavementClassColumns,
     rainfallColumns,
-<<<<<<< HEAD
     structureConditionColumns,
     structureConditionDescriptionColumns,
     structurePhotosColumns,
-    surfaceConditionColumns,
-=======
     assetConditionColumns,
->>>>>>> dd343653
     surfaceTypeColumns,
     technicalClassColumns,
     terrainClassColumns,
