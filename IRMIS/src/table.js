import jsZip from "jszip";
import "datatables.net-bs4";
import "datatables.net-buttons-bs4";
import "datatables.net-buttons/js/buttons.html5";
import "datatables.net-buttons/js/buttons.flash";

import $ from "jquery";

window.JSZip = jsZip;

let table;

let currentFilter = (p) => (true);

function humanize(schema, model, keyArg=false, nameArg=false) {
    let values = {};
    if (keyArg && nameArg) {
        schema[model].options.forEach(function(o){
            values[o[keyArg]] = o[nameArg]
        });
    } else {
        schema[model].options.forEach(function(o){
            values[o[0]] = o[1]
        });
    }
    return values;
}

const ROAD_STATUS_CHOICES = humanize(window.road_schema, 'road_status', 'code', 'name');
const ROAD_TYPE_CHOICES = humanize(window.road_schema, 'road_type');
const SURFACE_CONDITION_CHOICES = humanize(window.road_schema, 'surface_condition');
const SURFACE_TYPE_CHOICES = humanize(window.road_schema, 'surface_type', 'code', 'name');
const PAVEMENT_CLASS_CHOICES = humanize(window.road_schema, 'pavement_class', 'code', 'name');
const ADMINISTRATIVE_AREA_CHOICES = humanize(window.road_schema, 'administrative_area', 'id', 'name');
const TECHNICAL_CLASS_CHOICES = humanize(window.road_schema, 'technical_class', 'code', 'name');
const MAINTENANCE_NEED_CHOICES = humanize(window.road_schema, 'maintenance_need', 'code', 'name');
const TRAFFIC_LEVEL_CHOICES = humanize(window.road_schema, 'traffic_level');

$.fn.dataTableExt.afnFiltering.push(
    function( oSettings, aData, iDataIndex ) {
        let properties = oSettings.aoData[iDataIndex]._aData;
        return currentFilter(properties);
    }
);

let defineColumn = (data, title, mapObj=false, defaultVal="<i>Not set</i>", orderable=true) => ({
    data: data,
    title: title,
    defaultContent: defaultVal,
    orderable: orderable,
    render: item => (mapObj) ? mapObj[item] : item
});

export function initializeDataTable(roadList) {
    roadList.forEach((road) => road["edit"] = "<span class='image pencil' onclick='roads.edit_road()'></span>");
    table = $("#data-table").DataTable({
        columns: [
            defineColumn("edit", "", false, "", false),
            defineColumn("roadCode", "Code"),
            defineColumn("roadType", "Type", ROAD_TYPE_CHOICES),
            defineColumn("roadName", "Name"),
            defineColumn("roadStatus", "Status", ROAD_STATUS_CHOICES),

            defineColumn("linkCode", "Link Code"),
            defineColumn("linkName", "Link Name"),
            defineColumn("linkStartName", "Link Start Name"),
            defineColumn("linkStartChainage", "Link Start Chainage"),
            defineColumn("linkEndName", "Link End Name"),
            defineColumn("linkEndChainage", "Link End Chainage"),
            defineColumn("linkLength", "Link Length"),

            defineColumn("surfaceType", "Surface Type", SURFACE_TYPE_CHOICES),
            defineColumn("surfaceCondition", "Surface Condition", SURFACE_CONDITION_CHOICES),
            defineColumn("pavementClass", "Pavement Class", PAVEMENT_CLASS_CHOICES),

            defineColumn("administrativeArea", "Administrative Area", ADMINISTRATIVE_AREA_CHOICES),
            defineColumn("carriagewayWidth", "Carriageway Width"),
            defineColumn("project", "Project"),
            defineColumn("fundingSource", "Funding Source"),
            defineColumn("technicalClass", "Technical Class", TECHNICAL_CLASS_CHOICES),
            defineColumn("maintenanceNeed", "Maintenance Need", MAINTENANCE_NEED_CHOICES),
            defineColumn("trafficLevel", "Traffic Level", TRAFFIC_LEVEL_CHOICES),
        ],
        order: [3, 'asc'], // default order is ascending by name
        data: roadList,
        // lengthChange: false, // hide table entries filter
        // searching: false, // hide search box
<<<<<<< HEAD
        search: {
            regex: true, // Enable escaping of regular expression characters in the search term.
        },
        dom: "Bfrtip",
        buttons: [{
            extend: "excel",
            sheetName: "Estrada",
            text: "Export table data",
        }]
=======
>>>>>>> ade411a6
    });
}

export function filterRows(filter) {
    currentFilter = filter;
    table.draw();
}

export function edit_road() {
    document.getElementById('edit-content').hidden = false;
    document.getElementById('view-content').hidden = true;
}<|MERGE_RESOLUTION|>--- conflicted
+++ resolved
@@ -83,20 +83,12 @@
         ],
         order: [3, 'asc'], // default order is ascending by name
         data: roadList,
-        // lengthChange: false, // hide table entries filter
-        // searching: false, // hide search box
-<<<<<<< HEAD
-        search: {
-            regex: true, // Enable escaping of regular expression characters in the search term.
-        },
         dom: "Bfrtip",
         buttons: [{
             extend: "excel",
             sheetName: "Estrada",
             text: "Export table data",
         }]
-=======
->>>>>>> ade411a6
     });
 }
 
