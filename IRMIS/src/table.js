--- conflicted
+++ resolved
@@ -1,65 +1,14 @@
 import "datatables.net-bs4";
-<<<<<<< HEAD
 import "datatables.net-select";
-=======
->>>>>>> 21b4de8e
 import $ from "jquery";
 
-<<<<<<< HEAD
 import { applyFilter, applyIdFilter } from './filter';
-=======
 import { getFieldName } from "./road";
 import { exportCsv } from "./exportCsv";
->>>>>>> 21b4de8e
 
 let table;
 let pendingRows = [];
 
-<<<<<<< HEAD
-// INPUT FORMAT: EPSG:32751 WGS 84 / UTM zone 51S
-let projection_source = '+proj=utm +zone=51 +south +ellps=WGS84 +datum=WGS84 +units=m +no_defs';
-// OUTPUT FORMAT: EPSG:4326 WGS 84
-let projection_dest = "+proj=longlat +ellps=WGS84 +datum=WGS84 +no_defs";
-
-let modf = (number) => {
-    // JS implementation of Python math -> modf() function
-    // split a number into interger and remainder values
-    // returned items have same sign as original number
-    return [number%1, Math.trunc(number)];
-}
-
-let splitOutDms = (coord) => {
-    let split_deg = modf(coord);
-    let degrees = Math.trunc(split_deg[1]);
-    let interm = modf(split_deg[0] * 60);
-    let minutes = Math.abs(Math.trunc(interm[1]));
-    let seconds = Math.abs(Math.round((interm[0] * 60 + 0.00001) * 100) / 100);
-    return [degrees, minutes, seconds];
-}
-
-let toDms = (lat_long) => {
-    if (lat_long) {
-        let x_dms = splitOutDms(lat_long[0]);
-        let y_dms = splitOutDms(lat_long[1]);
-        // calculate N/S (lat) & E/W (long)
-        let NorS = "N";
-        if (y_dms[0] < 0) { NorS = "S"; }
-        let EorW = "E";
-        if (x_dms[0] < 0) { EorW = "W"; }
-        // return formatted DMS string
-        return `${Math.abs(y_dms[0])}\u00b0${y_dms[1]}'${y_dms[2]}"${NorS} ${Math.abs(x_dms[0])}\u00b0${x_dms[1]}'${x_dms[2]}"${EorW}`;
-    } else {
-        return "";
-    }
-}
-
-let toUtm = (lat_long) => {
-    if (lat_long) { return `${lat_long[0].toFixed(5)}, ${lat_long[1].toFixed(5)}`; }
-    else { return ""; }
-}
-
-=======
->>>>>>> 21b4de8e
 // when the roadManager has new roads, add them to the table
 document.addEventListener('estrada.roadManager.roadMetaDataAdded', (data) => {
     const roadList = data.detail.roadList;
@@ -309,17 +258,6 @@
         // default order is ascending by: road code, link code, & link start chainage
         order: window.canEdit ? [[1, 'asc'], [3, 'asc'], [7, 'asc']] : [[0, 'asc'], [2, 'asc'], [6, 'asc']],
         dom: `<'row'<'col-12'B>> + <'row'<'col-sm-12'tr>> + <'row'<'col-md-12 col-lg-5'i><'col-md-12 col-lg-7'p>>`, // https://datatables.net/reference/option/dom#Styling
-<<<<<<< HEAD
-        buttons: [{
-            extend: "excel",
-            className: "btn-sm",
-            sheetName: "Estrada",
-            text: "Export table",
-            title: "Estrada_" + date.getFullYear() + "-" + (date.getMonth() + 1) + "-" + date.getDate(),
-            exportOptions: {
-                columns: ":visible",
-            },
-        }],
         search: {
             regex: true, // Enable escaping of regular expression characters in the search term.
         },
@@ -342,8 +280,6 @@
     table.on('deselect', function (e, dt, type, indexes) {
         // reset to the selected filters
         applyFilter();
-=======
->>>>>>> 21b4de8e
     });
 
     if (pendingRows.length) {
@@ -351,8 +287,6 @@
         table.rows.add(pendingRows).draw();
         pendingRows = [];
     }
-<<<<<<< HEAD
-=======
 }
 
 function getTableData() {
@@ -381,7 +315,6 @@
 function exportTable() {
     const tableData = getTableData();
     exportCsv(tableData.headers, tableData.rows);
->>>>>>> 21b4de8e
 }
 
 // Filter functionality
