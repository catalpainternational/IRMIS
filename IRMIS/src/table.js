import jsZip from "jszip";
import "datatables.net-bs4";
import "datatables.net-buttons-bs4";
import "datatables.net-buttons/js/buttons.html5";
import "datatables.net-buttons/js/buttons.flash";
import $ from "jquery";
import proj4 from "proj4";


let table;
let pendingRows = [];

// INPUT FORMAT: EPSG:32751 WGS 84 / UTM zone 51S
let projection_source = '+proj=utm +zone=51 +south +ellps=WGS84 +datum=WGS84 +units=m +no_defs';
// OUTPUT FORMAT: EPSG:4326 WGS 84
let projection_dest = "+proj=longlat +ellps=WGS84 +datum=WGS84 +no_defs";

let modf = (number) => {
    // JS implementation of Python math -> modf() function
    // split a number into interger and remainder values
    // returned items have same sign as original number
    return [number%1, Math.trunc(number)];
}

let splitOutDms = (coord) => {
    let split_deg = modf(coord);
    let degrees = Math.trunc(split_deg[1]);
    let interm = modf(split_deg[0] * 60);
    let minutes = Math.abs(Math.trunc(interm[1]));
    let seconds = Math.abs(Math.round((interm[0] * 60 + 0.00001) * 100) / 100);
    return [degrees, minutes, seconds];
}

let toDms = (lat_long) => {
    try {
        let x_dms = splitOutDms(lat_long[0]);
        let y_dms = splitOutDms(lat_long[1]);
        // calculate N/S (lat) & E/W (long)
        let NorS = "N";
        if (y_dms[0] < 0) { NorS = "S"; }
        let EorW = "E";
        if (x_dms[0] < 0) { EorW = "W"; }
        // return formatted DMS string
        return `${Math.abs(y_dms[0])}\u00b0${y_dms[1]}'${y_dms[2]}"${NorS} ${Math.abs(x_dms[0])}\u00b0${x_dms[1]}'${x_dms[2]}"${EorW}`;
    } catch {
        return "";
    }
}

let toUtm = (lat_long) => {
    return `${lat_long[0].toFixed(5)}, ${lat_long[1].toFixed(5)}`;
}

// needed for export to excel
window.JSZip = jsZip;

// when the roadManager has new roads, add them to the table
document.addEventListener('estrada.roadManager.roadMetaDataAdded', (data) => {
    // add the roads to a pending array ( in case the table is not initialised early enough )
    pendingRows =  pendingRows.concat(data.detail.roadList);
    if( table ) {
        // if the table is ready add all the pending rows
        table.rows.add(pendingRows).draw();
        pendingRows = [];
    }
});

document.addEventListener('estrada.table.roadMetaDataUpdated', (data) => {
    table.row(`#${data.detail.road.id}`).data(data.detail.road).draw();
});

// when a filter is applied, update the filter id whitelist
document.addEventListener('estrada.filter.applied', (data) => {
    idWhitelistMap = data.detail.idMap;
    table.draw();
});

// when the view changes adjust the table rows
document.addEventListener('estrada.sideMenu.viewChanged', (data) => {
    const viewName = data.detail ? data.detail.viewName : null;
    if (viewName === 'map table') {
        table.page.len(10).draw('page');
    } else if (viewName === 'table') {
        table.page.len(20).draw('page');
    }
});

window.addEventListener("load", () => {
    const restoreDefaults = document.getElementsByClassName("restore").item(0);
    const columnsDropdown = document.getElementById("columns-dropdown");
    const columns = columnsDropdown.querySelectorAll("[data-column]");

    document.getElementById("select-data").addEventListener("click", () => {
        function clickOutside(e) {
            if (!document.getElementById("select-data").contains(e.target)) {
                columnsDropdown.hidden = true;
            }
        }

        if (columnsDropdown.hidden) document.addEventListener("click", clickOutside);
        else document.removeEventListener("click", clickOutside);

        columnsDropdown.hidden = !columnsDropdown.hidden;
    });

    columnsDropdown.addEventListener("click", (e) => {
        e.stopPropagation();
    });

    columns.forEach((item) => {
        item.addEventListener("click", (e) => {
            e.stopPropagation();
            const element = e.currentTarget;
            const column = table.column(window.canEdit ? parseInt(element.dataset.column) + 1 : element.dataset.column);
            column.visible(!column.visible());
            element.getElementsByClassName("checkbox").item(0).classList.toggle("selected");
        });
    });

    restoreDefaults.addEventListener("click", (e) => {
        e.stopPropagation();
        columns.forEach((item) => {
            const column = table.column(window.canEdit ? parseInt(item.dataset.column) + 1 : item.dataset.column);
            const checkbox = item.getElementsByClassName("checkbox").item(0);

            if (item.dataset.default && !checkbox.classList.contains("selected")) {
                column.visible(true);
                checkbox.classList.add("selected");
            } else if (!item.dataset.default) {
                column.visible(false);
                checkbox.classList.remove("selected");
            }
        });
    });

    initializeDataTable();
<<<<<<< HEAD

    // Append toggle columns button onto DataTable generated layout
    document.getElementsByClassName("dt-buttons").item(0).append(document.getElementById("select-data"));
=======
>>>>>>> RC-0.0.3
});

function initializeDataTable() {
    const date = new Date();
    const columns = [
        {
            title: 'Road Code', data: null,
            render: 'code',
            type: "roadCode"
        },
        {
            title: 'Road Name', data: null,
            render: 'name',
            visible: false,
        },
        {
            title: 'Link Code', data: null,
            render: 'linkCode'
        },
        {
            title: 'Link Name', data: null,
            render: 'linkName',
            visible: false,
        },
        {
            title: 'Link Length (Km)', data: null,
            render: r => parseFloat(r.linkLength).toFixed(2)
        },
        {
            title: 'Link Start Name', data: null,
            render: 'linkStartName'
        },
        {
            title: 'Link Start Chainage (Km)', data: null,
            render: r => parseFloat(r.linkStartChainage).toFixed(2)
        },
        {
            title: 'Link End Name', data: null,
            render: 'linkEndName'
        },
        {
            title: 'Link End Chainage (Km)', data: null,
            render: r => parseFloat(r.linkEndChainage).toFixed(2)
        },
        {
            title: 'Surface Type', data: null,
            render: 'surfaceType'
        },
        {
            title: 'Pavement Class', data: null,
            render: 'pavementClass'
        },
        {
            title: 'Carriageway Width (m)', data: null,
            render: r => parseFloat(r.carriagewayWidth).toFixed(2)
        },
        {
            title: 'Administrative Area', data: null,
            render: 'administrativeArea'
        },
        {
            title: 'Road Type', data: null,
            render: 'type',
            visible: false,
        },
        {
            title: 'Technical Class', data: null,
            render: 'technicalClass',
            visible: false,
        },
        {
            title: 'Funding Source', data: null,
            render: 'fundingSource',
            visible: false,
        },
        {
            title: 'Road Status', data: null,
            render: 'status',
            visible: false,
        },
        {
            title: 'Project', data: null,
            render: 'project',
            visible: false,
        },
        {
            title: 'Surface Condition', data: null,
            render: 'surfaceCondition'
        },
        {
            title: 'Maintenance needs', data: null,
            render: 'maintenanceNeed',
            visible: false,
        },
        {
            title: 'Traffic Data', data: null,
            render: 'trafficLevel',
            visible: false,
<<<<<<< HEAD
        },
        {
            title: 'Start Point (DMS)', data: null,
            render: r => toDms(proj4(projection_source, projection_dest, r.projectionStart.array)),
            // visible: false,
        },
        {
            title: 'End Point (DMS)', data: null,
            render: r => toDms(proj4(projection_source, projection_dest, r.projectionEnd.array)),
            // visible: false,
        },
        {
            title: 'Start Point (UTM)', data: null,
            render: r => toUtm(proj4(projection_source, projection_dest, r.projectionStart.array)),
            // visible: false,
        },
        {
            title: 'End Point (UTM)', data: null,
            render: r => toUtm(proj4(projection_source, projection_dest, r.projectionEnd.array)),
            // visible: false,
        },
=======
        }
>>>>>>> 56b6f120
    ];

    if (window.canEdit) {
        columns.unshift({
            title: '', data: null,
            render: r => `<a class='image pencil' href='#edit/${r.getId()}/location_type'></a>`,
            orderable: false,
            className: "edit-col"
        });
    }

    table = $("#data-table").DataTable({
        columns: columns,
        rowId: '.getId()',
        order: [[window.canEdit ? 1 : 0, 'asc']], // default order is ascending by road code
        dom: `<'row'<'col-12'B>> + <'row'<'col-sm-12'tr>> + <'row'<'col-md-12 col-lg-5'i><'col-md-12 col-lg-7'p>>`, // https://datatables.net/reference/option/dom#Styling
        buttons: [{
            extend: "excel",
            className: "btn-sm",
            sheetName: "Estrada",
            text: "Export table",
            title: "Estrada_" + date.getFullYear() + "-" + (date.getMonth() + 1) + "-" + date.getDate(),
            exportOptions: {
                columns: ":visible",
            },
        }]
    });
    if (pendingRows.length) {
        // add any rows the road manager has delivered before initialization
        table.rows.add(pendingRows).draw();
        pendingRows = [];
    }

    // Append table name onto DataTable generated layout
    document.getElementsByClassName("dt-buttons").item(0).prepend(document.getElementById("table-name"));
}

// Filter functionality
let idWhitelistMap = null;
let currentFilter = (p) => {
    return idWhitelistMap === null || idWhitelistMap[p.getId().toString()];
}

$.fn.dataTableExt.afnFiltering.push(
    function( oSettings, aData, iDataIndex ) {
        let road = oSettings.aoData[iDataIndex]._aData;
        return currentFilter(road);
    }
);

// change the sorting of the road code column to place empty values last
$.extend($.fn.dataTableExt.oSort, {
    "roadCode-asc": function (str1, str2) {
        if(str1 == "") return 1;
        if(str2 == "") return -1;
        return ((str1 < str2) ? -1 : ((str1 > str2) ? 1 : 0));
    },

    "roadCode-desc": function (str1, str2) {
        if(str1 == "") return -1;
        if(str2 == "") return 1;
        return ((str1 < str2) ? 1 : ((str1 > str2) ? -1 : 0));
    }
});<|MERGE_RESOLUTION|>--- conflicted
+++ resolved
@@ -134,12 +134,9 @@
     });
 
     initializeDataTable();
-<<<<<<< HEAD
-
-    // Append toggle columns button onto DataTable generated layout
-    document.getElementsByClassName("dt-buttons").item(0).append(document.getElementById("select-data"));
-=======
->>>>>>> RC-0.0.3
+
+    // Append table name onto DataTable generated layout
+    document.getElementsByClassName("dt-buttons").item(0).prepend(document.getElementById("table-name"));
 });
 
 function initializeDataTable() {
@@ -238,7 +235,6 @@
             title: 'Traffic Data', data: null,
             render: 'trafficLevel',
             visible: false,
-<<<<<<< HEAD
         },
         {
             title: 'Start Point (DMS)', data: null,
@@ -260,9 +256,6 @@
             render: r => toUtm(proj4(projection_source, projection_dest, r.projectionEnd.array)),
             // visible: false,
         },
-=======
-        }
->>>>>>> 56b6f120
     ];
 
     if (window.canEdit) {
