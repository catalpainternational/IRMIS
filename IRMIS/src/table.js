import jsZip from "jszip";
import "datatables.net-bs4";
import "datatables.net-buttons-bs4";
import "datatables.net-buttons/js/buttons.html5";
import "datatables.net-buttons/js/buttons.flash";
import $ from "jquery";
<<<<<<< HEAD
import { getFieldName } from "./road";
=======
import proj4 from "proj4";

>>>>>>> 3c3d244e

let table;
let pendingRows = [];

// INPUT FORMAT: EPSG:32751 WGS 84 / UTM zone 51S
let projection_source = '+proj=utm +zone=51 +south +ellps=WGS84 +datum=WGS84 +units=m +no_defs';
// OUTPUT FORMAT: EPSG:4326 WGS 84
let projection_dest = "+proj=longlat +ellps=WGS84 +datum=WGS84 +no_defs";

let modf = (number) => {
    // JS implementation of Python math -> modf() function
    // split a number into interger and remainder values
    // returned items have same sign as original number
    return [number%1, Math.trunc(number)];
}

let splitOutDms = (coord) => {
    let split_deg = modf(coord);
    let degrees = Math.trunc(split_deg[1]);
    let interm = modf(split_deg[0] * 60);
    let minutes = Math.abs(Math.trunc(interm[1]));
    let seconds = Math.abs(Math.round((interm[0] * 60 + 0.00001) * 100) / 100);
    return [degrees, minutes, seconds];
}

let toDms = (lat_long) => {
    if (lat_long) {
        let x_dms = splitOutDms(lat_long[0]);
        let y_dms = splitOutDms(lat_long[1]);
        // calculate N/S (lat) & E/W (long)
        let NorS = "N";
        if (y_dms[0] < 0) { NorS = "S"; }
        let EorW = "E";
        if (x_dms[0] < 0) { EorW = "W"; }
        // return formatted DMS string
        return `${Math.abs(y_dms[0])}\u00b0${y_dms[1]}'${y_dms[2]}"${NorS} ${Math.abs(x_dms[0])}\u00b0${x_dms[1]}'${x_dms[2]}"${EorW}`;
    } else {
        return "";
    }
}

let toUtm = (lat_long) => {
    if (lat_long) { return `${lat_long[0].toFixed(5)}, ${lat_long[1].toFixed(5)}`; }
    else { return ""; }
}

// needed for export to excel
window.JSZip = jsZip;

// when the roadManager has new roads, add them to the table
document.addEventListener('estrada.roadManager.roadMetaDataAdded', (data) => {
    // add the roads to a pending array ( in case the table is not initialised early enough )
    pendingRows =  pendingRows.concat(data.detail.roadList);
    if( table ) {
        // if the table is ready add all the pending rows
        table.rows.add(pendingRows).draw();
        pendingRows = [];
    }
});

document.addEventListener('estrada.table.roadMetaDataUpdated', (data) => {
    table.row(`#${data.detail.road.id}`).data(data.detail.road).draw();
});

// when a filter is applied, update the filter id whitelist
document.addEventListener('estrada.filter.applied', (data) => {
    idWhitelistMap = data.detail.idMap;
    table.draw();
});

// when the view changes adjust the table rows
document.addEventListener('estrada.sideMenu.viewChanged', (data) => {
    const viewName = data.detail ? data.detail.viewName : null;
    if (viewName === 'map table') {
        table.page.len(10).draw('page');
    } else if (viewName === 'table') {
        table.page.len(20).draw('page');
    }
});

window.addEventListener("load", () => {
    const restoreDefaults = document.getElementsByClassName("restore").item(0);
    const columnsDropdown = document.getElementById("columns-dropdown");
    const columns = columnsDropdown.querySelectorAll("[data-column]");

    document.getElementById("select-data").addEventListener("click", () => {
        function clickOutside(e) {
            if (!document.getElementById("select-data").contains(e.target)) {
                columnsDropdown.hidden = true;
            }
        }

        if (columnsDropdown.hidden) document.addEventListener("click", clickOutside);
        else document.removeEventListener("click", clickOutside);

        columnsDropdown.hidden = !columnsDropdown.hidden;
    });

    columnsDropdown.addEventListener("click", (e) => {
        e.stopPropagation();
    });

    columns.forEach((item) => {
        item.addEventListener("click", (e) => {
            e.stopPropagation();
            const element = e.currentTarget;
            const column = table.column(window.canEdit ? parseInt(element.dataset.column) + 1 : element.dataset.column);
            column.visible(!column.visible());
            element.getElementsByClassName("checkbox").item(0).classList.toggle("selected");
        });
    });

    restoreDefaults.addEventListener("click", (e) => {
        e.stopPropagation();
        columns.forEach((item) => {
            const column = table.column(window.canEdit ? parseInt(item.dataset.column) + 1 : item.dataset.column);
            const checkbox = item.getElementsByClassName("checkbox").item(0);

            if (item.dataset.default && !checkbox.classList.contains("selected")) {
                column.visible(true);
                checkbox.classList.add("selected");
            } else if (!item.dataset.default) {
                column.visible(false);
                checkbox.classList.remove("selected");
            }
        });
    });

    initializeDataTable();

    // Append table name onto DataTable generated layout
    document.getElementsByClassName("dt-buttons").item(0).prepend(document.getElementById("table-name"));
});

function initializeDataTable() {
    const date = new Date();
    const columns = [
        {
            title: getFieldName('road_code'), data: null,
            render: 'code',
            type: "roadCode"
        },
        {
            title: getFieldName('road_name'), data: null,
            render: 'name',
            visible: false,
        },
        {
            title: getFieldName('link_code'), data: null,
            render: 'linkCode'
        },
        {
            title: 'Link Name', data: null,
            render: 'linkName',
            visible: false,
        },
        {
            title: getFieldName('link_length'), data: null,
            render: r => parseFloat(r.linkLength).toFixed(2)
        },
        {
            title: getFieldName('link_start_name'), data: null,
            render: 'linkStartName'
        },
        {
            title: getFieldName('link_start_chainage'), data: null,
            render: r => parseFloat(r.linkStartChainage).toFixed(2)
        },
        {
            title: getFieldName('link_end_name'), data: null,
            render: 'linkEndName'
        },
        {
            title: getFieldName('link_end_chainage'), data: null,
            render: r => parseFloat(r.linkEndChainage).toFixed(2)
        },
        {
            title: getFieldName('surface_type'), data: null,
            render: 'surfaceType'
        },
        {
            title: getFieldName('pavement_class'), data: null,
            render: 'pavementClass'
        },
        {
            title: getFieldName('carriageway_width'), data: null,
            render: r => parseFloat(r.carriagewayWidth).toFixed(2)
        },
        {
            title: getFieldName('administrative_area'), data: null,
            render: 'administrativeArea'
        },
        {
            title: getFieldName('road_type'), data: null,
            render: 'type',
            visible: false,
        },
        {
            title: getFieldName('technical_class'), data: null,
            render: 'technicalClass',
            visible: false,
        },
        {
            title: getFieldName('funding_source'), data: null,
            render: 'fundingSource',
            visible: false,
        },
        {
            title: getFieldName('road_status'), data: null,
            render: 'status',
            visible: false,
        },
        {
            title: getFieldName('project'), data: null,
            render: 'project',
            visible: false,
        },
        {
            title: getFieldName('surface_condition'), data: null,
            render: 'surfaceCondition'
        },
        {
            title: getFieldName('maintenance_need'), data: null,
            render: 'maintenanceNeed',
            visible: false,
        },
        {
            title: getFieldName('traffic_level'), data: null,
            render: 'trafficLevel',
            visible: false,
        },
        {
            title: 'Start Point (DMS)', data: null,
            render: r => toDms(proj4(projection_source, projection_dest, r.projectionStart.array)),
            visible: false,
        },
        {
            title: 'End Point (DMS)', data: null,
            render: r => toDms(proj4(projection_source, projection_dest, r.projectionEnd.array)),
            visible: false,
        },
        {
            title: 'Start Point (UTM)', data: null,
            render: r => toUtm(proj4(projection_source, projection_dest, r.projectionStart.array)),
            visible: false,
        },
        {
            title: 'End Point (UTM)', data: null,
            render: r => toUtm(proj4(projection_source, projection_dest, r.projectionEnd.array)),
            visible: false,
        },
    ];

    if (window.canEdit) {
        columns.unshift({
            title: '', data: null,
            render: r => `<a class='image pencil' href='#edit/${r.getId()}/location_type'></a>`,
            orderable: false,
            className: "edit-col"
        });
    }

    table = $("#data-table").DataTable({
        columns: columns,
        rowId: '.getId()',
        order: [[window.canEdit ? 1 : 0, 'asc']], // default order is ascending by road code
        dom: `<'row'<'col-12'B>> + <'row'<'col-sm-12'tr>> + <'row'<'col-md-12 col-lg-5'i><'col-md-12 col-lg-7'p>>`, // https://datatables.net/reference/option/dom#Styling
        buttons: [{
            extend: "excel",
            className: "btn-sm",
            sheetName: "Estrada",
            text: "Export table",
            title: "Estrada_" + date.getFullYear() + "-" + (date.getMonth() + 1) + "-" + date.getDate(),
            exportOptions: {
                columns: ":visible",
            },
        }]
    });
    if (pendingRows.length) {
        // add any rows the road manager has delivered before initialization
        table.rows.add(pendingRows).draw();
        pendingRows = [];
    }

    // Append toggle columns button onto DataTable generated layout
    document.getElementsByClassName("dt-buttons").item(0).append(document.getElementById("select-data"));

    // Append table name onto DataTable generated layout
    document.getElementsByClassName("dt-buttons").item(0).prepend(document.getElementById("table-name"));
}

// Filter functionality
let idWhitelistMap = null;
let currentFilter = (p) => {
    return idWhitelistMap === null || idWhitelistMap[p.getId().toString()];
}

$.fn.dataTableExt.afnFiltering.push(
    function( oSettings, aData, iDataIndex ) {
        let road = oSettings.aoData[iDataIndex]._aData;
        return currentFilter(road);
    }
);

// change the sorting of the road code column to place empty values last
$.extend($.fn.dataTableExt.oSort, {
    "roadCode-asc": function (str1, str2) {
        if(str1 == "") return 1;
        if(str2 == "") return -1;
        return ((str1 < str2) ? -1 : ((str1 > str2) ? 1 : 0));
    },

    "roadCode-desc": function (str1, str2) {
        if(str1 == "") return -1;
        if(str2 == "") return 1;
        return ((str1 < str2) ? 1 : ((str1 > str2) ? -1 : 0));
    }
});<|MERGE_RESOLUTION|>--- conflicted
+++ resolved
@@ -4,12 +4,9 @@
 import "datatables.net-buttons/js/buttons.html5";
 import "datatables.net-buttons/js/buttons.flash";
 import $ from "jquery";
-<<<<<<< HEAD
 import { getFieldName } from "./road";
-=======
 import proj4 from "proj4";
 
->>>>>>> 3c3d244e
 
 let table;
 let pendingRows = [];
