import jsZip from "jszip";
import "datatables.net-bs4";
import "datatables.net-buttons-bs4";
import "datatables.net-buttons/js/buttons.html5";
import "datatables.net-buttons/js/buttons.flash";
import $ from "jquery";

let table;

// needed for export to excel
window.JSZip = jsZip;

// when the roadManager has new roads, add them to the table
document.addEventListener('estrada.roadManager.roadMetaDataAdded', (data) => {
    // add the roads to the table
    table.rows.add(data.detail.roadList).draw();
});

document.addEventListener('estrada.table.roadMetaDataUpdated', (data) => {
    table.row(`#${data.detail.road.id}`).data(data.detail.road).draw();
});

// when a filter is applied, update the filter id whitelist
document.addEventListener('estrada.filter.applied', (data) => {
    idWhitelistMap = data.detail.idMap;
    table.draw();
});

// when the view changes adjust the table rows
document.addEventListener('estrada.sideMenu.viewChanged', (data) => {
    const viewName = data.detail ? data.detail.viewName : null;
    if (viewName === 'map table') {
        table.page.len(10).draw('page');
    } else if (viewName === 'table') {
        table.page.len(20).draw('page');
    }
});

window.addEventListener("load", () => {
    const restoreDefaults = document.getElementsByClassName("restore").item(0);
    const columnsDropdown = document.getElementById("columns-dropdown");
    const columns = columnsDropdown.querySelectorAll("[data-column]");

    document.getElementById("select-data").addEventListener("click", () => {
        columnsDropdown.hidden = !columnsDropdown.hidden;
    });

    columns.forEach((item) => {
        item.addEventListener("click", (e) => {
            e.stopPropagation();
            const element = e.currentTarget;
            const column = table.column(window.canEdit ? parseInt(element.dataset.column) + 1 : element.dataset.column);
            column.visible(!column.visible());
            element.getElementsByClassName("checkbox").item(0).classList.toggle("selected");
        });
    });

    restoreDefaults.addEventListener("click", (e) => {
        e.stopPropagation();
        columns.forEach((item) => {
            const column = table.column(window.canEdit ? parseInt(item.dataset.column) + 1 : item.dataset.column);
            const checkbox = item.getElementsByClassName("checkbox").item(0);

            if (item.dataset.default && !checkbox.classList.contains("selected")) {
                column.visible(true);
                checkbox.classList.add("selected");
            } else if (!item.dataset.default) {
                column.visible(false);
                checkbox.classList.remove("selected");
            }
        });
    });

    initializeDataTable();

    // Append toggle columns button onto DataTable generated layout
    document.getElementsByClassName("dt-buttons").item(0).append(document.getElementById("select-data"));
});

function initializeDataTable() {
    const date = new Date();
    const columns = [
        {
            title: 'Road Code', data: null,
            render: 'code',
            type: "roadCode"
        },
        {
<<<<<<< HEAD
            title: 'Road Name', data: null,
            render: 'getRoadName',
            visible: false,
=======
            title: 'Type', data: null,
            render: 'type'
        },
        {
            title: 'Name', data: null,
            render: 'name'
        },
        {
            title: 'Status', data: null,
            render: 'status'
>>>>>>> 58ddf1ac
        },
        {
            title: 'Link Code', data: null,
            render: 'linkCode'
        },
        {
            title: 'Link Name', data: null,
<<<<<<< HEAD
            render: 'getLinkName',
            visible: false,
        },
        {
            title: 'Link Length (Km)', data: null,
            render: r => parseFloat(r.getLinkLength()).toFixed(2)
=======
            render: 'linkName'
>>>>>>> 58ddf1ac
        },
        {
            title: 'Link Start Name', data: null,
            render: 'linkStartName'
        },
        {
            title: 'Link Start Chainage (Km)', data: null,
            render: r => parseFloat(r.linkStartChainage).toFixed(2)
        },
        {
            title: 'Link End Name', data: null,
            render: 'linkEndName'
        },
        {
            title: 'Link End Chainage (Km)', data: null,
            render: r => parseFloat(r.linkEndChainage).toFixed(2)
        },
        {
<<<<<<< HEAD
=======
            title: 'Link Length (Km)', data: null,
            render: r => parseFloat(r.linkLength).toFixed(2)
        },
        {
>>>>>>> 58ddf1ac
            title: 'Surface Type', data: null,
            render: 'surfaceType'
        },
        {
<<<<<<< HEAD
=======
            title: 'Surface Condition', data: null,
            render: 'surfaceCondition'
        },
        {
>>>>>>> 58ddf1ac
            title: 'Pavement Class', data: null,
            render: 'pavementClass'
        },
        {
            title: 'Carriageway Width (m)', data: null,
            render: r => parseFloat(r.getCarriagewayWidth()).toFixed(2)
        },
        {
            title: 'Administrative Area', data: null,
            render: 'administrativeArea'
        },
        {
<<<<<<< HEAD
            title: 'Road Type', data: null,
            render: r => choice_or_empty(r.getRoadType(), ROAD_TYPE_CHOICES),
            visible: false,
        },
        {
            title: 'Technical Class', data: null,
            render: r => choice_or_empty(r.getTechnicalClass(), TECHNICAL_CLASS_CHOICES),
            visible: false,
        },
        {
            title: 'Funding Source', data: null,
            render: 'getFundingSource',
            visible: false,
        },
        {
            title: 'Road Status', data: null,
            render: r => choice_or_empty(r.getRoadStatus(), ROAD_STATUS_CHOICES),
            visible: false,
        },
        {
            title: 'Project', data: null,
            render: 'getProject',
            visible: false,
        },
        {
            title: 'Surface Condition', data: null,
            render: r => choice_or_empty(r.getSurfaceCondition(), SURFACE_CONDITION_CHOICES)
        },
        {
            title: 'Maintenance needs', data: null,
            render: r => choice_or_empty(r.getMaintenanceNeed(), MAINTENANCE_NEED_CHOICES),
            visible: false,
        },
        {
            title: 'Traffic Data', data: null,
            render: r => choice_or_empty(r.getTrafficLevel(), TRAFFIC_LEVEL_CHOICES),
            visible: false,
=======
            title: 'Carriageway Width (m)', data: null,
            render: r => parseFloat(r.carriagewayWidth).toFixed(2)
        },
        {
            title: 'Project', data: null,
            render: 'project'
        },
        {
            title: 'Funding Source', data: null,
            render: 'fundingSource'
        },
        {
            title: 'Technical Class', data: null,
            render: 'technicalClass'
        },
        {
            title: 'Maintenance needs', data: null,
            render: 'maintenanceNeed'
        },
        {
            title: 'Traffic Data', data: null,
            render: 'trafficLevel'
>>>>>>> 58ddf1ac
        }
    ];

    if (window.canEdit) {
        columns.unshift({
            title: '', data: null,
            render: r => `<a class='image pencil' href='#edit/${r.getId()}/location_type'></a>`,
            orderable: false,
            className: "edit-col"
        });
    }

    table = $("#data-table").DataTable({
        columns: columns,
        rowId: '.getId()',
        order: [[window.canEdit ? 1 : 0, 'asc']], // default order is ascending by road code
        dom: `<'row'<'col-12'B>> + <'row'<'col-sm-12'tr>> + <'row'<'col-md-12 col-lg-5'i><'col-md-12 col-lg-7'p>>`, // https://datatables.net/reference/option/dom#Styling
        buttons: [{
            extend: "excel",
            className: "btn-sm",
            sheetName: "Estrada",
            text: "Export table",
            title: "Estrada_" + date.getFullYear() + "-" + (date.getMonth() + 1) + "-" + date.getDate(),
            exportOptions: {
                columns: ":visible",
            },
        }]
    });
}

// Filter functionality
let idWhitelistMap = null;
let currentFilter = (p) => {
    return idWhitelistMap === null || idWhitelistMap[p.getId().toString()];
}

$.fn.dataTableExt.afnFiltering.push(
    function( oSettings, aData, iDataIndex ) {
        let road = oSettings.aoData[iDataIndex]._aData;
        return currentFilter(road);
    }
);

// change the sorting of the road code column to place empty values last
$.extend($.fn.dataTableExt.oSort, {
    "roadCode-asc": function (str1, str2) {
        if(str1 == "") return 1;
        if(str2 == "") return -1;
        return ((str1 < str2) ? -1 : ((str1 > str2) ? 1 : 0));
    },

    "roadCode-desc": function (str1, str2) {
        if(str1 == "") return -1;
        if(str2 == "") return 1;
        return ((str1 < str2) ? 1 : ((str1 > str2) ? -1 : 0));
    }
});<|MERGE_RESOLUTION|>--- conflicted
+++ resolved
@@ -86,22 +86,9 @@
             type: "roadCode"
         },
         {
-<<<<<<< HEAD
             title: 'Road Name', data: null,
-            render: 'getRoadName',
-            visible: false,
-=======
-            title: 'Type', data: null,
-            render: 'type'
-        },
-        {
-            title: 'Name', data: null,
-            render: 'name'
-        },
-        {
-            title: 'Status', data: null,
-            render: 'status'
->>>>>>> 58ddf1ac
+            render: 'name',
+            visible: false,
         },
         {
             title: 'Link Code', data: null,
@@ -109,16 +96,12 @@
         },
         {
             title: 'Link Name', data: null,
-<<<<<<< HEAD
-            render: 'getLinkName',
+            render: 'linkName',
             visible: false,
         },
         {
             title: 'Link Length (Km)', data: null,
-            render: r => parseFloat(r.getLinkLength()).toFixed(2)
-=======
-            render: 'linkName'
->>>>>>> 58ddf1ac
+            render: r => parseFloat(r.linkLength).toFixed(2)
         },
         {
             title: 'Link Start Name', data: null,
@@ -137,98 +120,59 @@
             render: r => parseFloat(r.linkEndChainage).toFixed(2)
         },
         {
-<<<<<<< HEAD
-=======
-            title: 'Link Length (Km)', data: null,
-            render: r => parseFloat(r.linkLength).toFixed(2)
-        },
-        {
->>>>>>> 58ddf1ac
             title: 'Surface Type', data: null,
             render: 'surfaceType'
         },
         {
-<<<<<<< HEAD
-=======
+            title: 'Pavement Class', data: null,
+            render: 'pavementClass'
+        },
+        {
+            title: 'Carriageway Width (m)', data: null,
+            render: r => parseFloat(r.carriagewayWidth).toFixed(2)
+        },
+        {
+            title: 'Administrative Area', data: null,
+            render: 'administrativeArea'
+        },
+        {
+            title: 'Road Type', data: null,
+            render: 'type',
+            visible: false,
+        },
+        {
+            title: 'Technical Class', data: null,
+            render: 'technicalClass',
+            visible: false,
+        },
+        {
+            title: 'Funding Source', data: null,
+            render: 'fundingSource',
+            visible: false,
+        },
+        {
+            title: 'Road Status', data: null,
+            render: 'status',
+            visible: false,
+        },
+        {
+            title: 'Project', data: null,
+            render: 'project',
+            visible: false,
+        },
+        {
             title: 'Surface Condition', data: null,
             render: 'surfaceCondition'
         },
         {
->>>>>>> 58ddf1ac
-            title: 'Pavement Class', data: null,
-            render: 'pavementClass'
-        },
-        {
-            title: 'Carriageway Width (m)', data: null,
-            render: r => parseFloat(r.getCarriagewayWidth()).toFixed(2)
-        },
-        {
-            title: 'Administrative Area', data: null,
-            render: 'administrativeArea'
-        },
-        {
-<<<<<<< HEAD
-            title: 'Road Type', data: null,
-            render: r => choice_or_empty(r.getRoadType(), ROAD_TYPE_CHOICES),
-            visible: false,
-        },
-        {
-            title: 'Technical Class', data: null,
-            render: r => choice_or_empty(r.getTechnicalClass(), TECHNICAL_CLASS_CHOICES),
-            visible: false,
-        },
-        {
-            title: 'Funding Source', data: null,
-            render: 'getFundingSource',
-            visible: false,
-        },
-        {
-            title: 'Road Status', data: null,
-            render: r => choice_or_empty(r.getRoadStatus(), ROAD_STATUS_CHOICES),
-            visible: false,
-        },
-        {
-            title: 'Project', data: null,
-            render: 'getProject',
-            visible: false,
-        },
-        {
-            title: 'Surface Condition', data: null,
-            render: r => choice_or_empty(r.getSurfaceCondition(), SURFACE_CONDITION_CHOICES)
-        },
-        {
             title: 'Maintenance needs', data: null,
-            render: r => choice_or_empty(r.getMaintenanceNeed(), MAINTENANCE_NEED_CHOICES),
+            render: 'maintenanceNeed',
             visible: false,
         },
         {
             title: 'Traffic Data', data: null,
-            render: r => choice_or_empty(r.getTrafficLevel(), TRAFFIC_LEVEL_CHOICES),
-            visible: false,
-=======
-            title: 'Carriageway Width (m)', data: null,
-            render: r => parseFloat(r.carriagewayWidth).toFixed(2)
-        },
-        {
-            title: 'Project', data: null,
-            render: 'project'
-        },
-        {
-            title: 'Funding Source', data: null,
-            render: 'fundingSource'
-        },
-        {
-            title: 'Technical Class', data: null,
-            render: 'technicalClass'
-        },
-        {
-            title: 'Maintenance needs', data: null,
-            render: 'maintenanceNeed'
-        },
-        {
-            title: 'Traffic Data', data: null,
-            render: 'trafficLevel'
->>>>>>> 58ddf1ac
+            render: 'trafficLevel',
+            visible: false,
         }
     ];
 
