--- conflicted
+++ resolved
@@ -86,13 +86,8 @@
 
     initializeDataTable();
 
-<<<<<<< HEAD
-    // Append toggle columns button onto DataTable generated layout
-    document.getElementsByClassName("dt-buttons").item(0).append(document.getElementById("select-data"));
-=======
     // Append table name onto DataTable generated layout
     document.getElementsByClassName("dt-buttons").item(0).prepend(document.getElementById("table-name"));
->>>>>>> c6f25517
 });
 
 function initializeDataTable() {
