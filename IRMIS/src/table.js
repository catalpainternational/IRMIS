import jsZip from "jszip";
import "datatables.net-bs4";
import "datatables.net-buttons-bs4";
import "datatables.net-buttons/js/buttons.html5";
import "datatables.net-buttons/js/buttons.flash";

import $ from "jquery";

import { getRoadMetadata, setRoadMetadata } from "./assets/assets_api.js";

export let table;

let currentFilter = (p) => (true);

window.JSZip = jsZip;

function humanize(schema, model, keyArg=false, nameArg=false) {
    let values = {};
    if (keyArg && nameArg) {
        schema[model].options.forEach(function(o){
            values[o[keyArg]] = o[nameArg]
        });
    } else {
        schema[model].options.forEach(function(o){
            values[o[0]] = o[1]
        });
    }
    return values;
}

const ROAD_STATUS_CHOICES = humanize(window.road_schema, 'road_status', 'code', 'name');
const ROAD_TYPE_CHOICES = humanize(window.road_schema, 'road_type');
const SURFACE_CONDITION_CHOICES = humanize(window.road_schema, 'surface_condition');
const SURFACE_TYPE_CHOICES = humanize(window.road_schema, 'surface_type', 'code', 'name');
const PAVEMENT_CLASS_CHOICES = humanize(window.road_schema, 'pavement_class', 'code', 'name');
const ADMINISTRATIVE_AREA_CHOICES = humanize(window.road_schema, 'administrative_area', 'id', 'name');
const TECHNICAL_CLASS_CHOICES = humanize(window.road_schema, 'technical_class', 'code', 'name');
const MAINTENANCE_NEED_CHOICES = humanize(window.road_schema, 'maintenance_need', 'code', 'name');
const TRAFFIC_LEVEL_CHOICES = humanize(window.road_schema, 'traffic_level');

$.fn.dataTableExt.afnFiltering.push(
    function( oSettings, aData, iDataIndex ) {
        let properties = oSettings.aoData[iDataIndex]._aData;
        return currentFilter(properties);
    }
);

$.extend($.fn.dataTableExt.oSort, {
    "roadCode-asc": function (str1, str2) {
        if(str1 == "") return 1;
        if(str2 == "") return -1;
        return ((str1 < str2) ? -1 : ((str1 > str2) ? 1 : 0));
    },

    "roadCode-desc": function (str1, str2) {
        if(str1 == "") return -1;
        if(str2 == "") return 1;
        return ((str1 < str2) ? 1 : ((str1 > str2) ? -1 : 0));
    }
});


let defineColumn = (data, title, mapObj=false, fixedPointDigits=false, orderable=true, defaultVal="") => ({
    data: data,
    title: title,
    defaultContent: defaultVal,
    orderable: orderable,
    type: (data == "roadCode") ? "roadCode" : "natural",
    render: item => (mapObj) ? mapObj[item] : fixedPointDigits ? parseFloat(item).toFixed(fixedPointDigits) : item
});

export function prepareRoadEdit(roadList) {
    if (roadList && roadList.length) {
        roadList.forEach((road) => road["edit"] = `<span class='image pencil' onclick='roads.edit_road(${road.id})'></span>`);
    }
}

export function initializeDataTable(roadList) {
<<<<<<< HEAD
    const date = new Date();
    roadList.forEach((road) => road["edit"] = "<span class='image pencil' onclick='roads.edit_road()'></span>");
=======
    prepareRoadEdit(roadList);
>>>>>>> 0c20b24b
    table = $("#data-table").DataTable({
        columns: [
            defineColumn("edit", "", false, false, false),
            defineColumn("roadCode", "Road Code"),
            defineColumn("roadType", "Type", ROAD_TYPE_CHOICES),
            defineColumn("roadName", "Name"),
            defineColumn("roadStatus", "Status", ROAD_STATUS_CHOICES),

            defineColumn("linkCode", "Link Code"),
            defineColumn("linkName", "Link Name"),
            defineColumn("linkStartName", "Link Start Name"),
            defineColumn("linkStartChainage", "Link Start Chainage (Km)", false, 2),
            defineColumn("linkEndName", "Link End Name"),
            defineColumn("linkEndChainage", "Link End Chainage (Km)", false, 2),
            defineColumn("linkLength", "Link Length (Km)", false, 2),

            defineColumn("surfaceType", "Surface Type", SURFACE_TYPE_CHOICES),
            defineColumn("surfaceCondition", "Surface Condition", SURFACE_CONDITION_CHOICES),
            defineColumn("pavementClass", "Pavement Class", PAVEMENT_CLASS_CHOICES),

            defineColumn("administrativeArea", "Administrative Area", ADMINISTRATIVE_AREA_CHOICES),
            defineColumn("carriagewayWidth", "Carriageway Width (m)", false, 2),
            defineColumn("project", "Project"),
            defineColumn("fundingSource", "Funding Source"),
            defineColumn("technicalClass", "Technical Class", TECHNICAL_CLASS_CHOICES),
            defineColumn("maintenanceNeed", "Maintenance needs", MAINTENANCE_NEED_CHOICES),
            defineColumn("trafficLevel", "Traffic Data", TRAFFIC_LEVEL_CHOICES),
        ],
        order: [[1, 'asc']], // default order is ascending by road code
        data: roadList,
        dom: `<'row'<'col-12'B>> + <'row'<'col-sm-12'tr>> + <'row'<'col-md-12 col-lg-5'i><'col-md-12 col-lg-7'p>>`, // https://datatables.net/reference/option/dom#Styling
        buttons: [{
            extend: "excel",
            className: "btn-sm",
            sheetName: "Estrada",
            text: "Export table",
            title: "Estrada_" + date.getFullYear() + "-" + (date.getMonth() + 1) + "-" + date.getDate(),
        }]
    });

    return table;
}

export function filterRows(filter) {
    currentFilter = filter;
    table.draw();
}

export function edit_road(roadId) {
    // Uncomment the following for a quick test of getting and setting road metadata
    // getRoadMetadata(roadId)
    //     .then(roadData => {
    //         console.log(JSON.stringify(roadData));
    //         setRoadMetadata(roadData);
    //     });
    document.getElementById('edit-content').hidden = false;
    document.getElementById('view-content').hidden = true;
}<|MERGE_RESOLUTION|>--- conflicted
+++ resolved
@@ -76,12 +76,8 @@
 }
 
 export function initializeDataTable(roadList) {
-<<<<<<< HEAD
     const date = new Date();
-    roadList.forEach((road) => road["edit"] = "<span class='image pencil' onclick='roads.edit_road()'></span>");
-=======
     prepareRoadEdit(roadList);
->>>>>>> 0c20b24b
     table = $("#data-table").DataTable({
         columns: [
             defineColumn("edit", "", false, false, false),
