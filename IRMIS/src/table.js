--- conflicted
+++ resolved
@@ -2,13 +2,9 @@
 import "datatables.net-select";
 import $ from "jquery";
 
-<<<<<<< HEAD
 import { applyFilter, applyIdFilter } from './filter';
 
-let table;
-=======
 export let table;
->>>>>>> 14841e8b
 
 let currentFilter = (p) => (true);
 
@@ -85,7 +81,6 @@
         data: roadList,
         // lengthChange: false, // hide table entries filter
         // searching: false, // hide search box
-<<<<<<< HEAD
         search: {
             regex: true, // Enable escaping of regular expression characters in the search term.
         },
@@ -107,8 +102,6 @@
     table.on('deselect', function (e, dt, type, indexes) {
         // reset to the selected filters
         applyFilter();
-=======
->>>>>>> 14841e8b
     });
 }
 
