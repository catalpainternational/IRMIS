--- conflicted
+++ resolved
@@ -39,31 +39,19 @@
     }
 );
 
-<<<<<<< HEAD
-let defineColumn = (data, title, mapObj=false, defaultVal="<i>Not set</i>", orderable=true) => ({
-=======
 let defineColumn = (data, title, mapObj=false, fixedPointDigits=false, orderable=true, defaultVal="") => ({
->>>>>>> 2b9b8c4b
     data: data,
     title: title,
     defaultContent: defaultVal,
     orderable: orderable,
-<<<<<<< HEAD
-    render: item => (mapObj) ? mapObj[item] : item
-=======
     render: item => (mapObj) ? mapObj[item] : fixedPointDigits ? parseFloat(item).toFixed(fixedPointDigits) : item
->>>>>>> 2b9b8c4b
 });
 
 export function initializeDataTable(roadList) {
     roadList.forEach((road) => road["edit"] = "<span class='image pencil' onclick='roads.edit_road()'></span>");
     table = $("#data-table").DataTable({
         columns: [
-<<<<<<< HEAD
-            defineColumn("edit", "", false, "", false),
-=======
             defineColumn("edit", "", false, false, false),
->>>>>>> 2b9b8c4b
             defineColumn("roadCode", "Code"),
             defineColumn("roadType", "Type", ROAD_TYPE_CHOICES),
             defineColumn("roadName", "Name"),
@@ -101,12 +89,9 @@
 }
 
 export function edit_road() {
-<<<<<<< HEAD
     // riot mounting point
     riot.component(Edit_Base)(document.getElementById('edit-content'));
 
-=======
->>>>>>> 2b9b8c4b
     document.getElementById('edit-content').hidden = false;
     document.getElementById('view-content').hidden = true;
 }