import jsZip from "jszip";
import "datatables.net-bs4";
import "datatables.net-buttons-bs4";
import "datatables.net-buttons/js/buttons.html5";
import "datatables.net-buttons/js/buttons.flash";
import $ from "jquery";

<<<<<<< HEAD
let table;
=======
import { getRoadMetadata } from "./assets/assets_api.js";

export let table;

let idWhitelistMap = 'all';
let currentFilter = (p) => {
    return idWhitelistMap === 'all' || idWhitelistMap[p.getId().toString()];
}

$.fn.dataTableExt.afnFiltering.push(
    function( oSettings, aData, iDataIndex ) {
        let road = oSettings.aoData[iDataIndex]._aData;
        return currentFilter(road);
    }
);

export function filterRows(idMap) {
    idWhitelistMap = Object.entries(idMap).length === 0 ? 'all' : idMap;
    table.draw();
}
>>>>>>> bc9dc297

// needed for export to excel
window.JSZip = jsZip;

function humanize(schema, model, keyArg=false, nameArg=false) {
    let values = {};
    if (keyArg && nameArg) {
        schema[model].options.forEach(function(o){
            values[o[keyArg]] = o[nameArg]
        });
    } else {
        schema[model].options.forEach(function(o){
            values[o[0]] = o[1]
        });
    }
    return values;
}

const ROAD_STATUS_CHOICES = humanize(window.road_schema, 'road_status', 'code', 'name');
const ROAD_TYPE_CHOICES = humanize(window.road_schema, 'road_type');
const SURFACE_CONDITION_CHOICES = humanize(window.road_schema, 'surface_condition');
const SURFACE_TYPE_CHOICES = humanize(window.road_schema, 'surface_type', 'code', 'name');
const PAVEMENT_CLASS_CHOICES = humanize(window.road_schema, 'pavement_class', 'code', 'name');
const ADMINISTRATIVE_AREA_CHOICES = humanize(window.road_schema, 'administrative_area', 'id', 'name');
const TECHNICAL_CLASS_CHOICES = humanize(window.road_schema, 'technical_class', 'code', 'name');
const MAINTENANCE_NEED_CHOICES = humanize(window.road_schema, 'maintenance_need', 'code', 'name');
const TRAFFIC_LEVEL_CHOICES = humanize(window.road_schema, 'traffic_level');

// when the roadManager has new roads, add them to the table
document.addEventListener('estrada.roadManager.roadMetaDataAdded', (data) => {
    // add the roads to the table
    table.rows.add(data.detail.roadList).draw();
});

// when a filter is applied, update the filter id whitelist
document.addEventListener('estrada.filter.applied', (data) => {
    idWhitelistMap = data.detail.idMap;
    table.draw();
});

// when the view changes adjust the table rows
document.addEventListener('estrada.sideMenu.viewChanged', (data) => {
    const viewName = data.detail ? data.detail.viewName : null;
    if (viewName === 'map table') {
        table.page.len(10).draw('page');
    } else if (viewName === 'table') {
        table.page.len(20).draw('page');
    }
});

window.addEventListener('load', () => {
    initializeDataTable();
});

function initializeDataTable() {
    const date = new Date();
    table = $("#data-table").DataTable({
        columns: [{
            title: 'Edit', data: null,
            render: r => `<a class='image pencil' href='#edit/${r.getId()}'></a>`,
            orderable: false
        },
        { 
            title: 'Road Code', data: null,
            render: 'getRoadCode',
            type: "roadCode"
        },
        { 
            title: 'Type', data: null,
            render: r => choice_or_empty(r.getRoadType(), ROAD_TYPE_CHOICES)
        },
        { 
            title: 'Name', data: null,
            render: 'getRoadName'
        },
        { 
            title: 'Status', data: null,
            render: r => choice_or_empty(r.getRoadStatus(), ROAD_STATUS_CHOICES)
        },
        { 
            title: 'Link Code', data: null,
            render: 'getLinkCode'
        },
        { 
            title: 'Link Name', data: null,
            render: 'getLinkName'
        },
        { 
            title: 'Link Start Name', data: null,
            render: 'getLinkStartName'
        },
        { 
            title: 'Link Start Chainage (Km)', data: null,
            render: r => parseFloat(r.getLinkStartChainage()).toFixed(2)
        },
        { 
            title: 'Link End Name', data: null,
            render: 'getLinkEndName'
        },
        { 
            title: 'Link End Chainage (Km)', data: null,
            render: r => parseFloat(r.getLinkEndChainage()).toFixed(2)
        },
        { 
            title: 'Link Length (Km)', data: null,
            render: r => parseFloat(r.getLinkLength()).toFixed(2)
        },
        { 
            title: 'Surface Type', data: null,
            render: r => choice_or_empty(r.getSurfaceType(), SURFACE_TYPE_CHOICES)
        },
        { 
            title: 'Surface Condition', data: null,
            render: r => choice_or_empty(r.getSurfaceCondition(), SURFACE_CONDITION_CHOICES)
        },
        { 
            title: 'Pavement Class', data: null,
            render: r => choice_or_empty(r.getPavementClass(), PAVEMENT_CLASS_CHOICES)
        },
        { 
            title: 'Administrative Area', data: null,
            render: r => choice_or_empty(parseInt(r.getAdministrativeArea()), ADMINISTRATIVE_AREA_CHOICES)
        },
        { 
            title: 'Carriageway Width (m)', data: null,
            render: r => parseFloat(r.getCarriagewayWidth()).toFixed(2)
        },
        { 
            title: 'Project', data: null,
            render: 'getProject'
        },
        { 
            title: 'Funding Source', data: null,
            render: 'getFundingSource'
        },
        { 
            title: 'Technical Class', data: null,
            render: r => choice_or_empty(r.getTechnicalClass(), TECHNICAL_CLASS_CHOICES)
        },
        { 
            title: 'Maintenance needs', data: null,
            render: r => choice_or_empty(r.getMaintenanceNeed(), MAINTENANCE_NEED_CHOICES)
        },
        { 
            title: 'Traffic Data', data: null,
            render: r => choice_or_empty(r.getTrafficLevel(), TRAFFIC_LEVEL_CHOICES)
        }],
        order: [[1, 'asc']], // default order is ascending by road code
        dom: `<'row'<'col-12'B>> + <'row'<'col-sm-12'tr>> + <'row'<'col-md-12 col-lg-5'i><'col-md-12 col-lg-7'p>>`, // https://datatables.net/reference/option/dom#Styling
        buttons: [{
            extend: "excel",
            className: "btn-sm",
            sheetName: "Estrada",
            text: "Export table",
            title: "Estrada_" + date.getFullYear() + "-" + (date.getMonth() + 1) + "-" + date.getDate(),
        }]
    });
}

// Filter functionality
let idWhitelistMap = null;
let currentFilter = (p) => {
    return idWhitelistMap === null || idWhitelistMap[p.getId().toString()];
}

$.fn.dataTableExt.afnFiltering.push(
    function( oSettings, aData, iDataIndex ) {
        let road = oSettings.aoData[iDataIndex]._aData;
        return currentFilter(road);
    }
);


// change the sorting of the road code column to place empty values last
$.extend($.fn.dataTableExt.oSort, {
    "roadCode-asc": function (str1, str2) {
        if(str1 == "") return 1;
        if(str2 == "") return -1;
        return ((str1 < str2) ? -1 : ((str1 > str2) ? 1 : 0));
    },

    "roadCode-desc": function (str1, str2) {
        if(str1 == "") return -1;
        if(str2 == "") return 1;
        return ((str1 < str2) ? 1 : ((str1 > str2) ? -1 : 0));
    }
});

// utility function to pick from choices if value is truthy, or return empty string
function choice_or_empty(value, choices) {
    return value ? choices[value] : '';
}<|MERGE_RESOLUTION|>--- conflicted
+++ resolved
@@ -5,30 +5,7 @@
 import "datatables.net-buttons/js/buttons.flash";
 import $ from "jquery";
 
-<<<<<<< HEAD
 let table;
-=======
-import { getRoadMetadata } from "./assets/assets_api.js";
-
-export let table;
-
-let idWhitelistMap = 'all';
-let currentFilter = (p) => {
-    return idWhitelistMap === 'all' || idWhitelistMap[p.getId().toString()];
-}
-
-$.fn.dataTableExt.afnFiltering.push(
-    function( oSettings, aData, iDataIndex ) {
-        let road = oSettings.aoData[iDataIndex]._aData;
-        return currentFilter(road);
-    }
-);
-
-export function filterRows(idMap) {
-    idWhitelistMap = Object.entries(idMap).length === 0 ? 'all' : idMap;
-    table.draw();
-}
->>>>>>> bc9dc297
 
 // needed for export to excel
 window.JSZip = jsZip;
@@ -201,7 +178,6 @@
     }
 );
 
-
 // change the sorting of the road code column to place empty values last
 $.extend($.fn.dataTableExt.oSort, {
     "roadCode-asc": function (str1, str2) {
