--- conflicted
+++ resolved
@@ -73,11 +73,7 @@
     layerLookup[feature.properties.pk] = layer;
 }
 
-<<<<<<< HEAD
-export function displayGeoJSON(layerControl: L.Control.Layers, json: GeoJSON): Promise<any> {
-=======
-export function displayGeoJSON(mymap: L.Map, json: GeoJSON): Promise<any> {
->>>>>>> 14841e8b
+export function displayGeoJSON(json: GeoJSON): Promise<any> {
     const featureType = getFeatureType(json);
 
     if (KnownGeometries.Excluded.indexOf(featureType) !== -1) {
@@ -113,12 +109,7 @@
 
     if (!geoFeatureGroupExists) {
         // New feature group - add it to the map
-<<<<<<< HEAD
-        layerControl.addOverlay(geoFeatureGroup, CreateOverlayControlName(featureType, styleRecord));
         geoFeatureGroup.addTo(((window as any).map.lMap as L.Map));
-=======
-        geoFeatureGroup.addTo(mymap);
->>>>>>> 14841e8b
         geoFeatureGroups[featureType] = geoFeatureGroup;
     }
 
