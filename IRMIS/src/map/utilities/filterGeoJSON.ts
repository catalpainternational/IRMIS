--- conflicted
+++ resolved
@@ -4,11 +4,7 @@
 import { FeatureCollection, GeoJsonProperties } from "geojson";
 import * as L from "leaflet";
 
-<<<<<<< HEAD
-import { featureLookup, flyToBounds, layerLookup } from "./displayGeoJSON";
-=======
-import { featureLookup, layerLookup } from "../map";
->>>>>>> 2bf0c503
+import { featureLookup, flyToBounds, layerLookup } from "../map";
 import { FallbackLayerStyle, FixLayerStyleDefaults } from "./leaflet-style";
 
 import { KnownGeometries } from "../layers/KnownGeometries";
@@ -44,18 +40,15 @@
         const featureId: string = feature.properties.pk.toString();
         const geoLayer = layerLookup[featureId] as L.GeoJSON;
 
-<<<<<<< HEAD
-        const styleSwitch = filterFunc(geoProperties);
-        const styleToSet = styleSwitch ? layerFilterStyles.styleOn : layerFilterStyles.styleOff;
+        // const styleSwitch = filterFunc(geoProperties);
+        // const styleToSet = styleSwitch ? layerFilterStyles.styleOn : layerFilterStyles.styleOff;
 
-        if (styleSwitch) {
-            featureZoomSet.features.push(feature);
-        }
+        // if (styleSwitch) {
+        //     featureZoomSet.features.push(feature);
+        // }
 
-        geoLayer.setStyle(styleToSet);
-=======
+        // geoLayer.setStyle(styleToSet);
         geoLayer.setStyle(idMap[featureId] ? layerFilterStyles.styleOn : layerFilterStyles.styleOff);
->>>>>>> 2bf0c503
     });
 
     if (featureZoomSet.features.length) {
