// tslint:disable-next-line: max-line-length
import { Feature, GeoJSON, Geometry } from "geojson";
import * as L from "leaflet";

import { roadPopup } from "../roadManager.js";
import { Config } from "./config";
import { BaseLayers } from "./layers/BaseLayers";
import { KnownGeometries } from "./layers/KnownGeometries";
import { getFeatureType } from "./utilities/displayGeoJSON";
import { getFilterStyles } from "./utilities/filterGeoJSON";

import { FallbackLayerStyle, FixLayerStyleDefaults, styleGeometry, stylePoint } from "./utilities/leaflet-style";

/** The collection of all GeoJSON elements currently added to the map,
 * organised by their featureType
 */
export let geoFeatureGroups: { [name: string]: L.FeatureGroup } = {};

export let featureLookup: { [name: string]: Feature<Geometry, any> } = {};
export let layerLookup: { [name: string]: L.Layer } = {};

document.addEventListener("estrada.filter.applied", (data: any) => {

    const layerFilterStyles = getFilterStyles("Road");

    Object.values(featureLookup).forEach((feature: any) => {
        const featureId: string = feature.properties.pk.toString();
        const geoLayer = layerLookup[featureId] as L.GeoJSON;

        geoLayer.setStyle(data.detail.idMap[featureId] ? layerFilterStyles.styleOn : layerFilterStyles.styleOff);
    });
});

export class Map {
    private lMap = {} as L.Map;
    private zoomControl = {} as L.Control.Zoom;
    private currentLayer = {} as L.TileLayer;

    /** Call this in window.onload, or after */
    public loadMap(): L.Map {
        this.lMap = L.map("map-irmis", { maxBounds: Config.tlBounds, zoomControl: false }).setView(Config.tlCenter, 8);

        // Add back in the zoom control
        this.zoomControl = L.control.zoom({ position: "topright" });
        this.zoomControl.addTo(this.lMap);

        // Set up the baseLayers and add the selected one to the map
        const bl = BaseLayers.baseLayers;
        this.currentLayer = bl[Config.preferredBaseLayerName];
        this.currentLayer.addTo(this.lMap);

        document.addEventListener("estrada.sideMenu.viewChanged", (data) => {
            this.lMap.invalidateSize();
        });

        return this.lMap;
    }

    public addMapData(geoJSON: GeoJSON) {
        try {
<<<<<<< HEAD
            displayGeoJSON(geoJSON);
=======
            this.displayGeoJSON(geoJSON);
>>>>>>> 2bf0c503
            return Promise.resolve(true);
        } catch (error) {
            return Promise.reject(error);
        }
    }

    public invalidateSize() {
        this.lMap.invalidateSize();
    }

    private registerFeature(feature: Feature<Geometry, any>, layer: L.Layer) {
        featureLookup[feature.properties.pk] = feature;
        layerLookup[feature.properties.pk] = layer;
    }

    private displayGeoJSON(json: GeoJSON): Promise<any> {
        const featureType = getFeatureType(json);

        if (KnownGeometries.Excluded.indexOf(featureType) !== -1) {
            return Promise.resolve(true);
        }

        const geoFeatureGroupExists = !!geoFeatureGroups[featureType];
        const geoFeatureGroup = geoFeatureGroups[featureType] || new L.FeatureGroup();

        // Get the style
        const styleRecord = KnownGeometries.Known[featureType]
            ? KnownGeometries.Known[featureType]
            : FallbackLayerStyle(featureType);
        FixLayerStyleDefaults(styleRecord);
        const mapPane = "" + (styleRecord.mapPane || styleRecord.featureType);

        // Assemble the presentation options & styling
        const geoJsonOptions: L.GeoJSONOptions = {
            onEachFeature: this.registerFeature,
            pane: mapPane === "undefined" ? undefined : mapPane,
            pointToLayer: (feature: GeoJSON.Feature<GeoJSON.Point>, latlng: L.LatLng) =>
                stylePoint(feature, latlng, styleRecord.pointToLayer),
            style: (feature?: GeoJSON.Feature<GeoJSON.GeometryObject, any>): L.PathOptions =>
                styleGeometry(feature, styleRecord),
        };

        // Actually build the GeoJSON layer
        const geoLayer = L.geoJSON(json, geoJsonOptions).bindPopup(this.getPopupMethod);

        // Add it to the feature group
        geoFeatureGroup.addLayer(geoLayer);

        if (!geoFeatureGroupExists) {
            // New feature group - add it to the map
            geoFeatureGroup.addTo(this.lMap);
            geoFeatureGroups[featureType] = geoFeatureGroup;
        }

        return Promise.resolve(true);
    }

    private getPopupMethod(layer: any): string {
        const id = parseInt(layer.feature.properties.pk, 10);
        return roadPopup(id);
    }
}<|MERGE_RESOLUTION|>--- conflicted
+++ resolved
@@ -58,11 +58,7 @@
 
     public addMapData(geoJSON: GeoJSON) {
         try {
-<<<<<<< HEAD
-            displayGeoJSON(geoJSON);
-=======
             this.displayGeoJSON(geoJSON);
->>>>>>> 2bf0c503
             return Promise.resolve(true);
         } catch (error) {
             return Promise.reject(error);
@@ -124,4 +120,8 @@
         const id = parseInt(layer.feature.properties.pk, 10);
         return roadPopup(id);
     }
+}
+
+export function flyToBounds(boundingBox: L.LatLngBounds) {
+    ((window as any).map.lMap as L.Map).flyToBounds(boundingBox);
 }