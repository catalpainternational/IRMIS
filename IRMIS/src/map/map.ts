// tslint:disable-next-line: max-line-length
import bbox from "@turf/bbox";
import envelope from "@turf/envelope";
import { AllGeoJSON } from "@turf/helpers";
import { FeatureCollection } from "geojson";

import { Feature, GeoJSON, Geometry } from "geojson";
import * as L from "leaflet";

<<<<<<< HEAD
=======
import { roadPopup } from "../roadManager";
>>>>>>> 9f7f9da6
import { Config } from "./config";

import { BaseLayers } from "./layers/BaseLayers";
import { KnownGeometries } from "./layers/KnownGeometries";

import { getFilterStyles } from "./utilities/filterGeoJSON";
import { FallbackLayerStyle, FixLayerStyleDefaults, styleGeometry, stylePoint } from "./utilities/leaflet-style";
import { getFeatureType } from "./utilities/metaGeoJSON";

import { getRoadPopupData } from "../roadManager.js";

/** The collection of all GeoJSON elements currently added to the map,
 * organised by their featureType
 */
export let geoFeatureGroups: { [name: string]: L.FeatureGroup } = {};

export let featureLookup: { [name: string]: Feature<Geometry, any> } = {};
export let layerLookup: { [name: string]: L.Layer } = {};

export class Map {
    /** Accepts a simple object and generates a span for each key value pair */
    private static buildPopup(popupData: {[name: string]: any}): string {
        let html = "";

        Object.keys(popupData).forEach((key) => {
            html += `
            <span class="popup">
                <span class="popup label">${key}: </span>
                <span class="popup value">${popupData[key]}</span>
            </span>`;
        });

        return html;
    }

    private lMap = {} as L.Map;
    private zoomControl = {} as L.Control.Zoom;
    private currentLayer = {} as L.TileLayer;

    /** Call this in window.onload, or after */
    public loadMap(): L.Map {
        this.lMap = L.map("map-irmis", { maxBounds: Config.tlBounds, zoomControl: false }).setView(Config.tlCenter, 8);

        // Add back in the zoom control
        this.zoomControl = L.control.zoom({ position: "topright" });
        this.zoomControl.addTo(this.lMap);

        // Set up the baseLayers and add the selected one to the map
        const bl = BaseLayers.baseLayers;
        this.currentLayer = bl[Config.preferredBaseLayerName];
        this.currentLayer.addTo(this.lMap);

        document.addEventListener("estrada.sideMenu.viewChanged", () => {
            this.lMap.invalidateSize();
        });

        document.addEventListener("estrada.filter.applied", (data: Event) => {
            this.handleFilter(data);
        });

        document.addEventListener("estrada.idFilter.applied", (data: Event) => {
            this.handleFilter(data);
        });

        return this.lMap;
    }

    public addMapData(geoJSON: GeoJSON) {
        try {
            this.displayGeoJSON(geoJSON);
            return Promise.resolve(true);
        } catch (error) {
            return Promise.reject(error);
        }
    }

    public invalidateSize() {
        this.lMap.invalidateSize();
    }

    private handleFilter(data: Event) {
        const layerFilterStyles = getFilterStyles("Road");

        const featureZoomSet: FeatureCollection = { type: "FeatureCollection", features: [] };
        Object.values(featureLookup).forEach((feature: any) => {
            const featureId: string = feature.properties.pk.toString();
            const geoLayer = layerLookup[featureId] as L.GeoJSON;

            const switchStyle = !!(data as CustomEvent).detail.idMap[featureId];
            if (switchStyle) {
                featureZoomSet.features.push(feature);
            }

            geoLayer.setStyle(switchStyle ? layerFilterStyles.styleOn : layerFilterStyles.styleOff);
        });

        const bounds = (featureZoomSet.features.length) ? envelope(featureZoomSet as AllGeoJSON) : Config.tlBounds;
        const bb = bbox(bounds);

        // Don't use flyToBounds
        // - it sounds nice, but screws up tile and geoJSON alignment when the zoom level remains the ame
        this.lMap.fitBounds(new L.LatLngBounds([bb[1], bb[0]], [bb[3], bb[2]]));
    }

    private registerFeature(feature: Feature<Geometry, any>, layer: L.Layer) {
        featureLookup[feature.properties.pk] = feature;
        layerLookup[feature.properties.pk] = layer;
    }

    private displayGeoJSON(json: GeoJSON): Promise<any> {
        const featureType = getFeatureType(json);

        if (KnownGeometries.Excluded.indexOf(featureType) !== -1) {
            return Promise.resolve(true);
        }

        const geoFeatureGroupExists = !!geoFeatureGroups[featureType];
        const geoFeatureGroup = geoFeatureGroups[featureType] || new L.FeatureGroup();

        // Get the style
        const styleRecord = KnownGeometries.Known[featureType]
            ? KnownGeometries.Known[featureType]
            : FallbackLayerStyle(featureType);
        FixLayerStyleDefaults(styleRecord);
        const mapPane = "" + (styleRecord.mapPane || styleRecord.featureType);

        // Assemble the presentation options & styling
        const geoJsonOptions: L.GeoJSONOptions = {
            onEachFeature: this.registerFeature,
            pane: mapPane === "undefined" ? undefined : mapPane,
            pointToLayer: (feature: GeoJSON.Feature<GeoJSON.Point>, latlng: L.LatLng) =>
                stylePoint(feature, latlng, styleRecord.pointToLayer),
            style: (feature?: GeoJSON.Feature<GeoJSON.GeometryObject, any>): L.PathOptions =>
                styleGeometry(feature, styleRecord),
        };

        // Actually build the GeoJSON layer, and bind the popup behaviour
        const geoLayer = L.geoJSON(json, geoJsonOptions).bindPopup(this.getPopup);

        // Add it to the feature group
        geoFeatureGroup.addLayer(geoLayer);

        if (!geoFeatureGroupExists) {
            // New feature group - add it to the map
            geoFeatureGroup.addTo(this.lMap);
            geoFeatureGroups[featureType] = geoFeatureGroup;
        }

        return Promise.resolve(true);
    }

    private getPopup(layer: any): string {
        const id = parseInt(layer.feature.properties.pk, 10);
        const roadPopupData = getRoadPopupData(id) as {[name: string]: any};

        return Map.buildPopup(roadPopupData);
    }
}<|MERGE_RESOLUTION|>--- conflicted
+++ resolved
@@ -7,10 +7,6 @@
 import { Feature, GeoJSON, Geometry } from "geojson";
 import * as L from "leaflet";
 
-<<<<<<< HEAD
-=======
-import { roadPopup } from "../roadManager";
->>>>>>> 9f7f9da6
 import { Config } from "./config";
 
 import { BaseLayers } from "./layers/BaseLayers";
@@ -20,7 +16,7 @@
 import { FallbackLayerStyle, FixLayerStyleDefaults, styleGeometry, stylePoint } from "./utilities/leaflet-style";
 import { getFeatureType } from "./utilities/metaGeoJSON";
 
-import { getRoadPopupData } from "../roadManager.js";
+import { roadPopup } from "../roadManager.js";
 
 /** The collection of all GeoJSON elements currently added to the map,
  * organised by their featureType
@@ -31,20 +27,6 @@
 export let layerLookup: { [name: string]: L.Layer } = {};
 
 export class Map {
-    /** Accepts a simple object and generates a span for each key value pair */
-    private static buildPopup(popupData: {[name: string]: any}): string {
-        let html = "";
-
-        Object.keys(popupData).forEach((key) => {
-            html += `
-            <span class="popup">
-                <span class="popup label">${key}: </span>
-                <span class="popup value">${popupData[key]}</span>
-            </span>`;
-        });
-
-        return html;
-    }
 
     private lMap = {} as L.Map;
     private zoomControl = {} as L.Control.Zoom;
@@ -164,8 +146,6 @@
 
     private getPopup(layer: any): string {
         const id = parseInt(layer.feature.properties.pk, 10);
-        const roadPopupData = getRoadPopupData(id) as {[name: string]: any};
-
-        return Map.buildPopup(roadPopupData);
+        return roadPopup(id);
     }
 }