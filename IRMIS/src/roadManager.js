--- conflicted
+++ resolved
@@ -1,9 +1,5 @@
-<<<<<<< HEAD
-import { getRoadMetadata, getRoadsMetadata, getRoadsMetadataChunks, putRoadMetadata } from "./assets/assets_api";
 import { slugToPropertyGetter } from "./filter";
-=======
 import { getRoadAuditData, getRoadMetadata, getRoadsMetadata, getRoadsMetadataChunks, putRoadMetadata } from "./assets/assets_api";
->>>>>>> 9f7f9da6
 
 import { Road, Version } from "../protobuf/roads_pb";
 
@@ -66,73 +62,37 @@
 }
 
 function filterRoads(filterState) {
-    const idMap = {};
-    filteredRoads = {};
-
-    Object.values(roads).forEach((road) => {
+    filteredRoads = Object.values(roads).filter( road => {
         // every filter state must match
-        const includeRoad = Object.entries(filterState).every(([slug, values]) => {
+        return Object.entries(filterState).every(([slug, values]) => {
             // empty array means all match
-<<<<<<< HEAD
             if (!values.length) {
                 return true;
             }
             
-=======
-            if (values.length === 0) {
-                return true;
-            }
->>>>>>> 9f7f9da6
             // or some values of one state must match
-            return values.some((value) => {
-                const propertyGetter = slugToPropertyGetter[slug];
-                return (road)[propertyGetter]() === value;
+            return values.some(value => {
+                let propertyGetter = slugToPropertyGetter[slug];
+                return road[propertyGetter]() === value;
             });
         });
-
-        if (includeRoad) {
-            filteredRoads[road.getId().toString()] = road;
-            idMap[road.getId().toString()] = true;
-        }
     });
 
     // communicate the filter
-<<<<<<< HEAD
     let idMap = filteredRoads.reduce((idMap, road) => {
         idMap[road.getId().toString()] = true;
         return idMap;
     }, {});
 
     document.dispatchEvent(new CustomEvent("estrada.filter.applied", {"detail": { idMap }}));
-=======
-    document.dispatchEvent(new CustomEvent("estrada.filter.applied", {detail: { idMap }}));
->>>>>>> 9f7f9da6
 }
 
-/** Get a subset of information (code and name) for use in building a popup on the map */
-export function getRoadPopupData(id) {
+export function roadPopup(id) {
     const road = roads[id];
-<<<<<<< HEAD
-    const roadPopupData = {};
     if (!road) {
         // If the user clicks on the road in the map before the data is in protoBuf
-        // we may not have the matching info to show them.
-        // So just exit politely.
-        roadPopupData[window.gettext("Data")] = window.gettext("Loading");
-        return roadPopupData;
+        return '<span class="popup"><span class="popup label">' + gettext('Loading')  + '</span></span>';
     }
-
-    let code, name;
-    if (code = road.getRoadCode()) {
-        roadPopupData.Code = code;
-    }
-    if (name = road.getRoadName()) {
-        roadPopupData.Name = name;
-    };
-    
-    return roadPopupData;
-}
-=======
     const code = road.getRoadCode();
     const name = road.getRoadName();
 
@@ -147,16 +107,4 @@
     }
 
     return html;
-}
-
-// we'll need to add more in here as we add more filters
-const slugToPropertyGetter = {
-    road_code: "getRoadCode",
-    road_type: "getRoadType",
-    surface_type: "getSurfaceType",
-    // tslint:disable-next-line: object-literal-sort-keys
-    surface_condition: "getSurfaceCondition",
-    road_status: "getRoadStatus",
-    administrative_area: "getAdministrativeArea",
-};
->>>>>>> 9f7f9da6
+}