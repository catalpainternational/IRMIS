import { EstradaRoad } from "./road";

/** Define the general events that the main table will respond to
 *
 * Note that the passed in values `pendingRows` and `idWhiteListMap`
 * are carefully updated (as opposed to simply reassigned).
 * This ensures that their 'update' is visible to the 'outside'.
 */
export const estradaTableEventListeners = {
    /** when the roadManager has new roads, add them to the table */
    "estrada.roadManager.roadMetaDataAdded": (data, table, pendingRows) => {
        const roadList = data.detail.roadList;

        // add the roads to a pending array ( in case the table is not initialised early enough )
        // Note we can't use array.concat here because concat returns a new array
        // and we need to retain the existing pendingRows array
        roadList.forEach((road) => pendingRows.push(road));
        if (table) {
            table.rows.add(pendingRows).draw();
            // truncate the pendingRows (superfast)
            pendingRows.length = 0;
        }
    },
    "estrada.table.roadMetaDataUpdated": (data, table) => {
        const road = data.detail.road;
        table.row(`#${road.id}`).data(road).draw();
    },
    /** when a filter is applied, update the filter id whitelist */
    "estrada.filter.applied": (data, table, pendingRows, idWhitelistMap) => {
        Object.keys(idWhitelistMap).forEach((key) => { idWhitelistMap[key] = undefined; });

        const idMap = data.detail.idMap;
        Object.keys(idMap).forEach((key) => { idWhitelistMap[key] = idMap[key]; });

        table.draw();
    },
    /** when the view changes adjust the table rows */
    "estrada.sideMenu.viewChanged": (data, table) => {
        const viewName = data.detail ? data.detail.viewName : null;
        if (viewName && viewName.indexOf('table') !== -1) {
            const tableRows = (viewName === 'table') ? 20 : 10;
            table.page.len(tableRows).draw('page');
        }
    }
};

/** Defines the columns for the table on the Estrada main page */
export const estradaTableColumns = [
    {
        title: EstradaRoad.getFieldName("road_code"),
        data: "code",
        defaultContent: "",
        type: "roadCode",
        className: "text-center",
    },
    {
        title: EstradaRoad.getFieldName("road_name"),
        data: "name",
        defaultContent: "",
        visible: false,
    },
    {
        title: EstradaRoad.getFieldName("link_code"),
        data: "linkCode",
        defaultContent: "",
        className: "text-center",
    },
    {
        title: window.gettext("Link Name"),
        data: "linkName",
        defaultContent: "",
        visible: false,
    },
    {
        title: EstradaRoad.getFieldName("link_length"),
        data: "linkLength",
        defaultContent: "",
        className: "text-right",
    },
    {
        title: EstradaRoad.getFieldName("link_start_name"),
        data: "linkStartName",
        defaultContent: "",
    },
    {
        title: EstradaRoad.getFieldName("link_start_chainage"),
        data: "linkStartChainage",
        defaultContent: "",
        className: "text-right",
    },
    {
        title: EstradaRoad.getFieldName("link_end_name"),
        data: "linkEndName",
        defaultContent: "",
    },
    {
        title: EstradaRoad.getFieldName("link_end_chainage"),
        data: "linkEndChainage",
        defaultContent: "",
        className: "text-right",
    },
    {
<<<<<<< HEAD
        title: EstradaRoad.getFieldName("surface_type"),
        data: null,
=======
        title: getFieldName("surface_type"),
        data: "surfaceType",
>>>>>>> 9d054faf
        defaultContent: "",
        // render: r => buttonSegmentsTemplate("surface_type", r),
        orderable: false,
        className: "text-center",
    },
    {
        title: EstradaRoad.getFieldName("pavement_class"),
        data: "pavementClass",
        defaultContent: "",
        className: "text-center",
    },
    {
        title: EstradaRoad.getFieldName("carriageway_width"),
        data: "carriagewayWidth",
        defaultContent: "",
        className: "text-right",
    },
    {
        title: EstradaRoad.getFieldName("administrative_area"),
        data: "administrativeArea",
        defaultContent: "",
    },
    {
        title: EstradaRoad.getFieldName("road_type"),
        data: "type",
        defaultContent: "",
        visible: false,
        className: "text-center",
    },
    {
<<<<<<< HEAD
        title: EstradaRoad.getFieldName("technical_class"),
        data: null,
=======
        title: getFieldName("technical_class"),
        data: "technicalClass",
>>>>>>> 9d054faf
        defaultContent: "",
        // render: r => buttonSegmentsTemplate("technical-class", r),
        visible: false,
        orderable: false,
        className: "text-center",
    },
    {
        title: EstradaRoad.getFieldName("funding_source"),
        data: "fundingSource",
        defaultContent: "",
        visible: false
    },
    {
        title: EstradaRoad.getFieldName("road_status"),
        data: "status",
        defaultContent: "",
        visible: false,
        className: "text-center",
    },
    {
        title: EstradaRoad.getFieldName("project"),
        data: "project",
        defaultContent: "",
        visible: false,
    },
    {
        title: EstradaRoad.getFieldName("surface_condition"),
        data: null,
        defaultContent: "",
        render: r => buttonSegmentsTemplate("surface_condition", r),
        className: "text-center",
        orderable: false,
        className: "text-center",
    },
    {
        title: EstradaRoad.getFieldName("maintenance_need"),
        data: "maintenanceNeed",
        defaultContent: "",
        visible: false,
        className: "text-center",
    },
    {
        title: EstradaRoad.getFieldName("traffic_level"),
        data: "trafficLevel",
        defaultContent: "",
        visible: false,
        className: "text-center",
    },
    {
        title: window.gettext("Start Point (DMS)"),
        data: "startDMS",
        defaultContent: "",
        visible: false,
        className: "text-center",
    },
    {
        title: window.gettext("End Point (DMS)"),
        data: "endDMS",
        defaultContent: "",
        visible: false,
        className: "text-center",
    },
    {
        title: window.gettext("Start Point (UTM)"),
        data: "startUTM",
        defaultContent: "",
        visible: false,
        className: "text-center",
    },
    {
        title: window.gettext("End Point (UTM)"),
        data: "endUTM",
        defaultContent: "",
        visible: false,
        className: "text-center",
    },
    {
<<<<<<< HEAD
        title: EstradaRoad.getFieldName("number_lanes"),
        data: null,
=======
        title: getFieldName("number_lanes"),
        data: "numberLanes",
>>>>>>> 9d054faf
        defaultContent: "",
        // render: r => buttonSegmentsTemplate("number_lanes", r),
        visible: false,
        className: "text-center",
    },
];

function buttonSegmentsTemplate(attrib, road) {
    return `<span class="eye image"
        data-toggle="modal"
        data-target="#inventory-segments-modal"
        data-code="${road.getLinkCode()}"
        data-id="${road.getId()}"
        data-attr="${attrib}"></span>`;
}<|MERGE_RESOLUTION|>--- conflicted
+++ resolved
@@ -100,13 +100,8 @@
         className: "text-right",
     },
     {
-<<<<<<< HEAD
         title: EstradaRoad.getFieldName("surface_type"),
-        data: null,
-=======
-        title: getFieldName("surface_type"),
         data: "surfaceType",
->>>>>>> 9d054faf
         defaultContent: "",
         // render: r => buttonSegmentsTemplate("surface_type", r),
         orderable: false,
@@ -137,13 +132,8 @@
         className: "text-center",
     },
     {
-<<<<<<< HEAD
         title: EstradaRoad.getFieldName("technical_class"),
-        data: null,
-=======
-        title: getFieldName("technical_class"),
         data: "technicalClass",
->>>>>>> 9d054faf
         defaultContent: "",
         // render: r => buttonSegmentsTemplate("technical-class", r),
         visible: false,
@@ -221,13 +211,8 @@
         className: "text-center",
     },
     {
-<<<<<<< HEAD
         title: EstradaRoad.getFieldName("number_lanes"),
-        data: null,
-=======
-        title: getFieldName("number_lanes"),
         data: "numberLanes",
->>>>>>> 9d054faf
         defaultContent: "",
         // render: r => buttonSegmentsTemplate("number_lanes", r),
         visible: false,
