--- conflicted
+++ resolved
@@ -183,15 +183,9 @@
         defaultContent: "",
     },
     {
-<<<<<<< HEAD
-        title: EstradaRoad.getFieldName("asset_class"),
-        data: "type",
-=======
-        // 'road_type' name has been deprecated is replaced with 'asset_class'
-        // everywhere except the model definition itself
-        title: EstradaRoad.getFieldName("road_type") || window.gettext("Asset Class"),
+        // 'road_type' field name has been deprecated is replaced with 'asset_class'
+        title: EstradaRoad.getFieldName("asset_class") || window.gettext("Asset Class"),
         data: "assetClass",
->>>>>>> e76d8589
         defaultContent: "",
         visible: false,
     },
