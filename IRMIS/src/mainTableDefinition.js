--- conflicted
+++ resolved
@@ -509,11 +509,7 @@
         ? assetTypeName === "ROAD" ? "ROAD" : "STRC"
         : ["BRDG"].includes(assetStructureType) ? "BRDG" : "CULV";
 
-<<<<<<< HEAD
-    const code = (assetType === "roads") ? asset.linkCode : asset.structureCode;
-=======
-    const code = (assetType === "ROAD") ? asset.getLinkCode() : asset.getStructureCode();
->>>>>>> 2e9fd4a8
+    const code = (assetType === "ROAD") ? asset.linkCode : asset.structureCode;
     let getFieldName = (attrib) => (attrib);
     switch (assetType) {
         case "ROAD":
