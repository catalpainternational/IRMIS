{% extends 'base.html' %}
{% load static i18n %}

{% block extra_js %}
<script type="text/javascript" src="{% static 'vendors~estrada.js' %}"></script>
<script type="text/javascript" src="{% static 'estrada.js' %}"></script>
{% endblock %}

{% block title %}
    {% with self.get_site.site_name as site_name %}
        {% if site_name %}{{ site_name }}{% endif %}
    {% endwith %}
{% endblock %}

{% block top_menu %}
<span class="app-logo-dark-bg image" onclick="goBack()"></span>

<<<<<<< HEAD
<div class="align-items-center d-flex justify-content-between">
    <div id="top-navigation">
        <a id="asset_manager_button" href="/#">{% trans "Asset Manager" %}</a>
        <a id="reports_button" href="/#reports">{% trans "Reports" %}</a>
    </div>

    <div class="dropdown" id="topmenu_toggle">
        <span>{% trans "Hello" %}, {% if user.get_full_name %}{{ user.get_full_name }}{% else %}{{ user.username }}{% endif %}</span>
        <span class="caret image"></span>
        <div id="settings" class="dropdown-menu flex-column" hidden>
            <form class="language-selector" action="{% url 'set_language' %}" method="post">
                {% csrf_token %}
                {% get_current_language as LANGUAGE_CODE %}
                {% get_available_languages as LANGUAGES %}
                {% get_language_info_list for LANGUAGES as languages %}
                {% for language in languages %}
                <button class="btn" type="submit" name="language" value="{{ language.code }}">
                    <span class="{% if language.code == LANGUAGE_CODE %}active{% endif %} radio image"></span>
                    {{ language.name_local }}
                </button>
                <br>
                {% endfor %}
            </form>
            <div class="dropdown-divider"></div>
            <a href="{% url 'password_change' %}">{% trans 'Change password' %}</a>
            <div class="dropdown-divider"></div>
            <a href="{% url 'logout' %}">{% trans 'Log out' %}</a>
        </div>
=======
<div class="dropdown" id="topmenu_toggle">
    <span id="user_welcome" data-user-id="{{ user.pk }}" data-user-name="{% if user.get_full_name %}{{ user.get_full_name }}{% else %}{{ user.username }}{% endif %}">{% trans "Hello" %}, {% if user.get_full_name %}{{ user.get_full_name }}{% else %}{{ user.username }}{% endif %}</span>
    <span class="caret image"></span>
    <div id="settings" class="dropdown-menu flex-column" hidden>
        <form class="language-selector" action="{% url 'set_language' %}" method="post">
            {% csrf_token %}
            {% get_current_language as LANGUAGE_CODE %}
            {% get_available_languages as LANGUAGES %}
            {% get_language_info_list for LANGUAGES as languages %}
            {% for language in languages %}
            <button class="btn" type="submit" name="language" value="{{ language.code }}">
                <span class="{% if language.code == LANGUAGE_CODE %}active{% endif %} radio image"></span>
                {{ language.name_local }}
            </button>
            <br>
            {% endfor %}
        </form>
        <div class="dropdown-divider"></div>
        <a href="{% url 'password_change' %}">{% trans 'Change password' %}</a>
        <div class="dropdown-divider"></div>
        <a href="{% url 'logout' %}">{% trans 'Log out' %}</a>
>>>>>>> 2eb21b04
    </div>
</div>
{% endblock %}

{% block base_content %}
    {% block content %}
    {% endblock %}
{% endblock %}<|MERGE_RESOLUTION|>--- conflicted
+++ resolved
@@ -15,7 +15,6 @@
 {% block top_menu %}
 <span class="app-logo-dark-bg image" onclick="goBack()"></span>
 
-<<<<<<< HEAD
 <div class="align-items-center d-flex justify-content-between">
     <div id="top-navigation">
         <a id="asset_manager_button" href="/#">{% trans "Asset Manager" %}</a>
@@ -23,7 +22,9 @@
     </div>
 
     <div class="dropdown" id="topmenu_toggle">
-        <span>{% trans "Hello" %}, {% if user.get_full_name %}{{ user.get_full_name }}{% else %}{{ user.username }}{% endif %}</span>
+        <span id="user_welcome" data-user-id="{{ user.pk }}" data-user-name="{% if user.get_full_name %}{{ user.get_full_name }}{% else %}{{ user.username }}{% endif %}">
+            {% trans "Hello" %}, {% if user.get_full_name %}{{ user.get_full_name }}{% else %}{{ user.username }}{% endif %}
+        </span>
         <span class="caret image"></span>
         <div id="settings" class="dropdown-menu flex-column" hidden>
             <form class="language-selector" action="{% url 'set_language' %}" method="post">
@@ -44,29 +45,6 @@
             <div class="dropdown-divider"></div>
             <a href="{% url 'logout' %}">{% trans 'Log out' %}</a>
         </div>
-=======
-<div class="dropdown" id="topmenu_toggle">
-    <span id="user_welcome" data-user-id="{{ user.pk }}" data-user-name="{% if user.get_full_name %}{{ user.get_full_name }}{% else %}{{ user.username }}{% endif %}">{% trans "Hello" %}, {% if user.get_full_name %}{{ user.get_full_name }}{% else %}{{ user.username }}{% endif %}</span>
-    <span class="caret image"></span>
-    <div id="settings" class="dropdown-menu flex-column" hidden>
-        <form class="language-selector" action="{% url 'set_language' %}" method="post">
-            {% csrf_token %}
-            {% get_current_language as LANGUAGE_CODE %}
-            {% get_available_languages as LANGUAGES %}
-            {% get_language_info_list for LANGUAGES as languages %}
-            {% for language in languages %}
-            <button class="btn" type="submit" name="language" value="{{ language.code }}">
-                <span class="{% if language.code == LANGUAGE_CODE %}active{% endif %} radio image"></span>
-                {{ language.name_local }}
-            </button>
-            <br>
-            {% endfor %}
-        </form>
-        <div class="dropdown-divider"></div>
-        <a href="{% url 'password_change' %}">{% trans 'Change password' %}</a>
-        <div class="dropdown-divider"></div>
-        <a href="{% url 'logout' %}">{% trans 'Log out' %}</a>
->>>>>>> 2eb21b04
     </div>
 </div>
 {% endblock %}
