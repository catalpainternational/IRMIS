{
	"name": "irmis",
	"version": "1.0.0",
	"description": "Integrated Roads Management Information System",
	"main": "index.js",
	"repository": "https://github.com/catalpainternational/roads",
	"author": "Catalpa International",
	"license": "MIT",
	"scripts": {
		"eslint": "tslint src/**/*.ts src/**/*.js src/**/*.html",
		"tslint": "tslint src/**/*.ts src/**/*.js src/**/*.html",
		"start": "webpack --watch --config webpack.dev.js",
		"build": "webpack --config webpack.prod.js",
		"dev": "webpack --config webpack.dev.js",
		"protoc_py": "protoc -I=./protobuf --python_out=./protobuf ./protobuf/roads.proto ./protobuf/survey.proto",
		"protoc_ts": "protoc -I=./protobuf --plugin=protoc-gen-ts=./node_modules/.bin/protoc-gen-ts --js_out=import_style=commonjs,binary:./protobuf --ts_out=./protobuf ./protobuf/roads.proto ./protobuf/survey.proto",
		"protoc": "yarn protoc_py && yarn protoc_ts",
		"collect_gettext": "python riot_gettext.py src/riot/* > gettext_collected.js",
		"jsmessages": "yarn collect_gettext && python manage.py makemessages -d djangojs -i node_modules -i 'dist/*' --no-location --no-wrap",
		"djangomessages": "python manage.py makemessages --no-location --no-wrap --all",
		"makemessages": "yarn djangomessages && yarn jsmessages"
	},
	"devDependencies": {
		"@babel/core": "^7.6.4",
		"@babel/preset-env": "^7.6.3",
		"@riotjs/compiler": "^4.5.2",
		"@riotjs/webpack-loader": "^4.0.1",
		"babel-loader": "^8.0.6",
		"bootstrap": "^4.3.1",
		"clean-webpack-plugin": "^3.0.0",
		"css-loader": "^3.2.0",
		"cssnano": "^4.1.10",
		"extract-loader": "^3.1.0",
		"file-loader": "^4.2.0",
		"node-sass": "^4.13.0",
		"optimize-css-assets-webpack-plugin": "^5.0.3",
		"popper.js": "^1.16.0",
		"sass-loader": "^7.3.1",
		"svg-url-loader": "^3.0.2",
		"ts-loader": "^6.2.1",
		"ts-protoc-gen": "^0.11.0",
		"tslint": "^5.20.0",
		"typescript": "^3.6.4",
		"url-loader": "^2.2.0",
		"webpack": "^4.41.2",
		"webpack-cli": "^3.3.10",
		"webpack-merge": "^4.2.2"
	},
	"dependencies": {
<<<<<<< HEAD
		"@types/google-protobuf": "^3.7.2",
		"@types/leaflet": "^1.5.5",
=======
		"@turf/bbox": "^6.0.1",
		"@turf/envelope": "^5.1.5",
		"@types/google-protobuf": "^3.7.1",
		"@types/leaflet": "^1.5.0",
>>>>>>> 0baf6101
		"babel-polyfill": "^6.26.0",
		"datatables.net": "^1.10.20",
		"datatables.net-bs4": "^1.10.20",
		"dayjs": "^1.8.16",
		"file-saver": "^2.0.2",
		"geobuf": "^3.0.1",
		"google-protobuf": "^3.10.0",
		"jquery": "^3.4.1",
		"leaflet": "^1.5.1",
		"proj4": "^2.5.0",
		"riot": "^4.6.6",
		"riot-route": "^3.1.4",
		"select2": "^4.0.11"
	}
}<|MERGE_RESOLUTION|>--- conflicted
+++ resolved
@@ -47,15 +47,10 @@
 		"webpack-merge": "^4.2.2"
 	},
 	"dependencies": {
-<<<<<<< HEAD
+		"@turf/bbox": "^6.0.1",
+		"@turf/envelope": "^5.1.5",
 		"@types/google-protobuf": "^3.7.2",
 		"@types/leaflet": "^1.5.5",
-=======
-		"@turf/bbox": "^6.0.1",
-		"@turf/envelope": "^5.1.5",
-		"@types/google-protobuf": "^3.7.1",
-		"@types/leaflet": "^1.5.0",
->>>>>>> 0baf6101
 		"babel-polyfill": "^6.26.0",
 		"datatables.net": "^1.10.20",
 		"datatables.net-bs4": "^1.10.20",
