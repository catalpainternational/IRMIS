import hashlib
import json
import pytz
import reversion
from reversion.models import Version
from datetime import datetime
from collections import Counter, defaultdict
import pytz

from django.contrib.auth import get_user_model
from django.shortcuts import get_object_or_404
from django.http import (
    HttpResponse,
    HttpResponseForbidden,
    JsonResponse,
    HttpResponseNotFound,
)
from django.utils.translation import ugettext_lazy as _
from django.views.decorators.csrf import csrf_exempt
from django.contrib.admin.models import LogEntry, CHANGE
from django.contrib.auth.decorators import login_required, user_passes_test
from django.contrib.contenttypes.models import ContentType
from django.db.models import Value, CharField
from rest_framework.authentication import SessionAuthentication, BasicAuthentication
from rest_framework.exceptions import MethodNotAllowed, ValidationError
from rest_framework.permissions import IsAuthenticated
from rest_framework.response import Response
from rest_framework.viewsets import ViewSet
from rest_framework_condition import condition

from google.protobuf.timestamp_pb2 import Timestamp

from protobuf import roads_pb2, survey_pb2, report_pb2, structure_pb2, version_pb2
from .report_query import ReportQuery


from .models import (
    Bridge,
    BridgeClass,
    BridgeMaterialType,
    CollatedGeoJsonFile,
    Culvert,
    CulvertClass,
    CulvertMaterialType,
    display_user,
    MaintenanceNeed,
    PavementClass,
    Road,
    RoadStatus,
    StructureProtectionType,
    SurfaceType,
    Survey,
    TechnicalClass,
)
from .serializers import RoadSerializer, RoadMetaOnlySerializer, RoadToWGSSerializer


def user_can_edit(user):
    if (
        user.is_staff
        or user.is_superuser
        or user.groups.filter(name="Editors").exists()
    ):
        return True

    return False


def get_etag(request, pk=None):
    try:
        if pk:
            return hashlib.md5(
                json.dumps(
                    RoadSerializer(Road.objects.filter(id=pk).get()).data
                ).encode("utf-8")
            ).hexdigest()
        else:
            return hashlib.md5(
                json.dumps(RoadSerializer(Road.objects.all(), many=True).data).encode(
                    "utf-8"
                )
            ).hexdigest()
    except Road.DoesNotExist:
        return hashlib.md5(json.dumps({}).encode("utf-8")).hexdigest()


def get_last_modified(request, pk=None):
    try:
        if pk:
            return Road.objects.filter(id=pk).latest("last_modified").last_modified
        else:
            return Road.objects.all().latest("last_modified").last_modified
    except Road.DoesNotExist:
        return datetime.now()


@login_required
@user_passes_test(user_can_edit)
def road_update(request):
    if request.method != "PUT":
        raise MethodNotAllowed(request.method)
    elif request.content_type != "application/octet-stream":
        return HttpResponse(status=400)

    # parse Road from protobuf in request body
    req_pb = roads_pb2.Road()
    req_pb = req_pb.FromString(request.body)

    # check that Protobuf parsed
    if not req_pb.id:
        return HttpResponse(status=400)

    # assert Road ID given exists in the DB & there are changes to make
    road = get_object_or_404(Road.objects.filter(pk=req_pb.id))
    old_road_pb = Road.objects.filter(pk=req_pb.id).to_protobuf().roads[0]
    if old_road_pb == req_pb:
        response = HttpResponse(
            req_pb.SerializeToString(),
            status=200,
            content_type="application/octet-stream",
        )
        return response

    # update the Road instance from PB fields
    regular_fields = [
        "road_name",
        "road_code",
        "asset_class",  # was road_type, specially handled below
        "link_code",
        "link_start_name",
        "link_end_name",
        "asset_condition",  # was surface_condition, specially handled below
        "administrative_area",
        "project",
        "funding_source",
        "traffic_level",
    ]
    numeric_fields = [
        "link_start_chainage",
        "link_end_chainage",
        "link_length",
        "carriageway_width",
        "number_lanes",
    ]
    fks = [
        (MaintenanceNeed, "maintenance_need"),
        (TechnicalClass, "technical_class"),
        (RoadStatus, "road_status"),
        (SurfaceType, "surface_type"),
        (PavementClass, "pavement_class"),
    ]
    changed_fields = []
    for field in regular_fields:
        field_name = field
        request_value = getattr(req_pb, field)
        if getattr(old_road_pb, field) != request_value:
            # handle mapping over changed field names
            if field == "asset_class":
                field_name = "road_type"
            elif field == "asset_condition":
                field_name = "surface_condition"
            # set attribute on road
            setattr(road, field_name, request_value)
            # add field to list of changes fields
            changed_fields.append(field_name)

    # Nullable Numeric attributes
    for field in numeric_fields:
        existing_value = getattr(old_road_pb, field)
        request_value = getattr(req_pb, field)

        # -ve request_values indicate that the supplied value is actually meant to be None
        if request_value < 0:
            request_value = None

        if existing_value != request_value:
            # set attribute on road
            setattr(road, field, request_value)
            # add field to list of changes fields
            changed_fields.append(field)

    # Foreign Key attributes
    for fk in fks:
        field = fk[1]
        model = fk[0]
        request_value = getattr(req_pb, field, None)
        if getattr(old_road_pb, field) != request_value:
            if request_value:
                try:
                    fk_obj = model.objects.filter(code=request_value).get()
                except model.DoesNotExist:
                    return HttpResponse(status=400)
            else:
                fk_obj = None
            setattr(road, field, fk_obj)
            # add field to list of changes fields
            changed_fields.append(field)

    with reversion.create_revision():
        road.save()

        # store the user who made the changes
        reversion.set_user(request.user)

        # construct a django admin log style change message and use that
        # to create a revision comment and an admin log entry
        change_message = [dict(changed=dict(fields=changed_fields))]
        reversion.set_comment(json.dumps(change_message))
        LogEntry.objects.log_action(
            request.user.id,
            ContentType.objects.get_for_model(Road).pk,
            road.pk,
            str(road),
            CHANGE,
            change_message,
        )

    versions = Version.objects.get_for_object(road)
    response = HttpResponse(
        req_pb.SerializeToString(), status=200, content_type="application/octet-stream"
    )
    return response


@login_required
def geojson_details(request):
    """ returns a JSON object with details of geoJSON geometry collections """
    geojson_files = CollatedGeoJsonFile.objects.values("id", "key", "geobuf_file")
    return JsonResponse(list(geojson_files), safe=False)


@login_required
def protobuf_road(request, pk):
    """ returns an protobuf serialized bytestring with the set of all chunks that can be requested via protobuf_roads """
    if request.method != "GET":
        return HttpResponse(status=405)

    roads = Road.objects.filter(pk=pk)
    if not roads.exists():
        return HttpResponseNotFound()

    roads_protobuf = roads.to_protobuf()

    return HttpResponse(
        roads_protobuf.roads[0].SerializeToString(),
        content_type="application/octet-stream",
    )


@login_required
def road_chunks_set(request):
    """ returns an object with the set of all chunks that can be requested via protobuf_roads """
    road_chunks = Road.objects.to_chunks()
    return JsonResponse(list(road_chunks), safe=False)


@login_required
def protobuf_road_set(request, chunk_name=None):
    """ returns a protobuf object with the set of all Roads """
    roads = Road.objects.all()
    if chunk_name:
        roads = roads.filter(road_type=chunk_name)

    roads_protobuf = roads.to_protobuf()

    return HttpResponse(
        roads_protobuf.SerializeToString(), content_type="application/octet-stream"
    )


@login_required
def protobuf_road_surveys(request, pk, survey_attribute=None):
    """ returns a protobuf object with the set of surveys for a particular road pk"""
    # get the Road link requested
    road = get_object_or_404(Road.objects.all(), pk=pk)
    # pull any Surveys that cover the Road Code above
    queryset = Survey.objects.filter(road_code=road.road_code)

    filter_attribute = survey_attribute
    if survey_attribute == "asset_condition":
        filter_attribute = "surface_condition"
    elif survey_attribute == "asset_class":
        filter_attribute = "road_type"

    if survey_attribute:
        queryset = queryset.filter(values__has_key=filter_attribute).exclude(
            **{"values__" + filter_attribute + "__isnull": True}
        )

    queryset.order_by("road_code", "chainage_start", "chainage_end", "-date_updated")
    surveys_protobuf = queryset.to_protobuf()

    return HttpResponse(
        surveys_protobuf.SerializeToString(), content_type="application/octet-stream"
    )


def pbtimestamp_to_pydatetime(pb_stamp):
    """ Take a Protobuf Timestamp as single input and outputs a
    time zone aware, Python Datetime object (UTC). Attempts to parse
    both with and without nanoseconds. """

    try:
        pb_date = datetime.strptime(pb_stamp.ToJsonString(), "%Y-%m-%dT%H:%M:%SZ")
    except ValueError:
        pb_date = datetime.strptime(pb_stamp.ToJsonString(), "%Y-%m-%dT%H:%M:%S.%fZ")
    return pytz.utc.localize(pb_date)


def road_survey_values(req_values):
    """ convert the json and do any required key manipulation """
    if "asset_class" in req_values:
        req_values["road_type"] = req_values.pop("asset_class")
    if "asset_condition" in req_values:
        req_values["surface_condition"] = req_values.pop("asset_condition")

    return req_values


@login_required
@user_passes_test(user_can_edit)
def survey_create(request):
    if request.method != "POST":
        raise MethodNotAllowed(request.method)
    elif request.content_type != "application/octet-stream":
        return HttpResponse(status=400)

    # parse Survey from protobuf in request body
    req_pb = survey_pb2.Survey()
    req_pb = req_pb.FromString(request.body)

    # check that Protobuf parsed
    if not req_pb.road_id and not req_pb.structure_id:
        return HttpResponse(status=400)

<<<<<<< HEAD
=======
    req_values = json.loads(req_pb.values)
    # convert the json and do any required key manipulation
    if not req_pb.structure_id:
        req_values = road_survey_values(req_values)

>>>>>>> 009f59f4
    if req_pb.road_id:
        # check there's a road to attach this survey to
        survey_road = get_object_or_404(Road.objects.filter(pk=req_pb.road_id))

        # and default the road_code if none was provided
        if not req_pb.road_code:
            req_pb.road_code = survey_road.road_code
        elif survey_road.road_code != req_pb.road_code:
            # or check it for basic data integrity problem
            return HttpResponse(
                req_pb.SerializeToString(),
                status=400,
                content_type="application/octet-stream",
            )

    try:
        with reversion.create_revision():
            survey = Survey.objects.create(
                **{
                    "road_id": req_pb.road_id,
                    "road_code": req_pb.road_code,
                    "structure_id": req_pb.structure_id,
                    "user": get_user_model().objects.get(pk=req_pb.user),
                    "chainage_start": req_pb.chainage_start,
                    "chainage_end": req_pb.chainage_end,
                    "date_surveyed": pbtimestamp_to_pydatetime(req_pb.date_surveyed),
                    "source": req_pb.source,
                    "values": req_values,
                }
            )

            # store the user who made the changes
            reversion.set_user(request.user)

        response = HttpResponse(
            req_pb.SerializeToString(),
            status=200,
            content_type="application/octet-stream",
        )

        return response
    except Exception as err:
        return HttpResponse(status=400)


@login_required
@user_passes_test(user_can_edit)
def survey_update(request):
    if request.method != "PUT":
        raise MethodNotAllowed(request.method)
    elif request.content_type != "application/octet-stream":
        return HttpResponse(status=400)

    # parse Survey from protobuf in request body
    req_pb = survey_pb2.Survey()
    req_pb = req_pb.FromString(request.body)

    # check that Protobuf parsed
    if not req_pb.id:
        return HttpResponse(status=400)

    # assert Survey ID given exists in the DB & there are changes to make
    survey = get_object_or_404(Survey.objects.filter(pk=req_pb.id))

    # check that the survey has a user assigned, if not, do not allow updating
    if not survey.user:
        return HttpResponse(
            req_pb.SerializeToString(),
            status=400,
            content_type="application/octet-stream",
        )

    # check there's a road to attach this survey to
    survey_road = get_object_or_404(Road.objects.filter(pk=req_pb.road_id))
    # and default the road_code if none was provided
    if not req_pb.road_code:
        req_pb.road_code = survey_road.road_code
    elif survey_road.road_code != req_pb.road_code:
        # or check it for basic data integrity problem
        return HttpResponse(
            req_pb.SerializeToString(),
            status=400,
            content_type="application/octet-stream",
        )

    # if there are no changes between the DB survey and the protobuf survey return 200
    if Survey.objects.filter(pk=req_pb.id).to_protobuf().surveys[0] == req_pb:
        return HttpResponse(
            req_pb.SerializeToString(),
            status=200,
            content_type="application/octet-stream",
        )

    req_values = json.loads(req_pb.values)
    if not req_pb.structure_id:
        req_values = road_survey_values(req_values)

    # if the new values are empty delete the record and return 200
    if req_values == {}:
        with reversion.create_revision():
            survey.delete()
            # store the user who made the changes
            reversion.set_user(request.user)
        return HttpResponse(
            req_pb.SerializeToString(),
            status=200,
            content_type="application/octet-stream",
        )

    # update the Survey instance from PB fields
    survey.road_id = req_pb.road_id
    survey.road_code = req_pb.road_code
    survey.user = get_user_model().objects.get(pk=req_pb.user)
    survey.chainage_start = req_pb.chainage_start
    survey.chainage_end = req_pb.chainage_end
    survey.date_surveyed = pbtimestamp_to_pydatetime(req_pb.date_surveyed)
    survey.source = req_pb.source
    survey.values = req_values

    with reversion.create_revision():
        survey.save()
        # store the user who made the changes
        reversion.set_user(request.user)

    response = HttpResponse(
        req_pb.SerializeToString(), status=200, content_type="application/octet-stream"
    )
    return response


@login_required
def protobuf_road_audit(request, pk):
    """ returns a protobuf object with the set of all audit history items for a Road """
    queryset = Road.objects.all()
    road = get_object_or_404(queryset, pk=pk)
    versions = Version.objects.get_for_object(road)
    versions_protobuf = version_pb2.Versions()

    for version in versions:
        version_pb = versions_protobuf.versions.add()
        setattr(version_pb, "pk", version.pk)
        setattr(version_pb, "user", display_user(version.revision.user))
        setattr(version_pb, "comment", version.revision.comment)
        # set datetime field
        ts = Timestamp()
        ts.FromDatetime(version.revision.date_created)
        version_pb.date_created.CopyFrom(ts)
    return HttpResponse(
        versions_protobuf.SerializeToString(), content_type="application/octet-stream"
    )


def clean_id_filter(id_value, prefix):
    if id_value == None:
        return id_value

    if type(id_value) == int:
        id_value = str(id_value)
    if not id_value.startswith(prefix):
        id_value = prefix + id_value

    return id_value


def id_filter_consistency(primary_id, culvert_id, bridge_id, road_id=None):
    if primary_id != None:
        if culvert_id != None and "CULV-" + str(asset_id) == culvert_id:
            primary_id = culvert_id
        if bridge_id != None and "BRDG-" + str(asset_id) == bridge_id:
            primary_id = bridge_id
        if road_id != None and "ROAD-" + str(asset_id) == road_id:
            primary_id = road_id

    return primary_id


def filter_consistency(asset, structure, culvert, bridge, road):
    if structure == None and (bridge != None or culvert != None):
        if bridge != None:
            structure = bridge
        else:
            structure = culvert
    if asset == None and (structure != None or road != None):
        if structure != None:
            asset = structure
        else:
            asset = road

    return asset, structure


def filters_consistency(assets, structures, culverts, bridges, roads):
    if len(structures) == 0 and (len(bridges) > 0 or len(culverts) > 0):
        if len(bridges) > 0:
            structures = bridges
        else:
            structures = culverts
    if len(assets) == 0 and (len(structures) > 0 or len(roads) > 0):
        if len(structures) > 0:
            assets = structures
        else:
            assets = roads

    return assets, structures


def filter_priority(final_filters, id, code, classes, id_name, code_name, classes_name):
    """ Certain filters are mutually exclusive (for reporting) """
    """ _id -> _code -> _classes """
    if id:
        final_filters[id_name] = [id]
    elif code:
        final_filters[code_name] = [code]
    elif len(classes) > 0:
        final_filters[classes_name] = classes


@login_required
def protobuf_reports(request):
    """ returns a protobuf object with a report determined by the filter conditions supplied """
    if not request.user.is_authenticated:
        return HttpResponseForbidden()

    if request.method != "GET":
        raise MethodNotAllowed(request.method)

    # get/initialise the Filters
    primary_attributes = request.GET.getlist("primaryattribute", [])

    # Ensure a minimum set of filters have been provided
    if len(primary_attributes) == 0:
        raise ValidationError(
            _("'primaryattribute' must contain at least one reportable attribute")
        )

    # handle all of the id, code and asset_class (road_type) permutations
    # asset_* will be set to something, if bridge_*, culvert_*, road_* is set
    # structure_* will be set if either bridge_* or culvert_* is set
    culvert_id = clean_id_filter(request.GET.get("culvert_id", None), "CULV-")
    bridge_id = clean_id_filter(request.GET.get("bridge_id", None), "BRDG-")
    road_id = clean_id_filter(request.GET.get("road_id", None), "ROAD-")
    asset_id = id_filter_consistency(
        request.GET.get("asset_id", None), culvert_id, bridge_id, road_id
    )
    structure_id = id_filter_consistency(
        request.GET.get("structure_id", None), culvert_id, bridge_id
    )
    asset_id, structure_id = filter_consistency(
        asset_id, structure_id, culvert_id, bridge_id, road_id
    )

    culvert_code = request.GET.get("culvert_code", None)
    bridge_code = request.GET.get("bridge_code", None)
    road_code = request.GET.get("road_code", None)
    asset_code = request.GET.get("asset_code", None)
    structure_code = request.GET.get("structure_code", None)
    asset_code, structure_code = filter_consistency(
        asset_code, structure_code, culvert_code, bridge_code, road_code
    )

    culvert_classes = request.GET.getlist("culvert_class", [])
    bridge_classes = request.GET.get("bridge_class", [])
    road_types = request.GET.getlist("road_type", [])  # road_type=X
    asset_classes = request.GET.getlist("asset_class", [])
    structure_classes = request.GET.getlist("structure_class", [])
    asset_classes, structure_classes = filter_consistency(
        asset_classes, structure_classes, culvert_classes, bridge_classes, road_types
    )

    # handle the other [array] filters
    surface_types = request.GET.getlist("surface_type", [])  # surface_type=X
    pavement_classes = request.GET.getlist("pavement_class", [])  # pavement_class=X
    municipalities = request.GET.getlist("municipality", [])  # municipality=X
    asset_conditions = request.GET.getlist("asset_condition", [])  # asset_condition=X

    # handle the (maximum) report date
    report_date = request.GET.get("reportdate", None)  # reportdate=X
    if (
        report_date == "true"
        or report_date == True
        or report_date == datetime.today().strftime("%Y-%m-%d")
    ):
        report_date = None

    # handle chainage filters
    chainage_start = None
    chainage_end = None
    chainage = None
    if road_id or road_code:
        # chainage range is only valid if we've specified a road
        chainage_start = request.GET.get("chainagestart", None)
        chainage_end = request.GET.get("chainageend", None)
    if structure_id or structure_code:
        # chainage is only valid if we've specified a bridge or culvert
        chainage = request.GET.get("chainage", None)
    # If chainage has been supplied, ensure it is clean
    if chainage != None:
        chainage = float(chainage)
    if chainage_start != None:
        chainage_start = float(chainage_start)
    if chainage_end != None:
        chainage_end = float(chainage_end)
    if (
        chainage_start != None
        and chainage_end != None
        and chainage_start > chainage_end
    ):
        temp_chainage = chainage_start
        chainage_start = chainage_end
        chainage_end = temp_chainage

    report_protobuf = report_pb2.Report()

    final_filters = defaultdict(list)
    final_lengths = defaultdict(Counter)

    final_filters["primary_attribute"] = primary_attributes

    # Set the final_filters for all of the various id, code and class values
    # Of the specific asset types only road_* may be included,
    # and that's only if structure_* is specified
    filter_priority(
        final_filters,
        asset_id,
        asset_code,
        asset_classes,
        "asset_id",
        "asset_code",
        "asset_class",
    )
    filter_priority(
        final_filters,
        structure_id,
        structure_code,
        structure_classes,
        "structure_id",
        "structure_code",
        "structure_class",
    )
    if (
        final_filters["structure_id"] != None
        or final_filters["structure_code"] != None
        or final_filters["structure_class"] != None
    ):
        filter_priority(
            final_filters,
            road_id,
            road_code,
            road_types,
            "road_id",
            "road_code",
            "road_type",
        )

    # Asset level attribute
    if len(municipalities) > 0:
        final_filters["municipality"] = municipalities

    if len(surface_types) > 0:
        final_filters["surface_type"] = surface_types
    if len(pavement_classes) > 0:
        final_filters["pavement_class"] = pavement_classes
    if len(asset_conditions) > 0:
        final_filters["asset_condition"] = asset_conditions

    # Survey level attributes
    # if report_date:
    #     final_filters["report_date"] = report_date
    if (road_id or road_code) and chainage_start and chainage_end:
        final_filters["chainage_start"] = chainage_start
        final_filters["chainage_end"] = chainage_end
    if (structure_id or structure_code or road_id or road_code) and chainage:
        final_filters["chainage"] = chainage

    print(final_filters)
    # Initialise the Report
    asset_report = ReportQuery(final_filters)
    final_lengths = asset_report.compile_summary_stats(
        asset_report.execute_aggregate_query()
    )

    filtered_filters = (
        json.dumps(final_filters)
        .replace("""road_type""", """asset_class""")
        .replace("""structure_class""", """asset_class""")
        .replace("""surface_condition""", """asset_condition""")
        .replace("""structure_condition""", """asset_condition""")
    )
    report_protobuf.filter = filtered_filters
    report_protobuf.lengths = json.dumps(final_lengths)

    if asset_id or asset_code:
        report_surveys = asset_report.execute_main_query()
        if len(report_surveys):
            for report_survey in report_surveys:
                report_attribute = report_pb2.Attribute()
                report_attribute.asset_id = report_survey["asset_id"]
                report_attribute.asset_code = report_survey["asset_code"]
                report_attribute.primary_attribute = report_survey["attribute"]
                report_attribute.chainage_start = report_survey["start_chainage"]
                report_attribute.chainage_end = report_survey["end_chainage"]
                report_attribute.survey_id = report_survey["survey_id"]
                if report_survey["user_id"]:
                    report_attribute.user_id = report_survey["user_id"]
                if report_survey["date_surveyed"]:
                    ts = Timestamp()
                    ts.FromDatetime(report_survey["date_surveyed"])
                    report_attribute.date_surveyed.CopyFrom(ts)
                report_attribute.added_by = report_survey["added_by"]
                if report_survey["value"]:
                    report_attribute.value = report_survey["value"]
                # road_id and road_code should only be present if required by a structure report
                # i.e. they will NOT be present for a road report
                # instead they'll be the values asset_id and asset_code
                if report_survey["road_id"]:
                    report_attribute.road_id = report_survey["road_id"]
                if report_survey["road_code"]:
                    report_attribute.road_code = report_survey["road_code"]

                report_protobuf.attributes.append(report_attribute)

    return HttpResponse(
        report_protobuf.SerializeToString(), content_type="application/octet-stream"
    )


def bridge_create(req_pb):
    return Bridge.objects.create(
        **{
            "road_id": req_pb.road_id,
            "road_code": req_pb.road_code,
            "user": get_user_model().objects.get(pk=req_pb.user),
            "structure_code": req_pb.structure_code,
            "structure_name": req_pb.structure_name,
            "structure_class": req_pb.asset_class,
            "administrative_area": req_pb.administrative_area,
            "construction_year": req_pb.construction_year,
            "length": req_pb.length,
            "width": req_pb.width,
            "chainage": req_pb.chainage,
            "structure_type": req_pb.structure_type,
            "river_name": req_pb.river_name,
            "number_spans": req_pb.number_spans,
            "span_length": req_pb.span_length,
            "material": req_pb.material,
            "protection_upstream": req_pb.protection_upstream,
            "protection_downstream": req_pb.protection_downstream,
        }
    )


def culvert_create(req_pb):
    return Culvert.objects.create(
        **{
            "road_id": req_pb.road_id,
            "road_code": req_pb.road_code,
            "user": get_user_model().objects.get(pk=req_pb.user),
            "structure_code": req_pb.structure_code,
            "structure_name": req_pb.structure_name,
            "structure_class": req_pb.asset_class,
            "administrative_area": req_pb.administrative_area,
            "construction_year": req_pb.construction_year,
            "length": req_pb.length,
            "width": req_pb.width,
            "chainage": req_pb.chainage,
            "structure_type": req_pb.structure_type,
            "height": req_pb.height,
            "number_cells": req_pb.number_cells,
            "material": req_pb.material,
            "protection_upstream": req_pb.protection_upstream,
            "protection_downstream": req_pb.protection_downstream,
        }
    )


def bridge_update(bridge, req_pb):
    """ Update the Bridge instance from PB fields """
    changed_fields = []
    # Char/Text Input Fields
    bridge.road_id = req_pb.road_id
    bridge.road_code = req_pb.road_code
    bridge.structure_code = req_pb.structure_code
    bridge.structure_name = req_pb.structure_name
    bridge.structure_class = req_pb.asset_class
    bridge.administrative_area = req_pb.administrative_area
    bridge.river_name = req_pb.river_name
    # Numeric Input Fields
    bridge.construction_year = req_pb.construction_year
    bridge.length = req_pb.length
    bridge.width = req_pb.width
    bridge.chainage = req_pb.chainage
    bridge.number_spans = req_pb.number_spans
    bridge.span_length = req_pb.span_length
    # Foreign Key Fields
    fks = [
        (BridgeClass, "structure_type"),
        (BridgeMaterialType, "material"),
        (StructureProtectionType, "protection_downstream"),
        (StructureProtectionType, "protection_upstream"),
    ]

    for fk in fks:
        field = fk[1]
        model = fk[0]
        request_value = getattr(req_pb, field, None)
        if getattr(bridge, field) != request_value:
            if request_value:
                try:
                    fk_obj = model.objects.filter(code=request_value).get()
                except model.DoesNotExist:
                    return HttpResponse(status=400)
            else:
                fk_obj = None
            setattr(bridge, field, fk_obj)
            changed_fields.append(field)

    return bridge, changed_fields


def culvert_update(culvert, req_pb):
    """ Update the Culvert instance from PB fields """
    changed_fields = []
    # Char/Text Input Fields
    culvert.road_id = req_pb.road_id
    culvert.road_code = req_pb.road_code
    culvert.structure_code = req_pb.structure_code
    culvert.structure_name = req_pb.structure_name
    culvert.structure_class = req_pb.asset_class
    culvert.administrative_area = req_pb.administrative_area
    # Numeric Input Fields
    culvert.construction_year = req_pb.construction_year
    culvert.length = req_pb.length
    culvert.width = req_pb.width
    culvert.chainage = req_pb.chainage
    culvert.height = req_pb.height
    culvert.number_cells = req_pb.number_cells
    # Foreign Key Fields
    fks = [
        (CulvertClass, "structure_type"),
        (CulvertMaterialType, "material"),
        (StructureProtectionType, "protection_downstream"),
        (StructureProtectionType, "protection_upstream"),
    ]

    for fk in fks:
        field = fk[1]
        model = fk[0]
        request_value = getattr(req_pb, field, None)
        if getattr(old_road_pb, field) != request_value:
            if request_value:
                try:
                    fk_obj = model.objects.filter(code=request_value).get()
                except model.DoesNotExist:
                    return HttpResponse(status=400)
            else:
                fk_obj = None
            setattr(culvert, field, fk_obj)
            changed_fields.append(field)

    return culvert, changed_fields


STRUCTURE_PREFIXES_MAPPING = {
    "BRDG": {
        "model": Bridge,
        "update": bridge_update,
        "create": bridge_create,
        "proto": structure_pb2.Bridge,
    },
    "CULV": {
        "model": Culvert,
        "update": culvert_update,
        "create": culvert_create,
        "proto": structure_pb2.Culvert,
    },
}


def get_structure_mapping(pk):
    """ Take in a globally unique protobuf PK and splits out the Strucutre prefix to get
    lookup the specific Structure's mapping, along with the Django DB PK to access it."""
    split = pk.split("-")
    django_pk = int(split[1])
    mapping = STRUCTURE_PREFIXES_MAPPING[split[0]]
    return django_pk, mapping


@login_required
def protobuf_structure(request, pk):
    """ returns an protobuf serialized bytestring with a single protobuf Structure """
    if request.method != "GET":
        return HttpResponse(status=405)

    django_pk, mapping = get_structure_mapping(pk)
    structure = mapping["model"].objects.filter(pk=django_pk)
    if not structure.exists():
        return HttpResponseNotFound()

    structure_protobuf = structure.to_protobuf()

    return HttpResponse(
        structure_protobuf.SerializeToString(), content_type="application/octet-stream",
    )


@login_required
def protobuf_structure_audit(request, pk):
    """ returns a protobuf object with the set of all audit history items for a Structure """
    django_pk, mapping = get_structure_mapping(pk)

    queryset = mapping["model"].objects.all()
    structure = get_object_or_404(queryset, pk=django_pk)
    versions = Version.objects.get_for_object(structure)
    versions_protobuf = version_pb2.Versions()

    for version in versions:
        version_pb = versions_protobuf.versions.add()
        setattr(version_pb, "pk", version.pk)
        setattr(version_pb, "user", display_user(version.revision.user))
        setattr(version_pb, "comment", version.revision.comment)
        # set datetime field
        ts = Timestamp()
        ts.FromDatetime(version.revision.date_created)
        version_pb.date_created.CopyFrom(ts)
    return HttpResponse(
        versions_protobuf.SerializeToString(), content_type="application/octet-stream"
    )


@login_required
def protobuf_structure_surveys(request, pk, survey_attribute=None):
    """ returns a protobuf object with the set of surveys for a particular structure pk"""
    # pull any Surveys that cover the requested Structure - based on PK
    queryset = Survey.objects.filter(structure_id=pk)

<<<<<<< HEAD
    if survey_attribute:
        queryset = queryset.filter(values__has_key=survey_attribute).exclude(
            **{"values__" + survey_attribute + "__isnull": True}
=======
    filter_attribute = survey_attribute
    if survey_attribute == "structure_condition":
        filter_attribute = "asset_condition"

    if filter_attribute:
        queryset = queryset.filter(values__has_key=filter_attribute).exclude(
            **{"values__" + filter_attribute + "__isnull": True}
>>>>>>> 009f59f4
        )

    queryset.order_by("-date_updated")
    surveys_protobuf = queryset.to_protobuf()

    return HttpResponse(
        surveys_protobuf.SerializeToString(), content_type="application/octet-stream"
    )


@login_required
def protobuf_structures(request):
    """ returns a protobuf Structures object with sets of all available structure types """
    structures_protobuf = structure_pb2.Structures()
    structures_protobuf.bridges.extend(Bridge.objects.all().to_protobuf().bridges)
    structures_protobuf.culverts.extend(Culvert.objects.all().to_protobuf().culverts)

    return HttpResponse(
        structures_protobuf.SerializeToString(), content_type="application/octet-stream"
    )


@login_required
def protobuf_road_structures(request, pk):
    """ returns a protobuf Structures object with sets of structure types for a particular road pk"""
    # get the Road link requested
    road = get_object_or_404(Road.objects.all(), pk=pk)

    # pull all Structures that cover the Road Code above
    structures_protobuf = structure_pb2.Structures()
    structures_protobuf.bridges.extend(
        Bridge.objects.filter(road_code=road.road_code)
        .order_by("chainage", "last_modified")
        .to_protobuf()
        .bridges
    )
    structures_protobuf.culverts.extend(
        Culvert.objects.filter(road_code=road.road_code)
        .order_by("chainage", "last_modified")
        .to_protobuf()
        .culverts
    )

    return HttpResponse(
        structures_protobuf.SerializeToString(), content_type="application/octet-stream"
    )


@login_required
@user_passes_test(user_can_edit)
def structure_create(request, structure_type):
    if request.method != "POST":
        raise MethodNotAllowed(request.method)
    elif request.content_type != "application/octet-stream":
        return HttpResponse(status=400)

    django_pk, mapping = get_structure_mapping(structure_type)

    # parse Bridge from protobuf in request body
    req_pb = structure_pb2.Bridge()
    req_pb = req_pb.FromString(request.body)

    # check that Protobuf parsed
    if not req_pb.road_id:
        return HttpResponse(status=400)

    # check there's a road to attach this structure to
    structure_road = get_object_or_404(Road.objects.filter(pk=req_pb.road_id))
    # and default the road_code if none was provided
    if not req_pb.road_code:
        req_pb.road_code = structure_road.road_code
    elif structure_road.road_code != req_pb.road_code:
        # or check it for basic data integrity problem
        return HttpResponse(
            req_pb.SerializeToString(),
            status=400,
            content_type="application/octet-stream",
        )

    try:
        with reversion.create_revision():
            mapping["create"](req_pb)

            # store the user who made the changes
            reversion.set_user(request.user)

        response = HttpResponse(
            req_pb.SerializeToString(),
            status=200,
            content_type="application/octet-stream",
        )

        return response
    except Exception as err:
        return HttpResponse(status=400)


@login_required
@user_passes_test(user_can_edit)
def structure_update(request, pk):
    if request.method != "PUT":
        raise MethodNotAllowed(request.method)
    elif request.content_type != "application/octet-stream":
        return HttpResponse(status=400)

    django_pk, mapping = get_structure_mapping(pk)

    # parse Structure from protobuf in request body
    req_pb = mapping["proto"]
    req_pb = req_pb.FromString(request.body)

    # check that Protobuf parsed
    if not req_pb.id:
        return HttpResponse(status=400)

    # if no changes between the DB's protobuf & request's protobuf return 200
    if mapping["model"] == Bridge:
        db_pb = mapping["model"].objects.filter(pk=django_pk).to_protobuf().bridges[0]
    elif mapping["model"] == Culvert:
        db_pb = mapping["model"].objects.filter(pk=django_pk).to_protobuf().culverts[0]
    if db_pb == req_pb:
        return HttpResponse(
            req_pb.SerializeToString(),
            status=200,
            content_type="application/octet-stream",
        )

    structure = mapping["model"].objects.filter(pk=django_pk).get()
    structure, changed_fields = mapping["update"](structure, req_pb)

    with reversion.create_revision():
        structure.save()

        # store the user who made the changes
        reversion.set_user(request.user)

        # construct a django admin log style change message and use that
        # to create a revision comment and an admin log entry
        change_message = [dict(changed=dict(fields=changed_fields))]
        reversion.set_comment(json.dumps(change_message))
        LogEntry.objects.log_action(
            request.user.id,
            ContentType.objects.get_for_model(mapping["model"]).pk,
            structure.pk,
            str(structure),
            CHANGE,
            change_message,
        )

    versions = Version.objects.get_for_object(structure)
    response = HttpResponse(
        req_pb.SerializeToString(), status=200, content_type="application/octet-stream"
    )
    return response<|MERGE_RESOLUTION|>--- conflicted
+++ resolved
@@ -333,14 +333,11 @@
     if not req_pb.road_id and not req_pb.structure_id:
         return HttpResponse(status=400)
 
-<<<<<<< HEAD
-=======
     req_values = json.loads(req_pb.values)
     # convert the json and do any required key manipulation
     if not req_pb.structure_id:
         req_values = road_survey_values(req_values)
 
->>>>>>> 009f59f4
     if req_pb.road_id:
         # check there's a road to attach this survey to
         survey_road = get_object_or_404(Road.objects.filter(pk=req_pb.road_id))
@@ -976,11 +973,6 @@
     # pull any Surveys that cover the requested Structure - based on PK
     queryset = Survey.objects.filter(structure_id=pk)
 
-<<<<<<< HEAD
-    if survey_attribute:
-        queryset = queryset.filter(values__has_key=survey_attribute).exclude(
-            **{"values__" + survey_attribute + "__isnull": True}
-=======
     filter_attribute = survey_attribute
     if survey_attribute == "structure_condition":
         filter_attribute = "asset_condition"
@@ -988,7 +980,6 @@
     if filter_attribute:
         queryset = queryset.filter(values__has_key=filter_attribute).exclude(
             **{"values__" + filter_attribute + "__isnull": True}
->>>>>>> 009f59f4
         )
 
     queryset.order_by("-date_updated")
