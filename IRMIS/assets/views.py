import hashlib
import json
import pytz
import reversion
from reversion.models import Version
from datetime import datetime
from collections import Counter, defaultdict
import pytz

from django.contrib.auth import get_user_model
from django.contrib.gis.db import models
from django.shortcuts import get_object_or_404
from django.http import (
    HttpResponse,
    HttpResponseForbidden,
    JsonResponse,
    HttpResponseNotFound,
)
from django.utils.translation import ugettext_lazy as _
from django.views.decorators.csrf import csrf_exempt
from django.contrib.admin.models import LogEntry, CHANGE
from django.contrib.auth.decorators import login_required, user_passes_test
from django.contrib.contenttypes.models import ContentType
from django.db.models import Value, CharField, OuterRef, Subquery
from django.db.models.functions import Cast, Substr

from rest_framework.authentication import SessionAuthentication, BasicAuthentication
from rest_framework.exceptions import MethodNotAllowed, ValidationError
from rest_framework.permissions import IsAuthenticated
from rest_framework.response import Response
from rest_framework.viewsets import ViewSet
from rest_framework_condition import condition

from google.protobuf.timestamp_pb2 import Timestamp

from protobuf import roads_pb2, survey_pb2, report_pb2, structure_pb2, version_pb2
from .report_query import ReportQuery


from .models import (
    Bridge,
    BridgeClass,
    BridgeMaterialType,
    CollatedGeoJsonFile,
    Culvert,
    CulvertClass,
    CulvertMaterialType,
    display_user,
    MaintenanceNeed,
    PavementClass,
    Road,
    RoadStatus,
    StructureProtectionType,
    SurfaceType,
    Survey,
    TechnicalClass,
)
from .serializers import RoadSerializer, RoadMetaOnlySerializer, RoadToWGSSerializer


def user_can_edit(user):
    if (
        user.is_staff
        or user.is_superuser
        or user.groups.filter(name="Editors").exists()
    ):
        return True

    return False


def get_etag(request, pk=None):
    try:
        if pk:
            return hashlib.md5(
                json.dumps(
                    RoadSerializer(Road.objects.filter(id=pk).get()).data
                ).encode("utf-8")
            ).hexdigest()
        else:
            return hashlib.md5(
                json.dumps(RoadSerializer(Road.objects.all(), many=True).data).encode(
                    "utf-8"
                )
            ).hexdigest()
    except Road.DoesNotExist:
        return hashlib.md5(json.dumps({}).encode("utf-8")).hexdigest()


def get_last_modified(request, pk=None):
    try:
        if pk:
            return Road.objects.filter(id=pk).latest("last_modified").last_modified
        else:
            return Road.objects.all().latest("last_modified").last_modified
    except Road.DoesNotExist:
        return datetime.now()


@login_required
@user_passes_test(user_can_edit)
def road_update(request):
    if request.method != "PUT":
        raise MethodNotAllowed(request.method)
    elif request.content_type != "application/octet-stream":
        return HttpResponse(status=400)

    # parse Road from protobuf in request body
    req_pb = roads_pb2.Road()
    req_pb = req_pb.FromString(request.body)

    # check that Protobuf parsed
    if not req_pb.id:
        return HttpResponse(status=400)

    # assert Road ID given exists in the DB & there are changes to make
    road = get_object_or_404(Road.objects.filter(pk=req_pb.id))
    old_road_pb = Road.objects.filter(pk=req_pb.id).to_protobuf().roads[0]
    if old_road_pb == req_pb:
        response = HttpResponse(
            req_pb.SerializeToString(),
            status=200,
            content_type="application/octet-stream",
        )
        return response

    # update the Road instance from PB fields
    regular_fields = [
        "road_name",
        "road_code",
        "asset_class",
        "link_code",
        "link_start_name",
        "link_end_name",
        "asset_condition",  # was surface_condition, specially handled below
        "administrative_area",
        "project",
        "funding_source",
        "traffic_level",
    ]
    numeric_fields = [
        "link_start_chainage",
        "link_end_chainage",
        "link_length",
        "carriageway_width",
        "number_lanes",
    ]
    fks = [
        (MaintenanceNeed, "maintenance_need"),
        (TechnicalClass, "technical_class"),
        (RoadStatus, "road_status"),
        (SurfaceType, "surface_type"),
        (PavementClass, "pavement_class"),
    ]
    changed_fields = []
    for field in regular_fields:
        request_value = getattr(req_pb, field)
        if getattr(old_road_pb, field) != request_value:
            # add field to list of changes fields
            changed_fields.append(field)
            # set attribute on road
            setattr(road, field, request_value)

    # Nullable Numeric attributes
    for field in numeric_fields:
        existing_value = getattr(old_road_pb, field)
        request_value = getattr(req_pb, field)

        # -ve request_values indicate that the supplied value is actually meant to be None
        if request_value < 0:
            request_value = None

        if existing_value < 0:
            existing_value = None

        if existing_value != request_value:
            # set attribute on road
            setattr(road, field, request_value)
            # add field to list of changes fields
            changed_fields.append(field)

    # Foreign Key attributes
    for fk in fks:
        field = fk[1]
        model = fk[0]
        request_value = getattr(req_pb, field, None)
        if getattr(old_road_pb, field) != request_value:
            if request_value:
                try:
                    fk_obj = model.objects.filter(code=request_value).get()
                except model.DoesNotExist:
                    return HttpResponse(status=400)
            else:
                fk_obj = None
            setattr(road, field, fk_obj)
            # add field to list of changes fields
            changed_fields.append(field)

    with reversion.create_revision():
        road.save()

        # store the user who made the changes
        reversion.set_user(request.user)

        # construct a django admin log style change message and use that
        # to create a revision comment and an admin log entry
        change_message = [dict(changed=dict(fields=changed_fields))]
        reversion.set_comment(json.dumps(change_message))
        LogEntry.objects.log_action(
            request.user.id,
            ContentType.objects.get_for_model(Road).pk,
            road.pk,
            str(road),
            CHANGE,
            change_message,
        )

    versions = Version.objects.get_for_object(road)
    response = HttpResponse(
        req_pb.SerializeToString(), status=200, content_type="application/octet-stream"
    )
    return response


@login_required
def geojson_details(request):
    """ returns a JSON object with details of geoJSON geometry collections """
    geojson_files = CollatedGeoJsonFile.objects.values("id", "key", "geobuf_file")
    return JsonResponse(list(geojson_files), safe=False)


@login_required
def protobuf_road(request, pk):
    """ returns an protobuf serialized bytestring with the set of all chunks that can be requested via protobuf_roads """
    if request.method != "GET":
        return HttpResponse(status=405)

    roads = Road.objects.filter(pk=pk)
    if not roads.exists():
        return HttpResponseNotFound()

    roads_protobuf = roads.to_protobuf()

    return HttpResponse(
        roads_protobuf.roads[0].SerializeToString(),
        content_type="application/octet-stream",
    )


@login_required
def road_chunks_set(request):
    """ returns an object with the set of all chunks that can be requested via protobuf_roads """
    road_chunks = Road.objects.to_chunks()
    return JsonResponse(list(road_chunks), safe=False)


@login_required
def protobuf_road_set(request, chunk_name=None):
    """ returns a protobuf object with the set of all Roads """
    roads = Road.objects.all()
    if chunk_name:
        roads = roads.filter(asset_class=chunk_name)

    roads_protobuf = roads.to_protobuf()

    return HttpResponse(
        roads_protobuf.SerializeToString(), content_type="application/octet-stream"
    )


@login_required
def protobuf_road_surveys(request, pk, survey_attribute=None):
    """ returns a protobuf object with the set of surveys for a particular road pk"""
    # get the Road link requested
    road = get_object_or_404(Road.objects.all(), pk=pk)
    # pull any Surveys that cover the Road Code above
    # note: road_* fields in the surveys are ONLY relevant for Bridges or Culverts
    # the asset_* fields in a survey correspond to the road_* fields in a Road
    queryset = Survey.objects.filter(asset_code=road.road_code)

    filter_attribute = survey_attribute
<<<<<<< HEAD
=======
    # These replacements *should* be unnecessary, but we'll leave them in place for now
    if survey_attribute == "surface_condition":
        filter_attribute = "asset_condition"
    elif survey_attribute == "road_type":
        filter_attribute = "asset_class"
>>>>>>> e76d8589

    if survey_attribute:
        queryset = queryset.filter(values__has_key=filter_attribute).exclude(
            **{"values__" + filter_attribute + "__isnull": True}
        )

    queryset.order_by("asset_code", "chainage_start", "chainage_end", "-date_updated")
    surveys_protobuf = queryset.to_protobuf()

    return HttpResponse(
        surveys_protobuf.SerializeToString(), content_type="application/octet-stream"
    )


def pbtimestamp_to_pydatetime(pb_stamp):
    """ Take a Protobuf Timestamp as single input and outputs a
    time zone aware, Python Datetime object (UTC). Attempts to parse
    both with and without nanoseconds. """

    try:
        pb_date = datetime.strptime(pb_stamp.ToJsonString(), "%Y-%m-%dT%H:%M:%SZ")
    except ValueError:
        pb_date = datetime.strptime(pb_stamp.ToJsonString(), "%Y-%m-%dT%H:%M:%S.%fZ")
    return pytz.utc.localize(pb_date)


def road_survey_values(req_values):
    """ convert the json and do any required key manipulation """
<<<<<<< HEAD
=======
    if "road_id" in req_values:
        # road_id is NOT relevant for road surveys (use asset_id instead)
        # it MUST be removed
        req_values.pop("road_id", None)
    if "road_code" in req_values:
        # road_code is NOT relevant for road surveys (use asset_code instead)
        # it MUST be removed
        req_values.pop("road_code", None)

>>>>>>> e76d8589
    return req_values


@login_required
def protobuf_road_audit(request, pk):
    """ returns a protobuf object with the set of all audit history items for a Road """
    queryset = Road.objects.all()
    road = get_object_or_404(queryset, pk=pk)
    versions = Version.objects.get_for_object(road)
    versions_protobuf = version_pb2.Versions()

    for version in versions:
        version_pb = versions_protobuf.versions.add()
        setattr(version_pb, "pk", version.pk)
        setattr(version_pb, "user", display_user(version.revision.user))
        setattr(version_pb, "comment", version.revision.comment)
        # set datetime field
        ts = Timestamp()
        ts.FromDatetime(version.revision.date_created)
        version_pb.date_created.CopyFrom(ts)
    return HttpResponse(
        versions_protobuf.SerializeToString(), content_type="application/octet-stream"
    )


def clean_id_filter(id_value, prefix):
    if id_value == None:
        return id_value

    if type(id_value) == int:
        id_value = str(id_value)
    if not id_value.startswith(prefix):
        id_value = prefix + id_value

    return id_value


def id_filter_consistency(primary_id, culvert_id, bridge_id, road_id=None):
    if primary_id != None:
        if culvert_id != None and "CULV-" + str(primary_id) == culvert_id:
            primary_id = culvert_id
        if bridge_id != None and "BRDG-" + str(primary_id) == bridge_id:
            primary_id = bridge_id
        if road_id != None and "ROAD-" + str(primary_id) == road_id:
            primary_id = road_id

    return primary_id


def filter_consistency(asset, culvert, bridge, road):
    """ If asset is not set, then it is set to a structure (bridge, culvert),
    in preference to be set to a road value """
    if asset == None and (bridge != None or culvert != None or road != None):
        if bridge != None or culvert != None:
            if bridge != None:
                asset = bridge
            else:
                asset = culvert
        else:
            asset = road

    return asset


def filters_consistency(assets, structures, culverts, bridges, roads):
    if len(structures) == 0 and (len(bridges) > 0 or len(culverts) > 0):
        if len(bridges) > 0:
            structures = bridges
        else:
            structures = culverts
    if len(assets) == 0 and (len(structures) > 0 or len(roads) > 0):
        if len(structures) > 0:
            assets = structures
        else:
            assets = roads

    return assets, structures


def filter_priority(final_filters, id, code, classes, id_name, code_name, classes_name):
    """ Certain filters are mutually exclusive (for reporting) """
    """ _id -> _code -> _classes """
    if id:
        final_filters[id_name] = [id]
    elif code:
        final_filters[code_name] = [code]
    elif len(classes) > 0:
        final_filters[classes_name] = classes


@login_required
def protobuf_reports(request):
    """ returns a protobuf object with a report determined by the filter conditions supplied """
    if not request.user.is_authenticated:
        return HttpResponseForbidden()

    if request.method != "GET":
        raise MethodNotAllowed(request.method)

    # get/initialise the Filters
    primary_attributes = request.GET.getlist("primaryattribute", [])

    # Ensure a minimum set of filters have been provided
    if len(primary_attributes) == 0:
        raise ValidationError(
            _("'primaryattribute' must contain at least one reportable attribute")
        )

    # handle all of the id, code and asset_class permutations
    # asset_* will be set to something, if bridge_*, culvert_*, road_* is set
    culvert_id = clean_id_filter(request.GET.get("culvert_id", None), "CULV-")
    bridge_id = clean_id_filter(request.GET.get("bridge_id", None), "BRDG-")
    road_id = clean_id_filter(request.GET.get("road_id", None), "ROAD-")
    asset_id = id_filter_consistency(
        request.GET.get("asset_id", None), culvert_id, bridge_id, road_id
    )

    culvert_code = request.GET.get("culvert_code", None)
    bridge_code = request.GET.get("bridge_code", None)
    road_code = request.GET.get("road_code", None)
    asset_code = filter_consistency(
        request.GET.get("asset_code", None), culvert_code, bridge_code, road_code
    )

    culvert_classes = request.GET.getlist("culvert_class", [])
    bridge_classes = request.GET.get("bridge_class", [])
    road_classes = request.GET.getlist("road_class", [])
<<<<<<< HEAD
    asset_classes = request.GET.getlist("asset_class", [])
    structure_classes = request.GET.getlist("structure_class", [])
    asset_classes, structure_classes = filter_consistency(
        asset_classes, structure_classes, culvert_classes, bridge_classes, road_classes
=======
    asset_classes = filter_consistency(
        request.GET.getlist("asset_class", []),
        culvert_classes,
        bridge_classes,
        road_classes,
>>>>>>> e76d8589
    )

    # handle the other [array] filters
    surface_types = request.GET.getlist("surface_type", [])  # surface_type=X
    pavement_classes = request.GET.getlist("pavement_class", [])  # pavement_class=X
    municipalities = request.GET.getlist("municipality", [])  # municipality=X
    asset_conditions = request.GET.getlist("asset_condition", [])  # asset_condition=X

    # handle the (maximum) report date
    report_date = request.GET.get("reportdate", None)  # reportdate=X
    if (
        report_date == "true"
        or report_date == True
        or report_date == datetime.today().strftime("%Y-%m-%d")
    ):
        report_date = None

    # handle chainage filters
    chainage_start = None
    chainage_end = None
    chainage = None
    if road_id or road_code:
        # chainage range is only valid if we've specified a road
        chainage_start = request.GET.get("chainagestart", None)
        chainage_end = request.GET.get("chainageend", None)
    if bridge_id or bridge_code or culvert_id or culvert_code:
        # chainage is only valid if we've specified a bridge or culvert
        chainage = request.GET.get("chainage", None)
    # If chainage has been supplied, ensure it is clean
    if chainage != None:
        chainage = float(chainage)
    if chainage_start != None:
        chainage_start = float(chainage_start)
    if chainage_end != None:
        chainage_end = float(chainage_end)
    if (
        chainage_start != None
        and chainage_end != None
        and chainage_start > chainage_end
    ):
        temp_chainage = chainage_start
        chainage_start = chainage_end
        chainage_end = temp_chainage

    report_protobuf = report_pb2.Report()

    final_filters = defaultdict(list)
    final_lengths = defaultdict(Counter)

    final_filters["primary_attribute"] = primary_attributes

    # Set the final_filters for all of the various id, code and class values
    # Of the specific asset types only road_* may be included,
    # and that's only if a bridge_* or culvert_* is specified
    filter_priority(
        final_filters,
        asset_id,
        asset_code,
        asset_classes,
        "asset_id",
        "asset_code",
        "asset_class",
    )
<<<<<<< HEAD
    filter_priority(
        final_filters,
        structure_id,
        structure_code,
        structure_classes,
        "structure_id",
        "structure_code",
        "asset_class",
    )
    if (
        final_filters["structure_id"] != None
        or final_filters["structure_code"] != None
        or final_filters["asset_class"] != None
    ):
=======
    if bridge_id or bridge_code or culvert_id or culvert_code:
>>>>>>> e76d8589
        filter_priority(
            final_filters,
            road_id,
            road_code,
            road_classes,
            "road_id",
            "road_code",
            "asset_class",
        )

    # Asset level attribute
    if len(municipalities) > 0:
        final_filters["municipality"] = municipalities

    if len(surface_types) > 0:
        final_filters["surface_type"] = surface_types
    if len(pavement_classes) > 0:
        final_filters["pavement_class"] = pavement_classes
    if len(asset_conditions) > 0:
        final_filters["asset_condition"] = asset_conditions

    # Survey level attributes
    # if report_date:
    #     final_filters["report_date"] = report_date
    if (road_id or road_code) and chainage_start and chainage_end:
        final_filters["chainage_start"] = chainage_start
        final_filters["chainage_end"] = chainage_end
    if (
        bridge_id or bridge_code or culvert_id or culvert_code or road_id or road_code
    ) and chainage:
        final_filters["chainage"] = chainage

    # Initialise the Report
    asset_report = ReportQuery(final_filters)
    final_lengths = asset_report.compile_summary_stats(
        asset_report.execute_aggregate_query()
    )

    # These replacements *should* be unnecessary, but we'll leave them in place for now
    filtered_filters = (
        json.dumps(final_filters)
        .replace("""structure_condition""", """asset_condition""")
    )
    report_protobuf.filter = filtered_filters
    report_protobuf.lengths = json.dumps(final_lengths)

    if asset_id or asset_code:
        report_surveys = asset_report.execute_main_query()
        if len(report_surveys):
            for report_survey in report_surveys:
                report_attribute = report_pb2.Attribute()
                report_attribute.asset_id = report_survey["asset_id"]
                report_attribute.asset_code = report_survey["asset_code"]
                report_attribute.primary_attribute = report_survey["attribute"]
                report_attribute.chainage_start = report_survey["start_chainage"]
                report_attribute.chainage_end = report_survey["end_chainage"]
                report_attribute.survey_id = report_survey["survey_id"]
                if report_survey["user_id"]:
                    report_attribute.user_id = report_survey["user_id"]
                if report_survey["date_surveyed"]:
                    ts = Timestamp()
                    ts.FromDatetime(report_survey["date_surveyed"])
                    report_attribute.date_surveyed.CopyFrom(ts)
                report_attribute.added_by = report_survey["added_by"]
                if report_survey["value"]:
                    report_attribute.value = report_survey["value"]
                # road_id and road_code should only be present if required by a structure report
                # i.e. they will NOT be present for a road report
                # instead they'll be the values asset_id and asset_code
                if report_survey["road_id"]:
                    report_attribute.road_id = report_survey["road_id"]
                if report_survey["road_code"]:
                    report_attribute.road_code = report_survey["road_code"]

                report_protobuf.attributes.append(report_attribute)

    return HttpResponse(
        report_protobuf.SerializeToString(), content_type="application/octet-stream"
    )


def bridge_create(req_pb):
    return Bridge.objects.create(
        **{
            "road_id": req_pb.road_id,
            "road_code": req_pb.road_code,
            "user": get_user_model().objects.get(pk=req_pb.user),
            "structure_code": req_pb.structure_code,
            "structure_name": req_pb.structure_name,
            "asset_class": req_pb.asset_class,
            "administrative_area": req_pb.administrative_area,
            "construction_year": req_pb.construction_year,
            "length": req_pb.length,
            "width": req_pb.width,
            "chainage": req_pb.chainage,
            "structure_type": req_pb.structure_type,
            "river_name": req_pb.river_name,
            "number_spans": req_pb.number_spans,
            "span_length": req_pb.span_length,
            "material": req_pb.material,
            "protection_upstream": req_pb.protection_upstream,
            "protection_downstream": req_pb.protection_downstream,
        }
    )


def culvert_create(req_pb):
    return Culvert.objects.create(
        **{
            "road_id": req_pb.road_id,
            "road_code": req_pb.road_code,
            "user": get_user_model().objects.get(pk=req_pb.user),
            "structure_code": req_pb.structure_code,
            "structure_name": req_pb.structure_name,
            "asset_class": req_pb.asset_class,
            "administrative_area": req_pb.administrative_area,
            "construction_year": req_pb.construction_year,
            "length": req_pb.length,
            "width": req_pb.width,
            "chainage": req_pb.chainage,
            "structure_type": req_pb.structure_type,
            "height": req_pb.height,
            "number_cells": req_pb.number_cells,
            "material": req_pb.material,
            "protection_upstream": req_pb.protection_upstream,
            "protection_downstream": req_pb.protection_downstream,
        }
    )


def bridge_update(bridge, req_pb, db_pb):
    """ Update the Bridge instance from PB fields """
    changed_fields = []

    # Char/Text Input Fields
    regular_fields = [
        "road_id",
        "road_code",
        "structure_code",
        "structure_name",
        "administrative_area",
        "river_name",
        "asset_class",
    ]
    for field in regular_fields:
        request_value = getattr(req_pb, field)
        if getattr(db_pb, field) != request_value:
            # add field to list of changes fields
            changed_fields.append(field)
            # set attribute on bridge
            setattr(bridge, field, request_value)

    # Numeric Input Fields
    numeric_fields = [
        "construction_year",
        "length",
        "width",
        "number_spans",
        "span_length",
        "chainage",
    ]
    for field in numeric_fields:
        existing_value = getattr(db_pb, field)
        request_value = getattr(req_pb, field)

        # -ve request_values indicate that the supplied value is actually meant to be None
        if request_value < 0:
            request_value = None

        if existing_value < 0:
            existing_value = None

        if existing_value != request_value:
            # set attribute on bridge
            setattr(bridge, field, request_value)
            # add field to list of changes fields
            changed_fields.append(field)

    # Foreign Key Fields
    fks = [
        (BridgeClass, "structure_type"),
        (BridgeMaterialType, "material"),
        (StructureProtectionType, "protection_downstream"),
        (StructureProtectionType, "protection_upstream"),
    ]

    for fk in fks:
        field = fk[1]
        model = fk[0]
        request_value = getattr(req_pb, field, None)
        if getattr(db_pb, field, None) != request_value:
            if request_value:
                try:
                    fk_obj = model.objects.filter(code=request_value).get()
                except model.DoesNotExist:
                    return HttpResponse(status=400)
            else:
                fk_obj = None
            setattr(bridge, field, fk_obj)
            # handle field name differences
            if field in ["structure_type", "material"]:
                field += "_bridge"
            changed_fields.append(field)

    return bridge, changed_fields


def culvert_update(culvert, req_pb, db_pb):
    """ Update the Culvert instance from PB fields """
    changed_fields = []

    # Char/Text Input Fields
    regular_fields = [
        "road_id",
        "road_code",
        "structure_code",
        "structure_name",
        "administrative_area",
        "asset_class",
    ]
    for field in regular_fields:
        request_value = getattr(req_pb, field)
        if getattr(db_pb, field) != request_value:
            # add field to list of changes fields
            changed_fields.append(field)
            # set attribute on culvert
            setattr(culvert, field, request_value)

    # Numeric Input Fields
    numeric_fields = [
        "construction_year",
        "length",
        "width",
        "height",
        "number_cells",
        "chainage",
    ]
    for field in numeric_fields:
        existing_value = getattr(db_pb, field)
        request_value = getattr(req_pb, field)

        # -ve request_values indicate that the supplied value is actually meant to be None
        if request_value < 0:
            request_value = None

        if existing_value < 0:
            existing_value = None

        if existing_value != request_value:
            # set attribute on culvert
            setattr(culvert, field, request_value)
            # add field to list of changes fields
            changed_fields.append(field)

    # Foreign Key Fields
    fks = [
        (CulvertClass, "structure_type"),
        (CulvertMaterialType, "material"),
        (StructureProtectionType, "protection_downstream"),
        (StructureProtectionType, "protection_upstream"),
    ]

    for fk in fks:
        field = fk[1]
        model = fk[0]
        request_value = getattr(req_pb, field, None)
        if getattr(db_pb, field, None) != request_value:
            if request_value:
                try:
                    fk_obj = model.objects.filter(code=request_value).get()
                except model.DoesNotExist:
                    return HttpResponse(status=400)
            else:
                fk_obj = None
            setattr(culvert, field, fk_obj)
            # handle field name differences
            if field in ["structure_type", "material"]:
                field += "_culvert"
            changed_fields.append(field)

    return culvert, changed_fields


ASSET_PREFIXES_MAPPING = {
    "ROAD": {
        "model": Road,
        "update": road_update,
        "create": None,
        "proto": roads_pb2.Road,
    },
    "BRDG": {
        "model": Bridge,
        "update": bridge_update,
        "create": bridge_create,
        "proto": structure_pb2.Bridge,
    },
    "CULV": {
        "model": Culvert,
        "update": culvert_update,
        "create": culvert_create,
        "proto": structure_pb2.Culvert,
    },
}


def get_asset_mapping(pk):
    """ Take in a globally unique protobuf PK and splits out the Asset prefix to get
    lookup the specific Asset's mapping, along with the Django DB PK to access it."""
    split = pk.split("-")
    prefix = split[0]
    django_pk = int(split[1])
    mapping = ASSET_PREFIXES_MAPPING[prefix]
    return prefix, django_pk, mapping


@login_required
def protobuf_structure(request, pk):
    """ returns an protobuf serialized bytestring with a single protobuf Structure """
    if request.method != "GET":
        return HttpResponse(status=405)

    prefix, django_pk, mapping = get_asset_mapping(pk)
    survey = (
        Survey.objects.filter(asset_id__startswith=prefix + "-")
        .annotate(struct_id=Cast(Substr("asset_id", 6), models.IntegerField()))
        .filter(struct_id=OuterRef("id"))
        .order_by("-date_surveyed")
    )
    structure = (
        mapping["model"]
        .objects.filter(pk=django_pk)
        .annotate(
            asset_condition=Subquery(survey.values("values__asset_condition")[:1])
        )
    )

    if not structure.exists():
        return HttpResponseNotFound()

    # Note that we're returning a structure here,
    # which is a container for the Bridge or Culvert that we want
    structure_protobuf = structure.to_protobuf()

    return HttpResponse(
        structure_protobuf.SerializeToString(), content_type="application/octet-stream",
    )


@login_required
def protobuf_structure_audit(request, pk):
    """ returns a protobuf object with the set of all audit history items for a Structure """
    prefix, django_pk, mapping = get_asset_mapping(pk)

    queryset = mapping["model"].objects.all()
    structure = get_object_or_404(queryset, pk=django_pk)
    versions = Version.objects.get_for_object(structure)
    versions_protobuf = version_pb2.Versions()

    for version in versions:
        version_pb = versions_protobuf.versions.add()
        setattr(version_pb, "pk", version.pk)
        setattr(version_pb, "user", display_user(version.revision.user))
        setattr(version_pb, "comment", version.revision.comment)
        # set datetime field
        ts = Timestamp()
        ts.FromDatetime(version.revision.date_created)
        version_pb.date_created.CopyFrom(ts)
    return HttpResponse(
        versions_protobuf.SerializeToString(), content_type="application/octet-stream"
    )


@login_required
def protobuf_structure_surveys(request, pk, survey_attribute=None):
    """ returns a protobuf object with the set of surveys for a particular structures pk"""
    # pull any Surveys that cover the requested Structure - based on PK
    queryset = Survey.objects.filter(asset_id=pk)

    filter_attribute = survey_attribute
    if survey_attribute == "structure_condition":
        filter_attribute = "asset_condition"

    if filter_attribute:
        queryset = queryset.filter(values__has_key=filter_attribute).exclude(
            **{"values__" + filter_attribute + "__isnull": True}
        )

    queryset.order_by("-date_updated")
    surveys_protobuf = queryset.to_protobuf()

    return HttpResponse(
        surveys_protobuf.SerializeToString(), content_type="application/octet-stream"
    )


@login_required
def protobuf_structures(request):
    """ returns a protobuf Structures object with sets of all available structure types """
    structures_protobuf = structure_pb2.Structures()
    structures_protobuf.bridges.extend(Bridge.objects.all().to_protobuf().bridges)
    structures_protobuf.culverts.extend(Culvert.objects.all().to_protobuf().culverts)

    return HttpResponse(
        structures_protobuf.SerializeToString(), content_type="application/octet-stream"
    )


@login_required
def protobuf_road_structures(request, pk):
    """ returns a protobuf Structures object with sets of structure types for a particular road pk"""
    # get the Road link requested
    road = get_object_or_404(Road.objects.all(), pk=pk)

    # pull all Structures that cover the Road Code above
    structures_protobuf = structure_pb2.Structures()
    structures_protobuf.bridges.extend(
        Bridge.objects.filter(road_code=road.road_code)
        .order_by("chainage", "last_modified")
        .to_protobuf()
        .bridges
    )
    structures_protobuf.culverts.extend(
        Culvert.objects.filter(road_code=road.road_code)
        .order_by("chainage", "last_modified")
        .to_protobuf()
        .culverts
    )

    return HttpResponse(
        structures_protobuf.SerializeToString(), content_type="application/octet-stream"
    )


@login_required
@user_passes_test(user_can_edit)
def structure_create(request, structure_type):
    if request.method != "POST":
        raise MethodNotAllowed(request.method)
    elif request.content_type != "application/octet-stream":
        return HttpResponse(status=400)

    prefix, django_pk, mapping = get_asset_mapping(structure_type)

    if prefix == "ROAD":
        return HttpResponse(status=400)

    # parse Bridge from protobuf in request body
    req_pb = structure_pb2.Bridge()
    req_pb = req_pb.FromString(request.body)

    # check that Protobuf parsed
    if not req_pb.road_id:
        return HttpResponse(status=400)

    # check there's a road to attach this structure to
    structure_road = get_object_or_404(Road.objects.filter(pk=req_pb.road_id))
    # and default the road_code if none was provided
    if not req_pb.road_code:
        req_pb.road_code = structure_road.road_code
    elif structure_road.road_code != req_pb.road_code:
        # or check it for basic data integrity problem
        return HttpResponse(
            req_pb.SerializeToString(),
            status=400,
            content_type="application/octet-stream",
        )

    try:
        with reversion.create_revision():
            mapping["create"](req_pb)

            # store the user who made the changes
            reversion.set_user(request.user)

        response = HttpResponse(
            req_pb.SerializeToString(),
            status=200,
            content_type="application/octet-stream",
        )

        return response
    except Exception as err:
        return HttpResponse(status=400)


@login_required
@user_passes_test(user_can_edit)
def structure_update(request, pk):
    if request.method != "PUT":
        raise MethodNotAllowed(request.method)
    elif request.content_type != "application/octet-stream":
        return HttpResponse(status=400)

    prefix, django_pk, mapping = get_asset_mapping(pk)

    # parse Structure from protobuf in request body
    req_pb = mapping["proto"]
    req_pb = req_pb.FromString(request.body)

    # check that Protobuf parsed
    if not req_pb.id:
        return HttpResponse(status=400)

    # if no changes between the DB's protobuf & request's protobuf return 200
    if mapping["model"] == Bridge:
        db_pb = mapping["model"].objects.filter(pk=django_pk).to_protobuf().bridges[0]
    elif mapping["model"] == Culvert:
        db_pb = mapping["model"].objects.filter(pk=django_pk).to_protobuf().culverts[0]
    if db_pb == req_pb:
        return HttpResponse(
            req_pb.SerializeToString(),
            status=200,
            content_type="application/octet-stream",
        )

    structure = mapping["model"].objects.filter(pk=django_pk).get()
    structure, changed_fields = mapping["update"](structure, req_pb, db_pb)

    with reversion.create_revision():
        structure.save()

        # store the user who made the changes
        reversion.set_user(request.user)

        # construct a django admin log style change message and use that
        # to create a revision comment and an admin log entry
        change_message = [dict(changed=dict(fields=changed_fields))]
        reversion.set_comment(json.dumps(change_message))
        LogEntry.objects.log_action(
            request.user.id,
            ContentType.objects.get_for_model(mapping["model"]).pk,
            structure.pk,
            str(structure),
            CHANGE,
            change_message,
        )

    versions = Version.objects.get_for_object(structure)
    response = HttpResponse(
        req_pb.SerializeToString(), status=200, content_type="application/octet-stream"
    )
    return response


@login_required
@user_passes_test(user_can_edit)
def survey_create(request):
    if request.method != "POST":
        raise MethodNotAllowed(request.method)
    elif request.content_type != "application/octet-stream":
        return HttpResponse(status=400)

    # parse Survey from protobuf in request body
    req_pb = survey_pb2.Survey()
    req_pb = req_pb.FromString(request.body)

    # check that Protobuf parsed
    if not req_pb.asset_id:
        return HttpResponse(status=400)

    req_values = json.loads(req_pb.values)
    # convert the json and do any required key manipulation
    if req_pb.asset_id.startswith("ROAD-"):
        req_values = road_survey_values(req_values)

    # check there's a road/structure to attach this survey to
    if req_pb.asset_id:
        prefix, django_pk, mapping = get_asset_mapping(req_pb.asset_id)
        survey_asset = get_object_or_404(mapping["model"].objects.filter(pk=django_pk))
    else:
        # basic data integrity problem
        return HttpResponse(
            req_pb.SerializeToString(),
            status=400,
            content_type="application/octet-stream",
        )

    # and default the road_code if none was provided
    if not req_pb.road_code:
        req_pb.road_code = survey_asset.road_code
    elif survey_asset.road_code != req_pb.road_code:
        # or check it for basic data integrity problem
        return HttpResponse(
            req_pb.SerializeToString(),
            status=400,
            content_type="application/octet-stream",
        )

    try:
        with reversion.create_revision():
            survey = Survey.objects.create(
                **{
                    "asset_id": req_pb.asset_id,
                    "asset_code": req_pb.asset_code,
                    "road_id": req_pb.road_id,
                    "road_code": req_pb.road_code,
                    "user": get_user_model().objects.get(pk=req_pb.user),
                    "chainage_start": req_pb.chainage_start,
                    "chainage_end": req_pb.chainage_end,
                    "date_surveyed": pbtimestamp_to_pydatetime(req_pb.date_surveyed),
                    "source": req_pb.source,
                    "values": req_values,
                }
            )

            # store the user who made the changes
            reversion.set_user(request.user)

        response = HttpResponse(
            req_pb.SerializeToString(),
            status=200,
            content_type="application/octet-stream",
        )

        return response
    except Exception as err:
        print(err)
        return HttpResponse(status=400)


@login_required
@user_passes_test(user_can_edit)
def survey_update(request):
    if request.method != "PUT":
        raise MethodNotAllowed(request.method)
    elif request.content_type != "application/octet-stream":
        return HttpResponse(status=400)

    # parse Survey from protobuf in request body
    req_pb = survey_pb2.Survey()
    req_pb = req_pb.FromString(request.body)

    # check that Protobuf parsed
    if not req_pb.id:
        return HttpResponse(status=400)

    # assert Survey ID given exists in the DB & there are changes to make
    survey = get_object_or_404(Survey.objects.filter(pk=req_pb.id))

    # check that the survey has a user assigned, if not, do not allow updating
    if not survey.user:
        return HttpResponse(
            req_pb.SerializeToString(),
            status=400,
            content_type="application/octet-stream",
        )

    # check there's a road/structure to attach this survey to
    if req_pb.asset_id:
        prefix, django_pk, mapping = get_asset_mapping(req_pb.asset_id)
        survey_asset = get_object_or_404(mapping["model"].objects.filter(pk=django_pk))
    else:
        # basic data integrity problem
        return HttpResponse(
            req_pb.SerializeToString(),
            status=400,
            content_type="application/octet-stream",
        )

    # and default the road_code if none was provided
    if not req_pb.road_code:
        req_pb.road_code = survey_asset.road_code
    elif survey_asset.road_code != req_pb.road_code:
        # or check it for basic data integrity problem
        return HttpResponse(
            req_pb.SerializeToString(),
            status=400,
            content_type="application/octet-stream",
        )

    # if there are no changes between the DB survey and the protobuf survey return 200
    if Survey.objects.filter(pk=req_pb.id).to_protobuf().surveys[0] == req_pb:
        return HttpResponse(
            req_pb.SerializeToString(),
            status=200,
            content_type="application/octet-stream",
        )

    req_values = json.loads(req_pb.values)
    if req_pb.asset_id.startswith("ROAD-"):
        req_values = road_survey_values(req_values)

    # if the new values are empty delete the record and return 200
    if req_values == {}:
        with reversion.create_revision():
            survey.delete()
            # store the user who made the changes
            reversion.set_user(request.user)
        return HttpResponse(
            req_pb.SerializeToString(),
            status=200,
            content_type="application/octet-stream",
        )

    # update the Survey instance from PB fields
    survey.road_id = req_pb.road_id
    survey.road_code = req_pb.road_code
    survey.user = get_user_model().objects.get(pk=req_pb.user)
    survey.chainage_start = req_pb.chainage_start
    survey.chainage_end = req_pb.chainage_end
    survey.date_surveyed = pbtimestamp_to_pydatetime(req_pb.date_surveyed)
    survey.source = req_pb.source
    survey.values = req_values

    with reversion.create_revision():
        survey.save()
        # store the user who made the changes
        reversion.set_user(request.user)

    response = HttpResponse(
        req_pb.SerializeToString(), status=200, content_type="application/octet-stream"
    )
    return response<|MERGE_RESOLUTION|>--- conflicted
+++ resolved
@@ -279,14 +279,6 @@
     queryset = Survey.objects.filter(asset_code=road.road_code)
 
     filter_attribute = survey_attribute
-<<<<<<< HEAD
-=======
-    # These replacements *should* be unnecessary, but we'll leave them in place for now
-    if survey_attribute == "surface_condition":
-        filter_attribute = "asset_condition"
-    elif survey_attribute == "road_type":
-        filter_attribute = "asset_class"
->>>>>>> e76d8589
 
     if survey_attribute:
         queryset = queryset.filter(values__has_key=filter_attribute).exclude(
@@ -311,23 +303,6 @@
     except ValueError:
         pb_date = datetime.strptime(pb_stamp.ToJsonString(), "%Y-%m-%dT%H:%M:%S.%fZ")
     return pytz.utc.localize(pb_date)
-
-
-def road_survey_values(req_values):
-    """ convert the json and do any required key manipulation """
-<<<<<<< HEAD
-=======
-    if "road_id" in req_values:
-        # road_id is NOT relevant for road surveys (use asset_id instead)
-        # it MUST be removed
-        req_values.pop("road_id", None)
-    if "road_code" in req_values:
-        # road_code is NOT relevant for road surveys (use asset_code instead)
-        # it MUST be removed
-        req_values.pop("road_code", None)
-
->>>>>>> e76d8589
-    return req_values
 
 
 @login_required
@@ -454,18 +429,11 @@
     culvert_classes = request.GET.getlist("culvert_class", [])
     bridge_classes = request.GET.get("bridge_class", [])
     road_classes = request.GET.getlist("road_class", [])
-<<<<<<< HEAD
-    asset_classes = request.GET.getlist("asset_class", [])
-    structure_classes = request.GET.getlist("structure_class", [])
-    asset_classes, structure_classes = filter_consistency(
-        asset_classes, structure_classes, culvert_classes, bridge_classes, road_classes
-=======
     asset_classes = filter_consistency(
         request.GET.getlist("asset_class", []),
         culvert_classes,
         bridge_classes,
         road_classes,
->>>>>>> e76d8589
     )
 
     # handle the other [array] filters
@@ -529,24 +497,7 @@
         "asset_code",
         "asset_class",
     )
-<<<<<<< HEAD
-    filter_priority(
-        final_filters,
-        structure_id,
-        structure_code,
-        structure_classes,
-        "structure_id",
-        "structure_code",
-        "asset_class",
-    )
-    if (
-        final_filters["structure_id"] != None
-        or final_filters["structure_code"] != None
-        or final_filters["asset_class"] != None
-    ):
-=======
     if bridge_id or bridge_code or culvert_id or culvert_code:
->>>>>>> e76d8589
         filter_priority(
             final_filters,
             road_id,
@@ -1108,9 +1059,6 @@
         return HttpResponse(status=400)
 
     req_values = json.loads(req_pb.values)
-    # convert the json and do any required key manipulation
-    if req_pb.asset_id.startswith("ROAD-"):
-        req_values = road_survey_values(req_values)
 
     # check there's a road/structure to attach this survey to
     if req_pb.asset_id:
@@ -1226,8 +1174,6 @@
         )
 
     req_values = json.loads(req_pb.values)
-    if req_pb.asset_id.startswith("ROAD-"):
-        req_values = road_survey_values(req_values)
 
     # if the new values are empty delete the record and return 200
     if req_values == {}:
