import hashlib
import json
import pytz
import reversion
from reversion.models import Version
from datetime import datetime
import pytz

from django.contrib.auth import get_user_model
from django.shortcuts import get_object_or_404
from django.http import (
    HttpResponse,
    HttpResponseForbidden,
    JsonResponse,
    HttpResponseNotFound,
)
from django.views.decorators.csrf import csrf_exempt
from django.contrib.admin.models import LogEntry, CHANGE
from django.contrib.contenttypes.models import ContentType
from rest_framework.authentication import SessionAuthentication, BasicAuthentication
from rest_framework.exceptions import MethodNotAllowed, ValidationError
from rest_framework.permissions import IsAuthenticated
from rest_framework.response import Response
from rest_framework.viewsets import ViewSet
from rest_framework_condition import condition

<<<<<<< HEAD
from protobuf import roads_pb2, survey_pb2

=======
from google.protobuf.timestamp_pb2 import Timestamp
from protobuf import roads_pb2
>>>>>>> 13bd9fcd
from .models import (
    CollatedGeoJsonFile,
    Road,
    MaintenanceNeed,
    TechnicalClass,
    RoadStatus,
    SurfaceType,
    PavementClass,
    Survey,
)
from .serializers import (
    RoadSerializer,
    RoadMetaOnlySerializer,
    RoadToWGSSerializer,
    SurveySerializer,
)


def get_etag(request, pk=None):
    try:
        if pk:
            return hashlib.md5(
                json.dumps(
                    RoadSerializer(Road.objects.filter(id=pk).get()).data
                ).encode("utf-8")
            ).hexdigest()
        else:
            return hashlib.md5(
                json.dumps(RoadSerializer(Road.objects.all(), many=True).data).encode(
                    "utf-8"
                )
            ).hexdigest()
    except Road.DoesNotExist:
        return hashlib.md5(json.dumps({}).encode("utf-8")).hexdigest()


def get_last_modified(request, pk=None):
    try:
        if pk:
            return Road.objects.filter(id=pk).latest("last_modified").last_modified
        else:
            return Road.objects.all().latest("last_modified").last_modified
    except Road.DoesNotExist:
        return datetime.now()


class RoadViewSet(ViewSet):
    authentication_classes = [SessionAuthentication, BasicAuthentication]
    permission_classes = [IsAuthenticated]

    @condition(etag_func=get_etag, last_modified_func=get_last_modified)
    def list(self, request):
        queryset = Road.objects.all()
        serializer = RoadMetaOnlySerializer(queryset, many=True)
        return Response(serializer.data)

    @condition(etag_func=get_etag, last_modified_func=get_last_modified)
    def retrieve(self, request, pk):
        # Allow metadata retrival for single road with param: `?meta`
        if "meta" in request.query_params:
            queryset = Road.objects.all()
            road = get_object_or_404(queryset, pk=pk)
            serializer = RoadMetaOnlySerializer(road)
            return Response(serializer.data)
        else:
            queryset = Road.objects.to_wgs()
            road = get_object_or_404(queryset, pk=pk)
            serializer = RoadToWGSSerializer(road)
            return Response(serializer.data)

    def create(self, request):
        raise MethodNotAllowed(request.method)

    def destroy(self, request, pk):
        raise MethodNotAllowed(request.method)


def road_update(request):
    if not request.user.is_authenticated:
        return HttpResponseForbidden()

    if request.method != "PUT":
        raise MethodNotAllowed(request.method)
    elif request.content_type != "application/octet-stream":
        return HttpResponse(status=400)

    # parse Road from protobuf in request body
    req_pb = roads_pb2.Road()
    req_pb.ParseFromString(request.body)

    # check that Protobuf parsed
    if not req_pb.id:
        return HttpResponse(status=400)

    # assert Road ID given exists in the DB & there are changes to make
    road = get_object_or_404(Road.objects.filter(pk=req_pb.id))
    old_road_pb = Road.objects.filter(pk=req_pb.id).to_protobuf().roads[0]
    if old_road_pb == req_pb:
        response = HttpResponse(
            req_pb.SerializeToString(),
            status=200,
            content_type="application/octet-stream",
        )
        return response

    # check if the Road has revision history, then check if Road
    # edits would be overwriting someone's changes
    version = Version.objects.get_for_object(road).first()
    if version and req_pb.last_revision_id != version.revision.id:
        return HttpResponse(status=409)

    # update the Road instance from PB fields
    fields = [
        "road_name",
        "road_code",
        "road_type",
        "link_code",
        "link_start_name",
        "link_start_chainage",
        "link_end_name",
        "link_end_chainage",
        "link_length",
        "surface_condition",
        "carriageway_width",
        "administrative_area",
        "project",
        "funding_source",
        "traffic_level",
    ]
    fks = [
        (MaintenanceNeed, "maintenance_need"),
        (TechnicalClass, "technical_class"),
        (RoadStatus, "road_status"),
        (SurfaceType, "surface_type"),
        (PavementClass, "pavement_class"),
    ]
    changed_fields = []
    for field in fields:
        request_value = getattr(req_pb, field)
        if getattr(old_road_pb, field) != request_value:
            # set attribute on road
            setattr(road, field, request_value)
            # add field to list of changes fields
            changed_fields.append(field)

    # Foreign Key attributes
    for fk in fks:
        field = fk[1]
        model = fk[0]
        request_value = getattr(req_pb, field, None)
        if getattr(old_road_pb, field) != request_value:
            if request_value:
                try:
                    fk_obj = model.objects.filter(code=request_value).get()
                except model.DoesNotExist:
                    return HttpResponse(status=400)
            else:
                fk_obj = None
            setattr(road, field, fk_obj)
            # add field to list of changes fields
            changed_fields.append(field)

    with reversion.create_revision():
        road.save()

        # store the user who made the changes
        reversion.set_user(request.user)

        # construct a django admin log style change message and use that
        # to create a revision comment and an admin log entry
        change_message = [dict(changed=dict(fields=changed_fields))]
        reversion.set_comment(json.dumps(change_message))
        LogEntry.objects.log_action(
            request.user.id,
            ContentType.objects.get_for_model(Road).pk,
            road.pk,
            str(road),
            CHANGE,
            change_message,
        )

    versions = Version.objects.get_for_object(road)
    req_pb.last_revision_id = versions[0].id

    response = HttpResponse(
        req_pb.SerializeToString(), status=200, content_type="application/octet-stream"
    )
    return response


def geojson_details(request):
    """ returns a JSON object with details of geoJSON geometry collections """

    if not request.user.is_authenticated:
        return HttpResponseForbidden()

    geojson_files = CollatedGeoJsonFile.objects.values("id", "geobuf_file")

    return JsonResponse(list(geojson_files), safe=False)


def protobuf_road(request, pk):
    """ returns an protobuf serialized bytestring with the set of all chunks that can be requested via protobuf_roads """

    if not request.user.is_authenticated:
        return HttpResponseForbidden()

    roads = Road.objects.filter(pk=pk)
    if not roads.exists():
        return HttpResponseNotFound()

    roads_protobuf = roads.to_protobuf()

    return HttpResponse(
        roads_protobuf.roads[0].SerializeToString(),
        content_type="application/octet-stream",
    )


def road_chunks_set(request):
    """ returns an object with the set of all chunks that can be requested via protobuf_roads """

    if not request.user.is_authenticated:
        return HttpResponseForbidden()

    road_chunks = Road.objects.to_chunks()

    return JsonResponse(list(road_chunks), safe=False)


def protobuf_road_set(request, chunk_name=None):
    """ returns a protobuf object with the set of all Roads """

    if not request.user.is_authenticated:
        return HttpResponseForbidden()

    roads = Road.objects.all()
    if chunk_name:
        roads = roads.filter(road_type=chunk_name)

    roads_protobuf = roads.to_protobuf()

    return HttpResponse(
        roads_protobuf.SerializeToString(), content_type="application/octet-stream"
    )


<<<<<<< HEAD
def all_surveys(request):
    if not request.user.is_authenticated:
        return HttpResponseForbidden()

    queryset = Survey.objects.order_by(
        "road", "chainage_start", "chainage_end", "-date_updated"
    )
    serializer = SurveySerializer(queryset, many=True)
    return JsonResponse(serializer.data, safe=False)


def road_surveys(request, road_code):
    if not request.user.is_authenticated:
        return HttpResponseForbidden()

    queryset = (
        Survey.objects.filter(road=road_code)
        .order_by("road", "chainage_start", "chainage_end", "-date_updated")
        .distinct("road", "chainage_start", "chainage_end")
    )
    serializer = SurveySerializer(queryset, many=True)
    return JsonResponse(serializer.data, safe=False)


def protobuf_surveys(request, chunk_name=None):
    """ returns a protobuf object with the set of all surveys or only of specific type"""

    if not request.user.is_authenticated:
        return HttpResponseForbidden()

    queryset = Survey.objects.all()
    if chunk_name:
        chunk_codes = Road.objects.filter(road_type=chunk_name).values("road_code")
        queryset = queryset.filter(road__in=chunk_codes)

    queryset.order_by("road", "chainage_start", "chainage_end", "-date_updated")
    surveys_protobuf = queryset.to_protobuf()

    return HttpResponse(
        surveys_protobuf.SerializeToString(), content_type="application/octet-stream"
    )


def protobuf_road_surveys(request, pk):
    """ returns a protobuf object with the set of surveys for a particular road pk"""

    if not request.user.is_authenticated:
        return HttpResponseForbidden()

    road = get_object_or_404(Road.objects.all(), pk=pk)
    queryset = Survey.objects.filter(road=road.road_code)
    queryset.order_by("road", "chainage_start", "chainage_end", "-date_updated")
    surveys_protobuf = queryset.to_protobuf()

    return HttpResponse(
        surveys_protobuf.SerializeToString(), content_type="application/octet-stream"
    )


def survey_create(request):
    if not request.user.is_authenticated:
        return HttpResponseForbidden()

    if request.method != "POST":
        raise MethodNotAllowed(request.method)
    elif request.content_type != "application/octet-stream":
        return HttpResponse(status=400)

    # parse Survey from protobuf in request body
    req_pb = survey_pb2.Survey()
    req_pb.ParseFromString(request.body)

    # check that Protobuf parsed
    if not req_pb.road:
        return HttpResponse(status=400)

    try:
        with reversion.create_revision():
            survey = Survey.objects.create(
                **{
                    "road": req_pb.road,
                    "user": get_user_model().objects.get(pk=req_pb.user),
                    "chainage_start": req_pb.chainage_start,
                    "chainage_end": req_pb.chainage_end,
                    "date_surveyed": pytz.utc.localize(
                        datetime.strptime(
                            req_pb.date_surveyed.ToJsonString(), "%Y-%m-%dT%H:%M:%S.%fZ"
                        )
                    ),
                    "values": json.loads(req_pb.values),
                }
            )

            response = HttpResponse(
                req_pb.SerializeToString(),
                status=200,
                content_type="application/octet-stream",
            )
        return response
    except Exception as err:
        return HttpResponse(status=400)


def survey_update(request):
    if not request.user.is_authenticated:
        return HttpResponseForbidden()

    if request.method != "PUT":
        raise MethodNotAllowed(request.method)
    elif request.content_type != "application/octet-stream":
        return HttpResponse(status=400)

    # parse Survey from protobuf in request body
    req_pb = survey_pb2.Survey()
    req_pb.ParseFromString(request.body)

    # check that Protobuf parsed
    if not req_pb.id:
        return HttpResponse(status=400)

    # assert Survey ID given exists in the DB & there are changes to make
    survey = get_object_or_404(Survey.objects.filter(pk=req_pb.id))
    if Survey.objects.filter(pk=req_pb.id).to_protobuf().surveys[0] == req_pb:
        response = HttpResponse(
            req_pb.SerializeToString(),
            status=200,
            content_type="application/octet-stream",
        )
        return response

    # check if the survey has revision history, then check if survey
    # edits would be overwriting someone's changes
    version = Version.objects.get_for_object(survey).first()
    if version and req_pb.last_revision_id != version.revision.id:
        return HttpResponse(status=409)

    # update the Survey instance from PB fields
    try:
        survey.road = req_pb.road
        survey.user = get_user_model().objects.get(pk=req_pb.user)
        survey.chainage_start = req_pb.chainage_start
        survey.chainage_end = req_pb.chainage_end
        survey.date_surveyed = pytz.utc.localize(
            datetime.strptime(
                req_pb.date_surveyed.ToJsonString(), "%Y-%m-%dT%H:%M:%S.%fZ"
            )
        )
        survey.values = json.loads(req_pb.values)

        with reversion.create_revision():
            survey.save()
            # store the user who made the changes
            reversion.set_user(request.user)

        versions = Version.objects.get_for_object(survey)
        req_pb.last_revision_id = versions[0].id

        response = HttpResponse(
            req_pb.SerializeToString(),
            status=200,
            content_type="application/octet-stream",
        )
        return response
    except Exception as err:
        return HttpResponse(status=400)
=======
def protobuf_road_audit(request, pk):
    """ returns a protobuf object with the set of all audit history items for a Road """

    if not request.user.is_authenticated:
        return HttpResponseForbidden()
    queryset = Road.objects.all()
    road = get_object_or_404(queryset, pk=pk)
    versions = Version.objects.get_for_object(road)
    versions_protobuf = roads_pb2.Versions()

    for version in versions:
        version_pb = versions_protobuf.versions.add()
        setattr(version_pb, "pk", version.pk)
        setattr(version_pb, "user", _display_user(version.revision.user))
        setattr(version_pb, "comment", version.revision.comment)
        # set datetime field
        ts = Timestamp()
        ts.FromDatetime(version.revision.date_created)
        version_pb.date_created.CopyFrom(ts)
    return HttpResponse(
        versions_protobuf.SerializeToString(), content_type="application/octet-stream"
    )


def _display_user(user):
    """ returns the full username if populated, or the username, or "" """
    if not user:
        return ""
    user_display = user.get_full_name()
    return user_display or user.username
>>>>>>> 13bd9fcd
<|MERGE_RESOLUTION|>--- conflicted
+++ resolved
@@ -24,13 +24,11 @@
 from rest_framework.viewsets import ViewSet
 from rest_framework_condition import condition
 
-<<<<<<< HEAD
+from google.protobuf.timestamp_pb2 import Timestamp
+
 from protobuf import roads_pb2, survey_pb2
 
-=======
-from google.protobuf.timestamp_pb2 import Timestamp
-from protobuf import roads_pb2
->>>>>>> 13bd9fcd
+
 from .models import (
     CollatedGeoJsonFile,
     Road,
@@ -278,7 +276,6 @@
     )
 
 
-<<<<<<< HEAD
 def all_surveys(request):
     if not request.user.is_authenticated:
         return HttpResponseForbidden()
@@ -444,7 +441,8 @@
         return response
     except Exception as err:
         return HttpResponse(status=400)
-=======
+
+        
 def protobuf_road_audit(request, pk):
     """ returns a protobuf object with the set of all audit history items for a Road """
 
@@ -474,5 +472,4 @@
     if not user:
         return ""
     user_display = user.get_full_name()
-    return user_display or user.username
->>>>>>> 13bd9fcd
+    return user_display or user.username