--- conflicted
+++ resolved
@@ -279,14 +279,6 @@
     queryset = Survey.objects.filter(asset_code=road.road_code)
 
     filter_attribute = survey_attribute
-<<<<<<< HEAD
-=======
-    # These replacements *should* be unnecessary, but we'll leave them in place for now
-    if survey_attribute == "surface_condition":
-        filter_attribute = "asset_condition"
-    elif survey_attribute == "road_type":
-        filter_attribute = "asset_class"
->>>>>>> 11aa9c3a
 
     if survey_attribute:
         queryset = queryset.filter(values__has_key=filter_attribute).exclude(
@@ -313,23 +305,6 @@
     return pytz.utc.localize(pb_date)
 
 
-<<<<<<< HEAD
-=======
-def road_survey_values(req_values):
-    """ convert the json and do any required key manipulation """
-    if "road_id" in req_values:
-        # road_id is NOT relevant for road surveys (use asset_id instead)
-        # it MUST be removed
-        req_values.pop("road_id", None)
-    if "road_code" in req_values:
-        # road_code is NOT relevant for road surveys (use asset_code instead)
-        # it MUST be removed
-        req_values.pop("road_code", None)
-
-    return req_values
-
-
->>>>>>> 11aa9c3a
 @login_required
 def protobuf_road_audit(request, pk):
     """ returns a protobuf object with the set of all audit history items for a Road """
@@ -561,19 +536,7 @@
         asset_report.execute_aggregate_query()
     )
 
-<<<<<<< HEAD
     report_protobuf.filter = json.dumps(final_filters)
-=======
-    # These replacements *should* be unnecessary, but we'll leave them in place for now
-    filtered_filters = (
-        json.dumps(final_filters)
-        .replace("""road_type""", """asset_class""")
-        .replace("""structure_class""", """asset_class""")
-        .replace("""surface_condition""", """asset_condition""")
-        .replace("""structure_condition""", """asset_condition""")
-    )
-    report_protobuf.filter = filtered_filters
->>>>>>> 11aa9c3a
     report_protobuf.lengths = json.dumps(final_lengths)
 
     if asset_id or asset_code:
@@ -853,13 +816,9 @@
 
     prefix, django_pk, mapping = get_asset_mapping(pk)
     survey = (
-<<<<<<< HEAD
-        Survey.objects.filter(asset_id__startswith=prefix + "-")
-=======
         Survey.objects.filter(
             asset_id__startswith=prefix + "-", values__has_key="asset_condition"
         )
->>>>>>> 11aa9c3a
         .annotate(struct_id=Cast(Substr("asset_id", 6), models.IntegerField()))
         .filter(struct_id=OuterRef("id"))
         .order_by("-date_surveyed")
@@ -916,13 +875,6 @@
     """ returns a protobuf object with the set of surveys for a particular structures pk"""
     # pull any Surveys that cover the requested Structure - based on PK
     queryset = Survey.objects.filter(asset_id=pk)
-<<<<<<< HEAD
-=======
-
-    filter_attribute = survey_attribute
-    if survey_attribute == "structure_condition":
-        filter_attribute = "asset_condition"
->>>>>>> 11aa9c3a
 
     if survey_attribute:
         queryset = queryset.filter(values__has_key=survey_attribute).exclude(
@@ -1103,12 +1055,6 @@
         return HttpResponse(status=400)
 
     req_values = json.loads(req_pb.values)
-<<<<<<< HEAD
-=======
-    # convert the json and do any required key manipulation
-    if req_pb.asset_id.startswith("ROAD-"):
-        req_values = road_survey_values(req_values)
->>>>>>> 11aa9c3a
 
     # check there's a road/structure to attach this survey to
     if req_pb.asset_id:
@@ -1224,11 +1170,6 @@
         )
 
     req_values = json.loads(req_pb.values)
-<<<<<<< HEAD
-=======
-    if req_pb.asset_id.startswith("ROAD-"):
-        req_values = road_survey_values(req_values)
->>>>>>> 11aa9c3a
 
     # if the new values are empty delete the record and return 200
     if req_values == {}:
