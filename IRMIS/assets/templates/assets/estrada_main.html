--- conflicted
+++ resolved
@@ -5,11 +5,7 @@
     <div id="map-table-irmis" class="col-8 col-lg-9 col-xl-10 map table">
         <div id="map-irmis"></div>
         <div id="table-irmis">
-<<<<<<< HEAD
-            <table id="data-table" class="d-block table table-bordered w-100" style="border-collapse: collapse !important;"></table>
-=======
             <table id="data-table" class="d-block table table-bordered table-hover w-100" style="border-collapse: collapse !important;"></table>
->>>>>>> 2b9b8c4b
         </div>
     </div>
 </div>