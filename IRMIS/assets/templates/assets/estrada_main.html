--- conflicted
+++ resolved
@@ -5,11 +5,7 @@
     <div id="map-table-irmis" class="map table">
         <!-- Map -->
         <div id="map-irmis"></div>
-<<<<<<< HEAD
-        <!-- Table -->
-=======
         <h6 id="table-name" class="flex-grow-1">{% trans "Road Inventory" %}</h6>
->>>>>>> c6f25517
         <div id="table-irmis">
             <!-- Toggle table columns button -->
             <div id="select-data" class="align-items-center btn btn-secondary btn-sm d-flex dropdown justify-content-between">
