{% load i18n estrada %}

<planning_base></planning_base>
<reports_base></reports_base>
<edit_base></edit_base>

<div id="view-content" class="h-100 row">
    {% filter_pane %}
    <div id="map-table-irmis" class="map table">
        <div>
            <!-- Map -->
            <div id="map-irmis"></div>
            <!-- Road Table -->
            <div id="table-roads">
                <!-- Table Title and Buttons -->
                <div class="dt-buttons">
                    <h6 class="flex-grow-1">{% trans "Road Inventory" %}</h6>

                    <div id="export-road" class="btn btn-secondary btn-sm d-flex justify-content-center">
                        {% trans "Export all" %}</div>

                    <div id="select-road-data" class="btn btn-secondary btn-sm d-flex dropdown justify-content-between">
                        {% trans "Select data" %}
                        <span class="caret-dark image"></span>
                        <div id="road-columns-dropdown" class="dropdown-menu flex-row" hidden>
                            <div class="asset-inventory-data">
                                <h6>{% trans "Road Inventory Data" %}</h6>
                                <div class="d-flex">
                                    <div class="left-pane">
                                        <div class="align-items-center d-flex text-nowrap" data-column="0"
                                            data-default="true">
                                            <span class="checkbox image selected"></span>
                                            {% trans "Road code" %}
                                        </div>
                                        <div class="align-items-center d-flex text-nowrap" data-column="1">
                                            <span class="checkbox image"></span>
                                            {% trans "Road name" %}
                                        </div>
                                        <div class="align-items-center d-flex text-nowrap" data-column="2"
                                            data-default="true">
                                            <span class="checkbox image selected"></span>
                                            {% trans "Link code" %}
                                        </div>
                                        <div class="align-items-center d-flex text-nowrap" data-column="3">
                                            <span class="checkbox image"></span>
                                            {% trans "Link name" %}
                                        </div>
                                        <div class="align-items-center d-flex text-nowrap" data-column="4"
                                            data-default="true">
                                            <span class="checkbox image selected"></span>
                                            {% trans "Link length" %}
                                        </div>
                                        <div class="align-items-center d-flex text-nowrap" data-column="5"
                                            data-default="true">
                                            <span class="checkbox image selected"></span>
                                            {% trans "Link start name" %}
                                        </div>
                                        <div class="align-items-center d-flex text-nowrap" data-column="6"
                                            data-default="true">
                                            <span class="checkbox image selected"></span>
                                            {% trans "Link start chainage" %}
                                        </div>
                                        <div class="align-items-center d-flex text-nowrap" data-column="7"
                                            data-default="true">
                                            <span class="checkbox image selected"></span>
                                            {% trans "Link end name" %}
                                        </div>
                                        <div class="align-items-center d-flex text-nowrap" data-column="8"
                                            data-default="true">
                                            <span class="checkbox image selected"></span>
                                            {% trans "Link end chainage" %}
                                        </div>
                                        <div class="align-items-center d-flex text-nowrap" data-column="9">
                                            <span class="checkbox image"></span>
                                            {% trans "Start Point - DMS" %}
                                        </div>
                                        <div class="align-items-center d-flex text-nowrap" data-column="10">
                                            <span class="checkbox image"></span>
                                            {% trans "End Point - DMS" %}
                                        </div>
                                        <div class="align-items-center d-flex text-nowrap" data-column="11">
                                            <span class="checkbox image"></span>
                                            {% trans "Start Point - UTM" %}
                                        </div>
                                        <div class="align-items-center d-flex text-nowrap" data-column="12">
                                            <span class="checkbox image"></span>
                                            {% trans "End Point - UTM" %}
                                        </div>
                                        <div class="align-items-center d-flex text-nowrap" data-column="13"
                                            data-default="true">
                                            <span class="checkbox image selected"></span>
                                            {% trans "Surface type" %}
                                        </div>
                                    </div>
                                    <div class="right-pane">
                                        <div class="align-items-center d-flex text-nowrap" data-column="14"
                                            data-default="true">
                                            <span class="checkbox image selected"></span>
                                            {% trans "Pavement class" %}
                                        </div>
                                        <div class="align-items-center d-flex text-nowrap" data-column="15"
                                            data-default="true">
                                            <span class="checkbox image selected"></span>
                                            {% trans "Carriageway width" %}
                                        </div>
                                        <div class="align-items-center d-flex text-nowrap" data-column="16"
                                            data-default="true">
                                            <span class="checkbox image"></span>
                                            {% trans "Total width" %}
                                        </div>
                                        <div class="align-items-center d-flex text-nowrap" data-column="17">
                                            <span class="checkbox image"></span>
                                            {% trans "Number of lanes" %}
                                        </div>
                                        <div class="align-items-center d-flex text-nowrap" data-column="18"
                                            data-default="true">
                                            <span class="checkbox image selected"></span>
                                            {% trans "Municipality" %}
                                        </div>
                                        <div class="align-items-center d-flex text-nowrap" data-column="19">
                                            <span class="checkbox image"></span>
                                            {% trans "Asset class" %}
                                        </div>
                                        <div class="align-items-center d-flex text-nowrap" data-column="20">
                                            <span class="checkbox image"></span>
                                            {% trans "Technical class" %}
                                        </div>
                                        <div class="align-items-center d-flex text-nowrap" data-column="21">
                                            <span class="checkbox image"></span>
                                            {% trans "Funding source" %}
                                        </div>
                                        <div class="align-items-center d-flex text-nowrap" data-column="22">
                                            <span class="checkbox image"></span>
                                            {% trans "Road status" %}
                                        </div>
                                        <div class="align-items-center d-flex text-nowrap" data-column="23">
                                            <span class="checkbox image"></span>
                                            {% trans "Project" %}
                                        </div>
                                        <div class="align-items-center d-flex text-nowrap" data-column="24">
                                            <span class="checkbox image"></span>
                                            {% trans "Population Served" %}
                                        </div>
                                        <div class="align-items-center d-flex text-nowrap" data-column="25">
                                            <span class="checkbox image"></span>
                                            {% trans "Construction Year" %}
                                        </div>
                                        <div class="align-items-center d-flex text-nowrap" data-column="26">
                                            <span class="checkbox image"></span>
                                            {% trans "Core" %}
                                        </div>
                                    </div>
                                </div>
                            </div>
                            <div class="d-flex flex-column asset-condition-data">
                                <h6>{% trans "Road Condition Data" %}</h6>
                                <div class="flex-grow-1">
                                    <div class="align-items-center d-flex text-nowrap" data-column="27">
                                        <span class="checkbox image"></span>
                                        {% trans "Roughness (IRI)" %}
                                    </div>
                                    <div class="align-items-center d-flex text-nowrap" data-column="28"
                                        data-default="true">
                                        <span class="checkbox image selected"></span>
                                        {% trans "Surface condition" %}
                                    </div>
                                    <div class="align-items-center d-flex text-nowrap" data-column="29">
                                        <span class="checkbox image"></span>
                                        {% trans "Maintenance needs" %}
                                    </div>
                                    <div class="align-items-center d-flex text-nowrap" data-column="30">
                                        <span class="checkbox image"></span>
                                        {% trans "Traffic data" %}
                                    </div>
                                    <div class="align-items-center d-flex text-nowrap" data-column="31">
                                        <span class="checkbox image"></span>
                                        {% trans "Rainfall" %}
                                    </div>
                                    <div class="align-items-center d-flex text-nowrap" data-column="32">
                                        <span class="checkbox image"></span>
                                        {% trans "Terrain Class" %}
                                    </div>
                                    <div class="align-items-center d-flex text-nowrap" data-column="33">
                                        <span class="checkbox image"></span>
                                        {% trans "Inventory Photos" %}
                                    </div>
                                </div>
                                <button class="btn btn-sm btn-secondary restore-road text-nowrap">
                                    {% trans "Return to default selection" %}
                                </button>
                            </div>
                        </div>
                    </div>
                </div>
                <!-- DataTable wrapper -->
                <table id="all-data-table" class="d-block table table-bordered table-hover w-100"></table>
            </div>

            <!-- Structures Table -->
            <div id="table-structures" hidden="true">
                <!-- Table Title and Buttons -->
                <div class="dt-buttons">
                    <h6 class="flex-grow-1">{% trans "Structure Inventory" %}</h6>

                    <div id="export-structure" class="btn btn-secondary btn-sm d-flex justify-content-center">
                        {% trans "Export all" %}</div>

                    <div id="select-structure-data"
                        class="btn btn-secondary btn-sm d-flex dropdown justify-content-between">
                        {% trans "Select data" %}
                        <span class="caret-dark image"></span>
                        <div id="structure-columns-dropdown" class="dropdown-menu flex-row" hidden>
                            <div class="asset-inventory-data">
                                <h6>{% trans "Structure Inventory Data" %}</h6>
                                <div class="d-flex">
                                    <div class="left-pane">
                                        <div class="align-items-center d-flex text-nowrap" data-column="0"
                                            data-default="true">
                                            <span class="checkbox image selected"></span>
                                            {% trans "Structure" %}
                                        </div>
                                        <div class="align-items-center d-flex text-nowrap" data-column="1"
                                            data-default="true">
                                            <span class="checkbox image selected"></span>
                                            {% trans "Structure Code" %}
                                        </div>
                                        <div class="align-items-center d-flex text-nowrap" data-column="2"
                                            data-default="true">
                                            <span class="checkbox image selected"></span>
                                            {% trans "Structure Name" %}
                                        </div>
                                        <div class="align-items-center d-flex text-nowrap" data-column="3">
                                            <span class="checkbox image"></span>
                                            {% trans "River Name" %}
                                        </div>
                                        <div class="align-items-center d-flex text-nowrap" data-column="4"
                                            data-default="true">
                                            <span class="checkbox image selected"></span>
                                            {% trans "Road Code" %}
                                        </div>
                                        <div class="align-items-center d-flex text-nowrap" data-column="5">
                                            <span class="checkbox image"></span>
                                            {% trans "Asset Class" %}
                                        </div>
                                        <div class="align-items-center d-flex text-nowrap" data-column="6">
                                            <span class="checkbox image"></span>
                                            {% trans "GPS Latitude" %}
                                        </div>
                                        <div class="align-items-center d-flex text-nowrap" data-column="7">
                                            <span class="checkbox image"></span>
                                            {% trans "GPS Longitude" %}
                                        </div>
                                        <div class="align-items-center d-flex text-nowrap" data-column="8"
                                            data-default="true">
                                            <span class="checkbox image selected"></span>
                                            {% trans "Chainage" %}
                                        </div>
                                        <div class="align-items-center d-flex text-nowrap" data-column="9">
                                            <span class="checkbox image"></span>
                                            {% trans "Municipality" %}
                                        </div>
                                        <div class="align-items-center d-flex text-nowrap" data-column="10"
                                            data-default="true">
                                            <span class="checkbox image selected"></span>
                                            {% trans "Material" %}
                                        </div>
                                    </div>
                                    <div class="right-pane">
                                        <div class="align-items-center d-flex text-nowrap" data-column="11"
                                            data-default="true">
                                            <span class="checkbox image selected"></span>
                                            {% trans "Type" %}
                                        </div>
                                        <div class="align-items-center d-flex text-nowrap" data-column="12"
                                            data-default="true">
                                            <span class="checkbox image selected"></span>
                                            {% trans "Length" %}
                                        </div>
                                        <div class="align-items-center d-flex text-nowrap" data-column="13"
                                            data-default="true">
                                            <span class="checkbox image selected"></span>
                                            {% trans "Width" %}
                                        </div>
                                        <div class="align-items-center d-flex text-nowrap" data-column="14">
                                            <span class="checkbox image"></span>
                                            {% trans "Height" %}
                                        </div>
                                        <div class="align-items-center d-flex text-nowrap" data-column="15">
                                            <span class="checkbox image"></span>
                                            {% trans "Number of Spans" %}
                                        </div>
                                        <div class="align-items-center d-flex text-nowrap" data-column="16">
                                            <span class="checkbox image"></span>
                                            {% trans "Span Length" %}
                                        </div>
                                        <div class="align-items-center d-flex text-nowrap" data-column="17">
                                            <span class="checkbox image"></span>
                                            {% trans "Number of Cells" %}
                                        </div>
                                        <div class="align-items-center d-flex text-nowrap" data-column="18">
                                            <span class="checkbox image"></span>
                                            {% trans "Protection Upstream" %}
                                        </div>
                                        <div class="align-items-center d-flex text-nowrap" data-column="19">
                                            <span class="checkbox image"></span>
                                            {% trans "Protection Downstream" %}
                                        </div>
                                        <div class="align-items-center d-flex text-nowrap" data-column="20">
                                            <span class="checkbox image"></span>
                                            {% trans "Construction Year" %}
                                        </div>
                                    </div>
                                </div>
                            </div>
                            <div class="d-flex flex-column asset-condition-data">
                                <h6>{% trans "Structure Condition Data" %}</h6>
                                <div class="flex-grow-1">
                                    <div class="align-items-center d-flex text-nowrap" data-column="21"
                                        data-default="true">
                                        <span class="checkbox image selected"></span>
                                        {% trans "Structure Condition" %}
                                    </div>
                                    <div class="align-items-center d-flex text-nowrap" data-column="22">
                                        <span class="checkbox image"></span>
                                        {% trans "Condition Description" %}
                                    </div>
                                    <div class="align-items-center d-flex text-nowrap" data-column="23">
                                        <span class="checkbox image"></span>
                                        {% trans "Condition Photos" %}
                                    </div>
                                    <div class="align-items-center d-flex text-nowrap" data-column="24">
                                        <span class="checkbox image"></span>
                                        {% trans "Inventory Photos" %}
                                    </div>
                                </div>
                                <button class="btn btn-sm btn-secondary restore-structure text-nowrap">
                                    {% trans "Return to default selection" %}
                                </button>
                            </div>
                        </div>
                    </div>
                </div>
                <!-- DataTable wrapper -->
                <table id="structures-data-table" class="d-block table table-bordered table-hover w-100"></table>
            </div>
        </div>

        <footer>
            <small>República Democrática de Timor-Leste / Ministério das Obras Públicas</small>
            <small>{% trans "Created by Catalpa International" %}</small>
        </footer>
    </div>
</div>

<div id="inventory-segments-modal" class="modal inventory-modal" tabindex="-1" role="dialog" aria-hidden="true">
    <div class="modal-dialog modal-dialog-centered modal-lg" role="document">
        <div class="modal-content">
            <div class="modal-header">
                <h1 class="modal-title"></h1>
                <span class="close image" data-dismiss="modal" aria-label="{ window.gettext('Close') }"
                    aria-hidden="true"></span>
            </div>
            <div class="modal-body">
                {% comment %} Common table - for both surface_condition and structure_condition {% endcomment %}
                <table id="inventory-asset-condition-table" class="d-block table table-bordered table-hover w-100"></table>
                {% comment %} Road Column Modals Tables {% endcomment %}
                <table id="inventory-surface-type-table" class="d-block table table-bordered table-hover w-100"></table>
                <table id="inventory-technical-class-table" class="d-block table table-bordered table-hover w-100"></table>
                <table id="inventory-number-lanes-table" class="d-block table table-bordered table-hover w-100"></table>
<<<<<<< HEAD
                <table id="inventory-carriageway-width-table" class="d-block table table-bordered table-hover w-100"></table>
                <table id="inventory-total-width-table" class="d-block table table-bordered table-hover w-100"></table>
                <table id="inventory-terrain-class-table" class="d-block table table-bordered table-hover w-100"></table>
=======
                <table id="inventory-carriageway-width-table" class="d-block table table-bordered table-hover w-100">
                </table>
                <table id="inventory-total-width-table" class="d-block table table-bordered table-hover w-100"></table>
                <table id="inventory-terrain-class-table" class="d-block table table-bordered table-hover w-100">
                </table>
>>>>>>> adb71c96
                <table id="inventory-rainfall-table" class="d-block table table-bordered table-hover w-100"></table>
                <table id="inventory-pavement-class-table" class="d-block table table-bordered table-hover w-100"></table>
                {% comment %} Shared Photos Information Modal {% endcomment %}
                <div id="inventory-photos_wrapper">
                    <photos_details_box></photos_details_box>
                </div>
                {% comment %} Special Snowflake - Road Traffic Data modal {% endcomment %}
                <div id="inventory-traffic-level-table_wrapper">
                    <traffic_data_details></traffic_data_details>
                </div>
            </div>
        </div>
    </div>
</div><|MERGE_RESOLUTION|>--- conflicted
+++ resolved
@@ -362,24 +362,21 @@
             </div>
             <div class="modal-body">
                 {% comment %} Common table - for both surface_condition and structure_condition {% endcomment %}
-                <table id="inventory-asset-condition-table" class="d-block table table-bordered table-hover w-100"></table>
+                <table id="inventory-asset-condition-table" class="d-block table table-bordered table-hover w-100">
+                </table>
                 {% comment %} Road Column Modals Tables {% endcomment %}
                 <table id="inventory-surface-type-table" class="d-block table table-bordered table-hover w-100"></table>
-                <table id="inventory-technical-class-table" class="d-block table table-bordered table-hover w-100"></table>
+                <table id="inventory-technical-class-table" class="d-block table table-bordered table-hover w-100">
+                </table>
                 <table id="inventory-number-lanes-table" class="d-block table table-bordered table-hover w-100"></table>
-<<<<<<< HEAD
-                <table id="inventory-carriageway-width-table" class="d-block table table-bordered table-hover w-100"></table>
-                <table id="inventory-total-width-table" class="d-block table table-bordered table-hover w-100"></table>
-                <table id="inventory-terrain-class-table" class="d-block table table-bordered table-hover w-100"></table>
-=======
                 <table id="inventory-carriageway-width-table" class="d-block table table-bordered table-hover w-100">
                 </table>
                 <table id="inventory-total-width-table" class="d-block table table-bordered table-hover w-100"></table>
                 <table id="inventory-terrain-class-table" class="d-block table table-bordered table-hover w-100">
                 </table>
->>>>>>> adb71c96
                 <table id="inventory-rainfall-table" class="d-block table table-bordered table-hover w-100"></table>
-                <table id="inventory-pavement-class-table" class="d-block table table-bordered table-hover w-100"></table>
+                <table id="inventory-pavement-class-table" class="d-block table table-bordered table-hover w-100">
+                </table>
                 {% comment %} Shared Photos Information Modal {% endcomment %}
                 <div id="inventory-photos_wrapper">
                     <photos_details_box></photos_details_box>
