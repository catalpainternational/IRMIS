{% load i18n estrada %}

<<<<<<< HEAD
<div id="view-content" class="h-100 row">
    {% filter_pane %}
    <div id="map-table-irmis" class="col-9 map table">
        <div id="map-irmis"></div>
        <div id="table-irmis">
            <table id="data-table" class="d-block table table-bordered w-100" style="border-collapse: collapse !important;"></table>
=======
    <div class="h-100 row">

        {% filter_pane %}

        <div id="map-table-irmis" class="col-8 col-lg-9 col-xl-10 map table">
            <div id="map-irmis"></div>

            <div id="table-irmis">
                <table id="data-table" class="d-block table table-bordered table-hover w-100" style="border-collapse: collapse !important;"></table>
            </div>
>>>>>>> 10809063
        </div>
    </div>
</div><|MERGE_RESOLUTION|>--- conflicted
+++ resolved
@@ -1,24 +1,11 @@
 {% load i18n estrada %}
 
-<<<<<<< HEAD
 <div id="view-content" class="h-100 row">
     {% filter_pane %}
-    <div id="map-table-irmis" class="col-9 map table">
+    <div id="map-table-irmis" class="col-8 col-lg-9 col-xl-10 map table">
         <div id="map-irmis"></div>
         <div id="table-irmis">
-            <table id="data-table" class="d-block table table-bordered w-100" style="border-collapse: collapse !important;"></table>
-=======
-    <div class="h-100 row">
-
-        {% filter_pane %}
-
-        <div id="map-table-irmis" class="col-8 col-lg-9 col-xl-10 map table">
-            <div id="map-irmis"></div>
-
-            <div id="table-irmis">
-                <table id="data-table" class="d-block table table-bordered table-hover w-100" style="border-collapse: collapse !important;"></table>
-            </div>
->>>>>>> 10809063
+            <table id="data-table" class="d-block table table-bordered table-hover w-100" style="border-collapse: collapse !important;"></table>
         </div>
     </div>
 </div>