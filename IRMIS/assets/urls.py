--- conflicted
+++ resolved
@@ -1,10 +1,12 @@
 from django.urls import include, path
 from rest_framework import routers
-<<<<<<< HEAD
-from .views import RoadViewSet, geojson_details, road_chunks_set, protobuf_road_set
-=======
-from .views import RoadViewSet, geojson_details, protobuf_road_set, road_update
->>>>>>> 7511fc0e
+from .views import (
+    RoadViewSet,
+    geojson_details,
+    road_chunks_set,
+    protobuf_road_set,
+    road_update,
+)
 
 router = routers.DefaultRouter()
 router.register(r"roads", RoadViewSet, basename="road")
