from django.urls import include, path
from rest_framework import routers
from .views import (
    RoadViewSet,
    geojson_details,
    road_chunks_set,
    protobuf_road_set,
    protobuf_road,
    protobuf_road_audit,
    road_update,
<<<<<<< HEAD
    road_surveys,
    all_surveys,
    road_report,
=======
>>>>>>> a27b0c52
    survey_create,
    survey_update,
    protobuf_surveys,
    protobuf_road_surveys,
)

router = routers.DefaultRouter()
router.register(r"roads", RoadViewSet, basename="road")

# Wire up our API using automatic URL routing.
# Additionally, we include login URLs for the browsable API.
urlpatterns = [
    path("", include(router.urls)),
    path("road_update", road_update, name="road_update"),
    path("geojson_details", geojson_details, name="geojson_details"),
    path("road_chunks", road_chunks_set, name="road_chunks"),
    path("api-auth/", include("rest_framework.urls", namespace="rest_framework")),
<<<<<<< HEAD
    path("all_surveys", all_surveys, name="all_surveys"),
    path("road_surveys/<slug:road_code>", road_surveys, name="road_surveys"),
    path("road_report/<slug:road_code>", road_report, name="road_report"),
=======
>>>>>>> a27b0c52
    path("survey_create", survey_create, name="survey_create"),
    path("survey_update", survey_update, name="survey_update"),
    path("protobuf_road/<int:pk>", protobuf_road, name="protobuf_road"),
    path("protobuf_roads", protobuf_road_set, name="protobuf_roads"),
    path("protobuf_roads/<slug:chunk_name>/", protobuf_road_set, name="protobuf_roads"),
    path("protobuf_surveys", protobuf_surveys, name="protobuf_surveys"),
    path(
        "protobuf_surveys/<slug:chunk_name>/", protobuf_surveys, name="protobuf_surveys"
    ),
    path(
        "protobuf_road_surveys/<int:pk>",
        protobuf_road_surveys,
        name="protobuf_road_surveys",
    ),
    path(
        "protobuf_road_audit/<int:pk>", protobuf_road_audit, name="protobuf_road_audit"
    ),
]<|MERGE_RESOLUTION|>--- conflicted
+++ resolved
@@ -8,12 +8,7 @@
     protobuf_road,
     protobuf_road_audit,
     road_update,
-<<<<<<< HEAD
-    road_surveys,
-    all_surveys,
     road_report,
-=======
->>>>>>> a27b0c52
     survey_create,
     survey_update,
     protobuf_surveys,
@@ -31,12 +26,7 @@
     path("geojson_details", geojson_details, name="geojson_details"),
     path("road_chunks", road_chunks_set, name="road_chunks"),
     path("api-auth/", include("rest_framework.urls", namespace="rest_framework")),
-<<<<<<< HEAD
-    path("all_surveys", all_surveys, name="all_surveys"),
-    path("road_surveys/<slug:road_code>", road_surveys, name="road_surveys"),
     path("road_report/<slug:road_code>", road_report, name="road_report"),
-=======
->>>>>>> a27b0c52
     path("survey_create", survey_create, name="survey_create"),
     path("survey_update", survey_update, name="survey_update"),
     path("protobuf_road/<int:pk>", protobuf_road, name="protobuf_road"),
