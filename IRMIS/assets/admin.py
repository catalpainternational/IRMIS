from django.contrib.gis import admin
from django.conf import settings
from .feature_models.road_national import RoadNational
from .feature_models.road_municipal import RoadMunicipal
from .feature_models.road_rural import RoadRural

<<<<<<< HEAD
admin.site.register(RoadNational, admin.OSMGeoAdmin)
admin.site.register(RoadMunicipal, admin.OSMGeoAdmin)
admin.site.register(RoadRural, admin.OSMGeoAdmin)
=======

for m in getattr(settings, "FEATURE_TABLES", []):
    try:
        from .feature_models import m

        admin.site.register(m, admin.OSMGeoAdmin)
    except ImportError:
        pass
>>>>>>> e81c24bb
<|MERGE_RESOLUTION|>--- conflicted
+++ resolved
@@ -1,20 +1,10 @@
 from django.contrib.gis import admin
 from django.conf import settings
-from .feature_models.road_national import RoadNational
-from .feature_models.road_municipal import RoadMunicipal
-from .feature_models.road_rural import RoadRural
 
-<<<<<<< HEAD
-admin.site.register(RoadNational, admin.OSMGeoAdmin)
-admin.site.register(RoadMunicipal, admin.OSMGeoAdmin)
-admin.site.register(RoadRural, admin.OSMGeoAdmin)
-=======
 
 for m in getattr(settings, "FEATURE_TABLES", []):
     try:
         from .feature_models import m
-
         admin.site.register(m, admin.OSMGeoAdmin)
     except ImportError:
-        pass
->>>>>>> e81c24bb
+        pass