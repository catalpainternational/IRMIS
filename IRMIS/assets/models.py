from django.conf import settings
from django.contrib.gis.db import models
from django.contrib.contenttypes.fields import GenericForeignKey, GenericRelation
from django.contrib.contenttypes.models import ContentType
from django.contrib.postgres.fields import HStoreField
from django.utils.translation import get_language, ugettext, ugettext_lazy as _
from django.core.exceptions import ValidationError
from django.core.validators import MinValueValidator
from django.db.models import Count, Max, OuterRef, Prefetch, Subquery
from django.db.models.functions import Cast, Substr

import reversion

from protobuf.roads_pb2 import Roads as ProtoRoads
from protobuf.roads_pb2 import Projection
from protobuf.survey_pb2 import Surveys as ProtoSurveys
from protobuf.structure_pb2 import Structures as ProtoStructures
from protobuf.photo_pb2 import Photos as ProtoPhotos

import json
from google.protobuf.timestamp_pb2 import Timestamp
from google.protobuf.wrappers_pb2 import FloatValue, UInt32Value
from .geodjango_utils import start_end_point_annos


def no_spaces(value):
    if " " in value:
        raise ValidationError(
            _("%(value)s should not contain spaces"), params={"value": value}
        )


class RoadStatus(models.Model):
    code = models.CharField(max_length=3, unique=True, verbose_name=_("Code"))
    name = models.CharField(max_length=50, verbose_name=_("Name"))

    def __str__(self):
        return self.name


class SurfaceType(models.Model):
    code = models.CharField(max_length=3, unique=True, verbose_name=_("Code"))
    name = models.CharField(max_length=50, verbose_name=_("Name"))

    def __str__(self):
        return self.name


class PavementClass(models.Model):
    code = models.CharField(max_length=3, unique=True, verbose_name=_("Code"))
    name = models.CharField(max_length=50, verbose_name=_("Name"))

    def __str__(self):
        return self.name


class MaintenanceNeed(models.Model):
    code = models.CharField(max_length=3, unique=True, verbose_name=_("Code"))
    name = models.CharField(max_length=50, verbose_name=_("Name"))

    def __str__(self):
        return self.name


class TechnicalClass(models.Model):
    code = models.CharField(max_length=3, unique=True, verbose_name=_("Code"))
    name = models.CharField(max_length=50, verbose_name=_("Name"))

    def __str__(self):
        return self.name


class PhotoQuerySet(models.QuerySet):
    def to_protobuf(self):
        """ returns a protobuf object from the queryset with a Photos list """
        # See photos.proto
        photos_protobuf = ProtoPhotos()

        regular_fields = dict(id="id", description="description")

        datetime_fields = dict(
            date_created="date_created", last_modified="last_modified",
        )

        photos = self.order_by("id")

        for photo in photos:
            photo_protobuf = photos_protobuf.photos.add()

            for protobuf_key, query_key in regular_fields.items():
                if getattr(photo, query_key, None):
                    setattr(
                        photo_protobuf, protobuf_key, getattr(photo, query_key, None)
                    )

            if getattr(photo, "file", None):
                setattr(photo_protobuf, "url", photo.file.url)

            if getattr(photo, "content_object", None):
                model = photo.content_type.model
                if model == "bridge":
                    prefix = "BRDG-"
                elif model == "culvert":
                    prefix = "CULV-"
                elif model == "survey":
                    prefix = "SURV-"
                elif model == "road":
                    prefix = "ROAD-"
                setattr(photo_protobuf, "fk_link", prefix + str(photo.object_id))

            if getattr(photo, "date_created", None):
                ts = timestamp_from_datetime(photo.date_created)
                photo_protobuf.date_created.CopyFrom(ts)

            if getattr(photo, "last_modified", None):
                ts = timestamp_from_datetime(photo.last_modified)
                photo_protobuf.last_modified.CopyFrom(ts)

        return photos_protobuf


class PhotoManager(models.Manager):
    def get_queryset(self):
        return PhotoQuerySet(self.model, using=self._db)

    def to_protobuf(self):
        """ returns a photos protobuf object from the manager """
        return self.get_queryset().to_protobuf()


@reversion.register()
class Photo(models.Model):
    """ Generic Photo model """

    objects = PhotoManager()

    date_created = models.DateTimeField(
        verbose_name=_("Date Created"), auto_now_add=True
    )
    last_modified = models.DateTimeField(verbose_name=_("last modified"), auto_now=True)
    file = models.ImageField(upload_to="photos/")
    description = models.CharField(
        max_length=140, verbose_name=_("Description"), default="", blank=True,
    )
    # photos generic fk links back to the various models
    content_type = models.ForeignKey(
        ContentType,
        related_name="content_type_photos",
        on_delete=models.CASCADE,
        blank=True,
        null=True,
    )
    object_id = models.PositiveIntegerField(blank=True, null=True)
    content_object = GenericForeignKey("content_type", "object_id")


class SurveyQuerySet(models.QuerySet):
    def to_protobuf(self):
        """ returns a roads survey protobuf object from the queryset """
        # See survey.proto

        surveys_protobuf = ProtoSurveys()

        fields = dict(
            id="id",
            asset_id="asset_id",
            asset_code="asset_code",
            road_id="road_id",
            road_code="road_code",
            chainage_start="chainage_start",
            chainage_end="chainage_end",
            source="source",
        )

        photos_prefetch = Prefetch(
            "photos", queryset=Photo.objects.filter(survey__id__in=self.values("id"))
        )

        surveys = self.order_by("id").prefetch_related(photos_prefetch)

        for survey in surveys:
            survey_protobuf = surveys_protobuf.surveys.add()
            for protobuf_key, query_key in fields.items():
                if getattr(survey, query_key, None):
                    setattr(
                        survey_protobuf, protobuf_key, getattr(survey, query_key, None)
                    )

            if survey.date_updated:
                ts = timestamp_from_datetime(survey.date_updated)
                survey_protobuf.date_updated.CopyFrom(ts)

            if survey.date_surveyed:
                ts = timestamp_from_datetime(survey.date_surveyed)
                survey_protobuf.date_surveyed.CopyFrom(ts)

            if survey.user:
                setattr(survey_protobuf, "user", survey.user.id)
                setattr(survey_protobuf, "added_by", survey.user.username)

            if survey.values:
                # Dump the survey values as a json string
                # Because these are not likely to get large,
                # zipping them will probably not be optimal
                survey_protobuf.values = json.dumps(
                    survey.values, separators=(",", ":")
                )

            photos = survey.photos.all()
            for photo in photos:
                photo_protobuf = survey_protobuf.photos.add()
                setattr(photo_protobuf, "id", photo.id)
                setattr(photo_protobuf, "url", photo.file.url)
                setattr(photo_protobuf, "fk_link", "SURV-" + str(photo.object_id))
                if photo.description:
                    setattr(photo_protobuf, "description", photo.description)

        return surveys_protobuf


class SurveyManager(models.Manager):
    def get_queryset(self):
        return SurveyQuerySet(self.model, using=self._db)

    def to_protobuf(self, road=None):
        """ returns a roads survey protobuf object from the manager """
        return self.get_queryset().to_protobuf()


@reversion.register()
class Survey(models.Model):

    objects = SurveyManager()

    # Global ID for an asset the survey links to (ex. BRDG-42)
    asset_id = models.CharField(
        verbose_name=_("Asset Id"),
        validators=[no_spaces],
        blank=True,
        null=True,
        max_length=15,
    )
    asset_code = models.CharField(
        verbose_name=_("Asset Code"),
        validators=[no_spaces],
        blank=True,
        null=True,
        max_length=25,
    )
    # a disconnected reference to the road record this survey relates to
    # for a survey connected to a road, this will be null and the actual value will be in asset_*
    # for a survey connected to a structure, this is the road that that structure is on
    road_id = models.IntegerField(verbose_name=_("Road Id"), blank=True, null=True)
    road_code = models.CharField(
        verbose_name=_("Road Code"),
        validators=[no_spaces],
        blank=True,
        null=True,
        max_length=25,
    )
    user = models.ForeignKey(
        settings.AUTH_USER_MODEL,
        verbose_name=_("User"),
        null=True,
        on_delete=models.SET_NULL,
    )
    date_surveyed = models.DateTimeField(_("Date Surveyed"), null=True)
    date_created = models.DateTimeField(_("Date Created"), auto_now_add=True)
    date_updated = models.DateTimeField(_("Date Updated"), auto_now=True)
    chainage_start = models.DecimalField(
        verbose_name=_("Start Chainage (Km)"),
        max_digits=12,
        decimal_places=5,
        blank=True,
        null=True,
        help_text=_("Enter chainage for survey starting point"),
    )
    chainage_end = models.DecimalField(
        verbose_name=_("End Chainage (Km)"),
        max_digits=12,
        decimal_places=5,
        blank=True,
        null=True,
        help_text=_("Enter chainage for survey ending point"),
    )
    source = models.CharField(
        verbose_name=_("Source"),
        default=None,
        blank=True,
        null=True,
        max_length=155,
        help_text=_("Choose the source of the survey"),
    )
    values = HStoreField()
    photos = GenericRelation(Photo, related_query_name="survey")

    def __str__(self,):
        return "%s(%s - %s) %s" % (
            self.road_code,
            self.chainage_start,
            self.chainage_end,
            self.date_updated,
        )


class Asset:
    """ Ultimately this will provide the definitions that are common to all types of Assets. """

    """ Currently it is a mixture of items some just for 'Structures', others for everything. """

    ASSET_CLASS_CHOICES = [
        ("NAT", _("National")),
        ("HIGH", _("Highway")),
        ("MUN", _("Municipal")),
        ("URB", _("Urban")),
        ("RUR", _("Rural")),
    ]

    ASSET_CONDITION_CHOICES = [
        ("1", _("Good")),
        ("2", _("Fair")),
        ("3", _("Poor")),
        ("4", _("Bad")),
    ]

    ASSET_TYPE_CHOICES = [
        # ("ROAD", _("Road")),
        ("BRDG", _("Bridge")),
        ("CULV", _("Culvert")),
    ]


class RoadQuerySet(models.QuerySet):
    def to_chunks(self):
        """ returns an object defining the available chunks from the roads queryset """

        return (
            Road.objects.order_by("road_type")  # Actually asset_class
            .values("road_type")
            .annotate(Count("road_type"))
        )

    def to_protobuf(self):
        """ returns a roads protobuf object from the queryset """
        # See roads.proto

        roads_protobuf = ProtoRoads()
        regular_fields = dict(
            geojson_id="geojson_file_id",
            road_code="road_code",
            road_name="road_name",
            asset_class="road_type",
            road_status="road_status__code",
            link_code="link_code",
            link_start_name="link_start_name",
            link_end_name="link_end_name",
            surface_type="surface_type__code",
            asset_condition="surface_condition",
            pavement_class="pavement_class__code",
            administrative_area="administrative_area",
            technical_class="technical_class__code",
            project="project",
            funding_source="funding_source",
            maintenance_need="maintenance_need__code",
            traffic_level="traffic_level",
        )
        numeric_fields = dict(
            link_start_chainage="link_start_chainage",
            link_end_chainage="link_end_chainage",
            link_length="link_length",
            carriageway_width="carriageway_width",
            number_lanes="number_lanes",
            rainfall="rainfall",
        )

        survey = (
            Survey.objects.filter(asset_id__startswith="ROAD-")
            .annotate(parent_id=Cast(Substr("road_id", 6), models.IntegerField()))
            .filter(parent_id=OuterRef("id"))
            .order_by("-date_surveyed")
        )
        annotations = start_end_point_annos("geom")
        # Add stuff from the survey to the annotations above
        # some_survey_value=Subquery(survey.values("values__some_survey_value")[:1]),
        roads = (
            self.order_by("id")
            .annotate(**annotations)
            .values(
                "id", *regular_fields.values(), *numeric_fields.values(), *annotations
            )
        )

        for road in roads:
            road_protobuf = roads_protobuf.roads.add()
            road_protobuf.id = road["id"]

            for protobuf_key, query_key in regular_fields.items():
                if road[query_key]:
                    setattr(road_protobuf, protobuf_key, road[query_key])

            for protobuf_key, query_key in numeric_fields.items():
                raw_value = road.get(query_key)
                if raw_value is not None:
                    setattr(road_protobuf, protobuf_key, raw_value)
                else:
                    # No value available, so use -ve as a substitute for None
                    setattr(road_protobuf, protobuf_key, -1)

            # set Protobuf with with start/end projection points
            start = Projection(x=road["start_x"], y=road["start_y"])
            end = Projection(x=road["end_x"], y=road["end_y"])
            road_protobuf.projection_start.CopyFrom(start)
            road_protobuf.projection_end.CopyFrom(end)

            # add stuff from the survey here
            # if road["some_survey_value"]:
            #     road_protobuf.some_survey_value = road["some_survey_value"]

        return roads_protobuf


class RoadManager(models.Manager):
    def get_queryset(self):
        return RoadQuerySet(self.model, using=self._db)

    def to_chunks(self):
        """ returns a list of 'chunks' from the manager """
        return self.get_queryset().to_chunks()

    def to_protobuf(self):
        """ returns a roads protobuf object from the manager """
        return self.get_queryset().to_protobuf()

    def to_wgs(self):
        """
        "To World Geodetic System"
        Adds a `to_wgs` param which is the geometry transformed into latitude, longitude coordinates
        """
        return (
            super()
            .get_queryset()
            .annotate(to_wgs=models.functions.Transform("geom", 4326))
        )


@reversion.register()
class Road(models.Model):

    objects = RoadManager()

    TRAFFIC_LEVEL_CHOICES = [("L", _("Low")), ("M", _("Medium")), ("H", _("High"))]
    TERRAIN_CLASS_CHOICES = [(1, _("Flat")), (2, _("Rolling")), (3, _("Mountainous"))]

    geom = models.MultiLineStringField(srid=32751, dim=2, blank=True, null=True)

    date_created = models.DateTimeField(
        verbose_name=_("Date Created"), auto_now_add=True, null=True
    )
    last_modified = models.DateTimeField(verbose_name=_("last modified"), auto_now=True)
    # ROAD INVENTORY META DATA
    road_code = models.CharField(
        verbose_name=_("Road Code"),
        validators=[no_spaces],
        max_length=25,
        # unique=True,
        blank=True,
        null=True,
    )
    road_name = models.CharField(
        verbose_name=_("Name"), max_length=100, blank=True, null=True
    )
    administrative_area = models.CharField(
        verbose_name=_("Municipality"),
        max_length=50,
        default=None,
        null=True,
        help_text=_("Choose the municipality for the road"),
    )  # need to link to admin area model
    funding_source = models.CharField(
        verbose_name=_("Funding Source"),
        max_length=50,
        default=None,
        null=True,
        blank=True,
        help_text=_("Enter the source funding for the road link"),
    )  # need to link to funding model
    link_code = models.CharField(
        verbose_name=_("Link Code"),
        validators=[no_spaces],
        max_length=25,
        # unique=True,
        blank=True,
        null=True,
        help_text=_("Enter link code according to DRBFC standard"),
    )
    link_start_name = models.CharField(
        verbose_name=_("Link Start Name"),
        max_length=150,
        blank=True,
        null=True,
        help_text=_(
            "Enter the name of the link start location (municipal center, administrative post or nearest suco)"
        ),
    )  # need to link to suco/admin area models
    link_end_name = models.CharField(
        verbose_name=_("Link End Name"),
        max_length=150,
        blank=True,
        null=True,
        help_text=_(
            "Enter the name of the link end location (municipal center, administrative post or nearest suco)"
        ),
    )  # need to link to suco/admin area models
    # Note that link_length, length_start_chainage and link_end_chainage are considered highly unreliable
    # do not use any of these fields in calculations
    # Use the calculated geom_* value fields instead - these get (re)generated by make_road_surveys
    link_end_chainage = models.DecimalField(
        verbose_name=_("Link End Chainage"),
        max_digits=12,
        decimal_places=5,
        blank=True,
        null=True,
        help_text=_("Enter chainage for link ending point"),
    )
    link_start_chainage = models.DecimalField(
        verbose_name=_("Link Start Chainage"),
        max_digits=12,
        decimal_places=5,
        blank=True,
        null=True,
        help_text=_("Enter chainage for link starting point"),
    )
    link_length = models.DecimalField(
        verbose_name=_("Link Length (Km)"),
        max_digits=8,
        decimal_places=3,
        blank=True,
        null=True,
        help_text=_("Enter road link length"),
    )
    # These geom_* fields are calculated from the geometry
    # they are set by the management command make_road_surveys
    geom_length = models.DecimalField(
        verbose_name=_("Geometry Length (m)"),
        max_digits=8,
        decimal_places=3,
        blank=True,
        null=True,
        help_text=_("Do not edit"),
    )
    geom_start_chainage = models.DecimalField(
        verbose_name=_("Geometry Start Chainage"),
        max_digits=12,
        decimal_places=5,
        blank=True,
        null=True,
        help_text=_("Do not edit"),
    )
    geom_end_chainage = models.DecimalField(
        verbose_name=_("Geometry End Chainage"),
        max_digits=12,
        decimal_places=5,
        blank=True,
        null=True,
        help_text=_("Do not edit"),
    )
    surface_type = models.ForeignKey(
        "SurfaceType",
        verbose_name=_("Surface Type"),
        on_delete=models.SET_NULL,
        blank=True,
        null=True,
        help_text=_("Choose the type of surface of the road link carriageway"),
    )
    pavement_class = models.ForeignKey(
        "PavementClass",
        verbose_name=_("Pavement Class"),
        validators=[MinValueValidator(0)],
        on_delete=models.SET_NULL,
        blank=True,
        null=True,
        help_text=_("Choose the pavement class of the road"),
    )
    carriageway_width = models.DecimalField(
        verbose_name=_("Carriageway Width"),
        validators=[MinValueValidator(0)],
        max_digits=5,
        decimal_places=3,
        blank=True,
        null=True,
        help_text=_("Enter the width of the link carriageway"),
    )
    # Actually asset_class
    road_type = models.CharField(
        verbose_name=_("Asset Class"),
        max_length=4,
        choices=Asset.ASSET_CLASS_CHOICES,
        blank=True,
        null=True,
        help_text=_("Choose the asset class"),
    )
    road_status = models.ForeignKey(
        "RoadStatus",
        verbose_name=_("Road Status"),
        on_delete=models.SET_NULL,
        blank=True,
        null=True,
        help_text=_("Enter road link current status"),
    )
    project = models.CharField(
        verbose_name=_("Project Name"),
        max_length=150,
        blank=True,
        null=True,
        help_text=_("Enter road link project name"),
    )
    traffic_level = models.CharField(
        verbose_name=_("Traffic Data"),
        max_length=1,
        choices=TRAFFIC_LEVEL_CHOICES,
        blank=True,
        null=True,
        help_text=_("Choose the traffic volume for the road link"),
    )
    surface_condition = models.CharField(
        verbose_name=_("Surface Condition (SDI)"),
        max_length=1,
        choices=Asset.ASSET_CONDITION_CHOICES,
        blank=True,
        null=True,
        help_text=_(
            "Choose road link surface condition according to the Surface Distress Index (SDI): Good (SDI<=2), fair (2<SDI<=3), poor (3<SDI<=4) or bad (SDI>4)"
        ),
    )
    maintenance_need = models.ForeignKey(
        "MaintenanceNeed",
        verbose_name=_("Maintenance Needs"),
        on_delete=models.SET_NULL,
        blank=True,
        null=True,
        help_text=_("Choose the type of maintenace needs for the road link"),
    )
    technical_class = models.ForeignKey(
        "TechnicalClass",
        verbose_name=_("Technical Class"),
        on_delete=models.SET_NULL,
        blank=True,
        null=True,
        help_text=_(
            "Choose road link technical class according to the 2010 Road Geometric Design Standards, DRBFC standards"
        ),
    )
    core = models.BooleanField(
        verbose_name=_("Core"),
        null=True,
        help_text=_("Set if the road is a high priority `core` road"),
    )
    population = models.PositiveIntegerField(
        verbose_name=_("Population Served"),
        null=True,
        help_text=_("Set the size of population served by this road"),
    )
    terrain_class = models.PositiveSmallIntegerField(
        verbose_name=_("Terrain class"),
        null=True,
        choices=TERRAIN_CLASS_CHOICES,
        help_text=_("Choose what terrain class the road runs through"),
    )
    rainfall = models.IntegerField(
        verbose_name=_("Rainfall"),
        blank=True,
        null=True,
        help_text=_("Enter the amount of rainfall"),
    )
    number_lanes = models.IntegerField(
        verbose_name=_("Number of Lanes"),
        blank=True,
        null=True,
        help_text=_("Enter the number of lanes of the road"),
    )
    photos = GenericRelation(Photo, related_query_name="road")
    # a reference to the collated geojson file this road's geometry is in
    geojson_file = models.ForeignKey(
        "CollatedGeoJsonFile", on_delete=models.DO_NOTHING, blank=True, null=True
    )

    @property
    def link_name(self):
        return self.link_start_name + " - " + self.link_end_name

    def __str__(self,):
        return "%s(%s) %s" % (self.road_code, self.link_code, self.road_name)


class CollatedGeoJsonFile(models.Model):
    """ FeatureCollection GeoJson(srid=4326) files made up of collated geometries """

    key = models.SlugField(unique=True)
    asset_type = models.CharField(
        default="road", max_length=10, verbose_name=_("Asset Type")
    )
    geobuf_file = models.FileField(upload_to="geojson/geobuf/")


class StructureProtectionType(models.Model):
    code = models.CharField(max_length=3, unique=True, verbose_name=_("Code"))
    name = models.CharField(max_length=50, verbose_name=_("Name"))

    def __str__(self):
        return self.name


def get_structures_with_survey_data(
    self_structure, asset_type, regular_fields, datetime_fields, numeric_fields
):
    """ Get the structures (Bridges or Culverts) with the survey data that we're interested in"""
    survey = (
        Survey.objects.filter(
            asset_id__startswith="%s-" % asset_type, values__has_key="asset_condition"
        )
        .annotate(parent_id=Cast(Substr("asset_id", 6), models.IntegerField()))
        .filter(parent_id=OuterRef("id"))
        .order_by("-date_surveyed")
    )
    structures = (
        self_structure.order_by("id")
        .annotate(
            to_wgs=models.functions.Transform("geom", 4326),
            asset_condition=Subquery(survey.values("values__asset_condition")[:1]),
            condition_description=Subquery(
                survey.values("values__condition_description")[:1]
            ),
        )
        .values(
            "id",
            "geojson_file_id",
            *regular_fields.values(),
            *datetime_fields.values(),
            *numeric_fields.values(),
            "to_wgs",
            "asset_condition",
            "condition_description",
        )
    )

    return structures


def structure_to_protobuf(
    structure, structure_protobuf, asset_type, regular_fields, numeric_fields
):
    """ Take an individual structure (Bridge or Culvert)
    and use it to fill in an empty corresponding protobuf object """
    structure_protobuf.id = "%s-%s" % (asset_type, structure["id"])
    if structure["geojson_file_id"]:
        structure_protobuf.geojson_id = int(structure["geojson_file_id"])
    # else:
    # Raise a warning to go into the logs that collate_geometries
    # functionality requires executing

    for protobuf_key, query_key in regular_fields.items():
        if structure[query_key]:
            setattr(structure_protobuf, protobuf_key, structure[query_key])

    for protobuf_key, query_key in numeric_fields.items():
        raw_value = structure.get(query_key)
        if raw_value is not None:
            setattr(structure_protobuf, protobuf_key, raw_value)
        else:
            # No value available, so use -ve as a substitute for None
            setattr(structure_protobuf, protobuf_key, -1)

    if structure["date_created"]:
        ts = timestamp_from_datetime(structure["date_created"])
        structure_protobuf.date_created.CopyFrom(ts)

    if structure["last_modified"]:
        ts = timestamp_from_datetime(structure["last_modified"])
        structure_protobuf.last_modified.CopyFrom(ts)

    if structure["to_wgs"]:
        pt = Point(x=structure["to_wgs"].x, y=structure["to_wgs"].y)
        structure_protobuf.geom_point.CopyFrom(pt)

    if structure["asset_condition"]:
        structure_protobuf.asset_condition = structure["asset_condition"]

    if structure["condition_description"]:
        structure_protobuf.condition_description = structure["condition_description"]


class BridgeClass(models.Model):
    code = models.CharField(max_length=3, unique=True, verbose_name=_("Code"))
    name = models.CharField(max_length=50, verbose_name=_("Name"))

    def __str__(self):
        return self.name


class BridgeMaterialType(models.Model):
    code = models.CharField(max_length=3, unique=True, verbose_name=_("Code"))
    name = models.CharField(max_length=50, verbose_name=_("Name"))

    def __str__(self):
        return self.name


class BridgeQuerySet(models.QuerySet):
    def to_protobuf(self):
        """ returns a Structure protobuf object from the queryset with a Bridges list """
        # See structure.proto --> Structures --> Bridges --> Bridge
        structures_protobuf = ProtoStructures()

        regular_fields = dict(
            road_id="road_id",
            road_code="road_code",
            structure_code="structure_code",
            structure_name="structure_name",
            asset_class="structure_class",
            administrative_area="administrative_area",
            structure_type="structure_type",
            river_name="river_name",
            material="material",
            protection_upstream="protection_upstream",
            protection_downstream="protection_downstream",
        )

        datetime_fields = dict(
            date_created="date_created", last_modified="last_modified",
        )

        numeric_fields = dict(
            length="length",
            width="width",
            chainage="chainage",
            number_spans="number_spans",
            span_length="span_length",
            construction_year="construction_year",
        )

<<<<<<< HEAD
        photos_prefetch = Prefetch(
            "photos", queryset=Photo.objects.filter(bridge__id__in=self.values("id"))
        )

        survey = (
            Survey.objects.filter(structure_id__startswith="BRDG-")
            .annotate(bridge_id=Cast(Substr("structure_id", 6), models.IntegerField()))
            .filter(bridge_id=OuterRef("id"))
            .order_by("-date_surveyed")
        )

        bridges = (
            self.order_by("id")
            .annotate(
                to_wgs=models.functions.Transform("geom", 4326),
                asset_condition=Subquery(survey.values("values__asset_condition")[:1]),
            )
            .prefetch_related(photos_prefetch)
        )

        for bridge in bridges:
            bridge_protobuf = structures_protobuf.bridges.add()
            bridge_protobuf.id = "BRDG-" + str(bridge.id)
            bridge_protobuf.geojson_id = int(bridge.geojson_file_id)

            for protobuf_key, query_key in regular_fields.items():
                if getattr(bridge, query_key, None):
                    attr = getattr(bridge, query_key, None)
                    # check if it is a special "code" field
                    if protobuf_key in [
                        "structure_type",
                        "material",
                        "protection_upstream",
                        "protection_downstream",
                    ]:
                        setattr(bridge_protobuf, protobuf_key, attr.code)
                    else:
                        setattr(bridge_protobuf, protobuf_key, attr)

            for protobuf_key, query_key in numeric_fields.items():
                raw_value = getattr(bridge, query_key, None)
                if raw_value is not None:
                    setattr(bridge_protobuf, protobuf_key, raw_value)
                else:
                    # No value available, so use -ve as a substitute for None
                    setattr(bridge_protobuf, protobuf_key, -1)

            if getattr(bridge, "date_created", None):
                ts = timestamp_from_datetime(bridge.date_created)
                bridge_protobuf.date_created.CopyFrom(ts)

            if getattr(bridge, "last_modified", None):
                ts = timestamp_from_datetime(bridge.last_modified)
                bridge_protobuf.last_modified.CopyFrom(ts)

            if getattr(bridge, "to_wgs", None):
                wgs = getattr(bridge, "to_wgs", None)
                pt = Projection(x=wgs.x, y=wgs.y)
                bridge_protobuf.geom_point.CopyFrom(pt)

            if getattr(bridge, "asset_condition", None):
                bridge_protobuf.asset_condition = getattr(
                    bridge, "asset_condition", None
                )

            photos = bridge.photos.all()
            for photo in photos:
                photo_protobuf = bridge_protobuf.photos.add()
                setattr(photo_protobuf, "id", photo.id)
                setattr(photo_protobuf, "url", photo.file.url)
                setattr(photo_protobuf, "fk_link", "BRDG-" + str(photo.object_id))
                if photo.description:
                    setattr(photo_protobuf, "description", photo.description)
=======
        asset_type = "BRDG"
        structures = get_structures_with_survey_data(
            self, asset_type, regular_fields, datetime_fields, numeric_fields
        )

        for structure in structures:
            structure_protobuf = structures_protobuf.bridges.add()
            structure_to_protobuf(
                structure,
                structure_protobuf,
                asset_type,
                regular_fields,
                numeric_fields,
            )
>>>>>>> 9ef33c8e

        return structures_protobuf


class BridgeManager(models.Manager):
    def get_queryset(self):
        return BridgeQuerySet(self.model, using=self._db)

    def to_protobuf(self):
        """ returns a bridges protobuf object from the manager """
        return self.get_queryset().to_protobuf()

    def to_wgs(self):
        """
        "To World Geodetic System"
        Adds a `to_wgs` param which is the geometry transformed into latitude, longitude coordinates
        """
        return (
            super()
            .get_queryset()
            .annotate(to_wgs=models.functions.Transform("geom", 4326))
        )


@reversion.register()
class Bridge(models.Model):

    objects = BridgeManager()

    geom = models.PointField(srid=32751, dim=2, blank=True, null=True)

    # a disconnected reference to the road record this structure relates to
    road_id = models.IntegerField(verbose_name=_("Road Id"), blank=True, null=True)

    date_created = models.DateTimeField(
        verbose_name=_("Date Created"), auto_now_add=True, null=True
    )
    last_modified = models.DateTimeField(verbose_name=_("last modified"), auto_now=True)

    structure_code = models.CharField(
        verbose_name=_("Structure Code"),
        validators=[no_spaces],
        max_length=25,
        # unique=True,
        blank=True,
        null=True,
    )
    structure_name = models.CharField(
        verbose_name=_("Name"), max_length=100, blank=True, null=True
    )
    structure_class = models.CharField(
        verbose_name=_("Structure Class"),
        max_length=4,
        choices=Asset.ASSET_CLASS_CHOICES,
        blank=True,
        null=True,
        help_text=_("Choose the structure class"),
    )
    administrative_area = models.CharField(
        verbose_name=_("Municipality"),
        max_length=50,
        default=None,
        null=True,
        help_text=_("Choose the municipality for the structure"),
    )
    road_code = models.CharField(
        verbose_name=_("Road Code"),
        validators=[no_spaces],
        max_length=25,
        blank=True,
        null=True,
        help_text=_("Enter the Road Code associated with the structure"),
    )
    construction_year = models.IntegerField(
        verbose_name=_("Structure Construction Year"), blank=True, null=True
    )
    length = models.DecimalField(
        verbose_name=_("Structure Length (m)"),
        max_digits=8,
        decimal_places=3,
        blank=True,
        null=True,
        validators=[MinValueValidator(0)],
        help_text=_("Enter structure length"),
    )
    width = models.DecimalField(
        verbose_name=_("Structure Width (m)"),
        max_digits=8,
        decimal_places=3,
        blank=True,
        null=True,
        validators=[MinValueValidator(0)],
        help_text=_("Enter structure width"),
    )
    chainage = models.DecimalField(
        verbose_name=_("Chainage"),
        max_digits=12,
        decimal_places=5,
        blank=True,
        null=True,
        help_text=_("Enter chainage point for the structure"),
    )
    # a reference to the collated geojson file this Structure's geometry is in
    geojson_file = models.ForeignKey(
        "CollatedGeoJsonFile", on_delete=models.DO_NOTHING, blank=True, null=True
    )

    structure_type = models.ForeignKey(
        "BridgeClass",
        verbose_name=_("Bridge Type"),
        on_delete=models.SET_NULL,
        blank=True,
        null=True,
        help_text=_("Choose the bridge type"),
    )
    river_name = models.CharField(
        verbose_name=_("River Name"),
        max_length=100,
        blank=True,
        null=True,
        help_text=_("Enter the name of the river the bridge crosses over"),
    )
    number_spans = models.IntegerField(
        verbose_name=_("Number of Spans"),
        blank=True,
        null=True,
        validators=[MinValueValidator(1)],
        help_text=_("Enter number of spans"),
    )
    span_length = models.DecimalField(
        verbose_name=_("Span Length (m)"),
        max_digits=8,
        decimal_places=3,
        blank=True,
        null=True,
        validators=[MinValueValidator(0.1)],
        help_text=_("Enter span length"),
    )
    material = models.ForeignKey(
        "BridgeMaterialType",
        verbose_name=_("Deck Material"),
        on_delete=models.SET_NULL,
        blank=True,
        null=True,
        help_text=_("Choose the bridge deck material"),
    )
    protection_upstream = models.ForeignKey(
        "StructureProtectionType",
        verbose_name=_("Protection Upstream"),
        related_name="bridge_protection_upstream",
        on_delete=models.SET_NULL,
        blank=True,
        null=True,
        help_text=_("Choose the upstream protection type"),
    )
    protection_downstream = models.ForeignKey(
        "StructureProtectionType",
        verbose_name=_("Protection Downstream"),
        related_name="bridge_protection_downstream",
        on_delete=models.SET_NULL,
        blank=True,
        null=True,
        help_text=_("Choose the downstream protection type"),
    )
    photos = GenericRelation(Photo, related_query_name="bridge")

    def __str__(self,):
        return "%s(%s)" % (self.structure_name, self.pk)


class CulvertClass(models.Model):
    code = models.CharField(max_length=3, unique=True, verbose_name=_("Code"))
    name = models.CharField(max_length=50, verbose_name=_("Name"))

    def __str__(self):
        return self.name


class CulvertMaterialType(models.Model):
    code = models.CharField(max_length=3, unique=True, verbose_name=_("Code"))
    name = models.CharField(max_length=50, verbose_name=_("Name"))

    def __str__(self):
        return self.name


class CulvertQuerySet(models.QuerySet):
    def to_protobuf(self):
        """ returns a Structure protobuf object from the queryset with a Culverts list """
        # See sturcture.proto --> Structures --> Culverts --> Culvert
        structures_protobuf = ProtoStructures()

        regular_fields = dict(
            road_id="road_id",
            road_code="road_code",
            structure_code="structure_code",
            structure_name="structure_name",
            asset_class="structure_class",
            administrative_area="administrative_area",
            structure_type="structure_type",
            material="material",
            protection_upstream="protection_upstream",
            protection_downstream="protection_downstream",
        )

        datetime_fields = dict(
            date_created="date_created", last_modified="last_modified",
        )

        numeric_fields = dict(
            length="length",
            width="width",
            chainage="chainage",
            construction_year="construction_year",
            height="height",
            number_cells="number_cells",
        )

<<<<<<< HEAD
        photos_prefetch = Prefetch(
            "photos", queryset=Photo.objects.filter(culvert__id__in=self.values("id"))
        )

        survey = (
            Survey.objects.filter(structure_id__startswith="CULV-")
            .annotate(culvert_id=Cast(Substr("structure_id", 6), models.IntegerField()))
            .filter(culvert_id=OuterRef("id"))
            .order_by("-date_surveyed")
        )

        culverts = (
            self.order_by("id")
            .annotate(
                to_wgs=models.functions.Transform("geom", 4326),
                asset_condition=Subquery(survey.values("values__asset_condition")[:1]),
            )
            .prefetch_related(photos_prefetch)
        )

        for culvert in culverts:
            culvert_protobuf = structures_protobuf.culverts.add()
            culvert_protobuf.id = "CULV-" + str(culvert.id)
            culvert_protobuf.geojson_id = int(culvert.geojson_file_id)

            for protobuf_key, query_key in regular_fields.items():
                if getattr(culvert, query_key, None):
                    attr = getattr(culvert, query_key, None)
                    # check if it is a special "code" field
                    if protobuf_key in [
                        "structure_type",
                        "material",
                        "protection_upstream",
                        "protection_downstream",
                    ]:
                        setattr(culvert_protobuf, protobuf_key, attr.code)
                    else:
                        setattr(culvert_protobuf, protobuf_key, attr)

            for protobuf_key, query_key in numeric_fields.items():
                raw_value = getattr(culvert, query_key, None)
                if raw_value is not None:
                    setattr(culvert_protobuf, protobuf_key, raw_value)
                else:
                    # No value available, so use -ve as a substitute for None
                    setattr(culvert_protobuf, protobuf_key, -1)

            if getattr(culvert, "date_created", None):
                ts = timestamp_from_datetime(culvert.date_created)
                culvert_protobuf.date_created.CopyFrom(ts)

            if getattr(culvert, "last_modified", None):
                ts = timestamp_from_datetime(culvert.last_modified)
                culvert_protobuf.last_modified.CopyFrom(ts)

            if getattr(culvert, "to_wgs", None):
                wgs = getattr(culvert, "to_wgs", None)
                pt = Projection(x=wgs.x, y=wgs.y)
                culvert_protobuf.geom_point.CopyFrom(pt)

            if getattr(culvert, "asset_condition", None):
                culvert_protobuf.asset_condition = getattr(
                    culvert, "asset_condition", None
                )

            photos = culvert.photos.all()
            for photo in photos:
                photo_protobuf = culvert_protobuf.photos.add()
                setattr(photo_protobuf, "id", photo.id)
                setattr(photo_protobuf, "url", photo.file.url)
                setattr(photo_protobuf, "fk_link", "CULV-" + str(photo.object_id))
                if photo.description:
                    setattr(photo_protobuf, "description", photo.description)
=======
        asset_type = "CULV"
        structures = get_structures_with_survey_data(
            self, asset_type, regular_fields, datetime_fields, numeric_fields
        )

        for structure in structures:
            structure_protobuf = structures_protobuf.culverts.add()
            structure_to_protobuf(
                structure,
                structure_protobuf,
                asset_type,
                regular_fields,
                numeric_fields,
            )
>>>>>>> 9ef33c8e

        return structures_protobuf


class CulvertManager(models.Manager):
    def get_queryset(self):
        return CulvertQuerySet(self.model, using=self._db)

    def to_protobuf(self):
        """ returns a culverts protobuf object from the manager """
        return self.get_queryset().to_protobuf()

    def to_wgs(self):
        """
        "To World Geodetic System"
        Adds a `to_wgs` param which is the geometry transformed into latitude, longitude coordinates
        """
        return (
            super()
            .get_queryset()
            .annotate(to_wgs=models.functions.Transform("geom", 4326))
        )


@reversion.register()
class Culvert(models.Model):

    objects = CulvertManager()

    geom = models.PointField(srid=32751, dim=2, blank=True, null=True)

    # a disconnected reference to the road record this structure relates to
    road_id = models.IntegerField(verbose_name=_("Road Id"), blank=True, null=True)

    date_created = models.DateTimeField(
        verbose_name=_("Date Created"), auto_now_add=True, null=True
    )
    last_modified = models.DateTimeField(verbose_name=_("last modified"), auto_now=True)

    structure_code = models.CharField(
        verbose_name=_("Structure Code"),
        validators=[no_spaces],
        max_length=25,
        # unique=True,
        blank=True,
        null=True,
    )
    structure_name = models.CharField(
        verbose_name=_("Name"), max_length=100, blank=True, null=True
    )
    structure_class = models.CharField(
        verbose_name=_("Structure Class"),
        max_length=4,
        choices=Asset.ASSET_CLASS_CHOICES,
        blank=True,
        null=True,
        help_text=_("Choose the structure class"),
    )
    administrative_area = models.CharField(
        verbose_name=_("Municipality"),
        max_length=50,
        default=None,
        null=True,
        help_text=_("Choose the municipality for the structure"),
    )
    road_code = models.CharField(
        verbose_name=_("Road Code"),
        validators=[no_spaces],
        max_length=25,
        blank=True,
        null=True,
        help_text=_("Enter the Road Code associated with the structure"),
    )
    construction_year = models.IntegerField(
        verbose_name=_("Structure Construction Year"), blank=True, null=True
    )
    length = models.DecimalField(
        verbose_name=_("Structure Length (m)"),
        max_digits=8,
        decimal_places=3,
        blank=True,
        null=True,
        validators=[MinValueValidator(0)],
        help_text=_("Enter structure length"),
    )
    width = models.DecimalField(
        verbose_name=_("Structure Width (m)"),
        max_digits=8,
        decimal_places=3,
        blank=True,
        null=True,
        validators=[MinValueValidator(0)],
        help_text=_("Enter structure width"),
    )
    chainage = models.DecimalField(
        verbose_name=_("Chainage"),
        max_digits=12,
        decimal_places=5,
        blank=True,
        null=True,
        help_text=_("Enter chainage point for the structure"),
    )
    # a reference to the collated geojson file this Structure's geometry is in
    geojson_file = models.ForeignKey(
        "CollatedGeoJsonFile", on_delete=models.DO_NOTHING, blank=True, null=True
    )

    structure_type = models.ForeignKey(
        "CulvertClass",
        verbose_name=_("Culvert Type"),
        on_delete=models.SET_NULL,
        blank=True,
        null=True,
        help_text=_("Choose the culvert type"),
    )
    height = models.DecimalField(
        verbose_name=_("Structure Height (m)"),
        max_digits=8,
        decimal_places=3,
        blank=True,
        null=True,
        validators=[MinValueValidator(0)],
        help_text=_("Enter structure height"),
    )
    number_cells = models.IntegerField(
        verbose_name=_("Number of Cells"),
        blank=True,
        null=True,
        validators=[MinValueValidator(1)],
    )
    material = models.ForeignKey(
        "CulvertMaterialType",
        verbose_name=_("Material"),
        on_delete=models.SET_NULL,
        blank=True,
        null=True,
        help_text=_("Choose the culvert material"),
    )
    protection_upstream = models.ForeignKey(
        "StructureProtectionType",
        verbose_name=_("Protection Upstream"),
        related_name="culvert_protection_upstream",
        on_delete=models.SET_NULL,
        blank=True,
        null=True,
        help_text=_("Choose the upstream protection type"),
    )
    protection_downstream = models.ForeignKey(
        "StructureProtectionType",
        verbose_name=_("Protection Downstream"),
        related_name="culvert_protection_downstream",
        on_delete=models.SET_NULL,
        blank=True,
        null=True,
        help_text=_("Choose the downstream protection type"),
    )
    photos = GenericRelation(Photo, related_query_name="culvert")

    def __str__(self,):
        return "%s(%s)" % (self.structure_name, self.pk)


def timestamp_from_datetime(dt):
    ts = Timestamp()
    ts.FromDatetime(dt)
    return ts


def display_user(user):
    """ returns the full username if populated, or the username, or "" """
    if not user:
        return ""
    user_display = user.get_full_name()
    return user_display or user.username<|MERGE_RESOLUTION|>--- conflicted
+++ resolved
@@ -714,6 +714,7 @@
     self_structure, asset_type, regular_fields, datetime_fields, numeric_fields
 ):
     """ Get the structures (Bridges or Culverts) with the survey data that we're interested in"""
+
     survey = (
         Survey.objects.filter(
             asset_id__startswith="%s-" % asset_type, values__has_key="asset_condition"
@@ -731,16 +732,7 @@
                 survey.values("values__condition_description")[:1]
             ),
         )
-        .values(
-            "id",
-            "geojson_file_id",
-            *regular_fields.values(),
-            *datetime_fields.values(),
-            *numeric_fields.values(),
-            "to_wgs",
-            "asset_condition",
-            "condition_description",
-        )
+        .prefetch_related(photos_prefetch)
     )
 
     return structures
@@ -751,42 +743,65 @@
 ):
     """ Take an individual structure (Bridge or Culvert)
     and use it to fill in an empty corresponding protobuf object """
-    structure_protobuf.id = "%s-%s" % (asset_type, structure["id"])
-    if structure["geojson_file_id"]:
-        structure_protobuf.geojson_id = int(structure["geojson_file_id"])
+
+    structure_id = "%s-%s" % (asset_type, structure.id)
+    structure_protobuf.id = structure_id
+    if getattr(structure, "geojson_file_id", None):
+        structure_protobuf.geojson_id = int(structure.geojson_file_id)
     # else:
     # Raise a warning to go into the logs that collate_geometries
     # functionality requires executing
 
     for protobuf_key, query_key in regular_fields.items():
-        if structure[query_key]:
-            setattr(structure_protobuf, protobuf_key, structure[query_key])
+        attr = getattr(structure, query_key, None)
+        if attr:
+            # check if it is a special "code" field
+            if protobuf_key in [
+                "structure_type",
+                "material",
+                "protection_upstream",
+                "protection_downstream",
+            ]:
+                setattr(structure_protobuf, protobuf_key, attr.code)
+            else:
+                setattr(structure_protobuf, protobuf_key, attr)
 
     for protobuf_key, query_key in numeric_fields.items():
-        raw_value = structure.get(query_key)
+        raw_value = getattr(structure, query_key, None)
         if raw_value is not None:
             setattr(structure_protobuf, protobuf_key, raw_value)
         else:
             # No value available, so use -ve as a substitute for None
             setattr(structure_protobuf, protobuf_key, -1)
 
-    if structure["date_created"]:
-        ts = timestamp_from_datetime(structure["date_created"])
+    if getattr(structure, "date_created", None):
+        ts = timestamp_from_datetime(structure.date_created)
         structure_protobuf.date_created.CopyFrom(ts)
 
-    if structure["last_modified"]:
-        ts = timestamp_from_datetime(structure["last_modified"])
+    if getattr(structure, "last_modified", None):
+        ts = timestamp_from_datetime(structure.last_modified)
         structure_protobuf.last_modified.CopyFrom(ts)
 
-    if structure["to_wgs"]:
-        pt = Point(x=structure["to_wgs"].x, y=structure["to_wgs"].y)
+    if getattr(structure, "to_wgs", None):
+        wgs = getattr(structure, "to_wgs", None)
+        pt = Projection(x=wgs.x, y=wgs.y)
         structure_protobuf.geom_point.CopyFrom(pt)
 
-    if structure["asset_condition"]:
-        structure_protobuf.asset_condition = structure["asset_condition"]
-
-    if structure["condition_description"]:
-        structure_protobuf.condition_description = structure["condition_description"]
+    if getattr(structure, "asset_condition", None):
+        structure_protobuf.asset_condition = getattr(structure, "asset_condition", None)
+
+    if getattr(structure, "condition_description", None):
+        structure_protobuf.condition_description = getattr(
+            structure, "condition_description", None
+        )
+
+    for photo in structure.photos.all():
+        photo_protobuf = bridge_protobuf.photos.add()
+        setattr(photo_protobuf, "id", photo.id)
+        setattr(photo_protobuf, "url", photo.file.url)
+        setattr(photo_protobuf, "fk_link", structure_id)
+        if photo.description:
+            setattr(photo_protobuf, "description", photo.description)
 
 
 class BridgeClass(models.Model):
@@ -838,81 +853,6 @@
             construction_year="construction_year",
         )
 
-<<<<<<< HEAD
-        photos_prefetch = Prefetch(
-            "photos", queryset=Photo.objects.filter(bridge__id__in=self.values("id"))
-        )
-
-        survey = (
-            Survey.objects.filter(structure_id__startswith="BRDG-")
-            .annotate(bridge_id=Cast(Substr("structure_id", 6), models.IntegerField()))
-            .filter(bridge_id=OuterRef("id"))
-            .order_by("-date_surveyed")
-        )
-
-        bridges = (
-            self.order_by("id")
-            .annotate(
-                to_wgs=models.functions.Transform("geom", 4326),
-                asset_condition=Subquery(survey.values("values__asset_condition")[:1]),
-            )
-            .prefetch_related(photos_prefetch)
-        )
-
-        for bridge in bridges:
-            bridge_protobuf = structures_protobuf.bridges.add()
-            bridge_protobuf.id = "BRDG-" + str(bridge.id)
-            bridge_protobuf.geojson_id = int(bridge.geojson_file_id)
-
-            for protobuf_key, query_key in regular_fields.items():
-                if getattr(bridge, query_key, None):
-                    attr = getattr(bridge, query_key, None)
-                    # check if it is a special "code" field
-                    if protobuf_key in [
-                        "structure_type",
-                        "material",
-                        "protection_upstream",
-                        "protection_downstream",
-                    ]:
-                        setattr(bridge_protobuf, protobuf_key, attr.code)
-                    else:
-                        setattr(bridge_protobuf, protobuf_key, attr)
-
-            for protobuf_key, query_key in numeric_fields.items():
-                raw_value = getattr(bridge, query_key, None)
-                if raw_value is not None:
-                    setattr(bridge_protobuf, protobuf_key, raw_value)
-                else:
-                    # No value available, so use -ve as a substitute for None
-                    setattr(bridge_protobuf, protobuf_key, -1)
-
-            if getattr(bridge, "date_created", None):
-                ts = timestamp_from_datetime(bridge.date_created)
-                bridge_protobuf.date_created.CopyFrom(ts)
-
-            if getattr(bridge, "last_modified", None):
-                ts = timestamp_from_datetime(bridge.last_modified)
-                bridge_protobuf.last_modified.CopyFrom(ts)
-
-            if getattr(bridge, "to_wgs", None):
-                wgs = getattr(bridge, "to_wgs", None)
-                pt = Projection(x=wgs.x, y=wgs.y)
-                bridge_protobuf.geom_point.CopyFrom(pt)
-
-            if getattr(bridge, "asset_condition", None):
-                bridge_protobuf.asset_condition = getattr(
-                    bridge, "asset_condition", None
-                )
-
-            photos = bridge.photos.all()
-            for photo in photos:
-                photo_protobuf = bridge_protobuf.photos.add()
-                setattr(photo_protobuf, "id", photo.id)
-                setattr(photo_protobuf, "url", photo.file.url)
-                setattr(photo_protobuf, "fk_link", "BRDG-" + str(photo.object_id))
-                if photo.description:
-                    setattr(photo_protobuf, "description", photo.description)
-=======
         asset_type = "BRDG"
         structures = get_structures_with_survey_data(
             self, asset_type, regular_fields, datetime_fields, numeric_fields
@@ -927,7 +867,6 @@
                 regular_fields,
                 numeric_fields,
             )
->>>>>>> 9ef33c8e
 
         return structures_protobuf
 
@@ -1146,81 +1085,6 @@
             number_cells="number_cells",
         )
 
-<<<<<<< HEAD
-        photos_prefetch = Prefetch(
-            "photos", queryset=Photo.objects.filter(culvert__id__in=self.values("id"))
-        )
-
-        survey = (
-            Survey.objects.filter(structure_id__startswith="CULV-")
-            .annotate(culvert_id=Cast(Substr("structure_id", 6), models.IntegerField()))
-            .filter(culvert_id=OuterRef("id"))
-            .order_by("-date_surveyed")
-        )
-
-        culverts = (
-            self.order_by("id")
-            .annotate(
-                to_wgs=models.functions.Transform("geom", 4326),
-                asset_condition=Subquery(survey.values("values__asset_condition")[:1]),
-            )
-            .prefetch_related(photos_prefetch)
-        )
-
-        for culvert in culverts:
-            culvert_protobuf = structures_protobuf.culverts.add()
-            culvert_protobuf.id = "CULV-" + str(culvert.id)
-            culvert_protobuf.geojson_id = int(culvert.geojson_file_id)
-
-            for protobuf_key, query_key in regular_fields.items():
-                if getattr(culvert, query_key, None):
-                    attr = getattr(culvert, query_key, None)
-                    # check if it is a special "code" field
-                    if protobuf_key in [
-                        "structure_type",
-                        "material",
-                        "protection_upstream",
-                        "protection_downstream",
-                    ]:
-                        setattr(culvert_protobuf, protobuf_key, attr.code)
-                    else:
-                        setattr(culvert_protobuf, protobuf_key, attr)
-
-            for protobuf_key, query_key in numeric_fields.items():
-                raw_value = getattr(culvert, query_key, None)
-                if raw_value is not None:
-                    setattr(culvert_protobuf, protobuf_key, raw_value)
-                else:
-                    # No value available, so use -ve as a substitute for None
-                    setattr(culvert_protobuf, protobuf_key, -1)
-
-            if getattr(culvert, "date_created", None):
-                ts = timestamp_from_datetime(culvert.date_created)
-                culvert_protobuf.date_created.CopyFrom(ts)
-
-            if getattr(culvert, "last_modified", None):
-                ts = timestamp_from_datetime(culvert.last_modified)
-                culvert_protobuf.last_modified.CopyFrom(ts)
-
-            if getattr(culvert, "to_wgs", None):
-                wgs = getattr(culvert, "to_wgs", None)
-                pt = Projection(x=wgs.x, y=wgs.y)
-                culvert_protobuf.geom_point.CopyFrom(pt)
-
-            if getattr(culvert, "asset_condition", None):
-                culvert_protobuf.asset_condition = getattr(
-                    culvert, "asset_condition", None
-                )
-
-            photos = culvert.photos.all()
-            for photo in photos:
-                photo_protobuf = culvert_protobuf.photos.add()
-                setattr(photo_protobuf, "id", photo.id)
-                setattr(photo_protobuf, "url", photo.file.url)
-                setattr(photo_protobuf, "fk_link", "CULV-" + str(photo.object_id))
-                if photo.description:
-                    setattr(photo_protobuf, "description", photo.description)
-=======
         asset_type = "CULV"
         structures = get_structures_with_survey_data(
             self, asset_type, regular_fields, datetime_fields, numeric_fields
@@ -1235,7 +1099,6 @@
                 regular_fields,
                 numeric_fields,
             )
->>>>>>> 9ef33c8e
 
         return structures_protobuf
 
