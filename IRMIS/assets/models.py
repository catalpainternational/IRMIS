--- conflicted
+++ resolved
@@ -149,13 +149,10 @@
                 if road[query_key]:
                     setattr(road_protobuf, protobuf_key, road[query_key])
             setattr(road_protobuf, "last_revision_id", last_revisions[str(road["id"])])
-<<<<<<< HEAD
             # set Protobuf with converted decimal lat/long to DMS
             # setattr(road_protobuf, "start_coordinate", deg2dms(start_latlong))
             # setattr(road_protobuf, "end_coordinate", deg2dms(end_latlong))
 
-=======
->>>>>>> eb93dcd6
         return roads_protobuf
 
 
