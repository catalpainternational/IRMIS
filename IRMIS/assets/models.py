--- conflicted
+++ resolved
@@ -16,13 +16,10 @@
 from protobuf.roads_pb2 import Roads as ProtoRoads
 from protobuf.roads_pb2 import Projection
 
-<<<<<<< HEAD
 import json
 from google.protobuf.timestamp_pb2 import Timestamp
 from protobuf.survey_pb2 import Surveys as ProtoSurveys
-=======
 from .geodjango_utils import start_end_point_annos
->>>>>>> f13af789
 
 
 def no_spaces(value):
