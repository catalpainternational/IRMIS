import json

from numbers import Number

from django.db import connection
from django.http import HttpResponse, HttpResponseForbidden, HttpResponseNotFound

from rest_framework.exceptions import MethodNotAllowed

from google.protobuf.timestamp_pb2 import Timestamp
from protobuf import report_pb2


class ReportQuery:
    """ This disaggregates Surveys, creating a flat table of
    values (really value changes) at specific chainages."""

    def __init__(self, filters):
        self.filters = filters
        self.filter_cases = []

        # These build up the main body of the report
        self.report_clauses = {
            "values_to_use": (
                # This is a template for "values_to_chart" and "values_to_exclude"
                "SELECT attr\n"
                " FROM (SELECT DISTINCT skeys(values) attr FROM assets_survey) attrs\n"
            ),
            "assets_to_use": (
                # This is a template for "assets_to_chart"
                # Notes:
                # * road_id and road_code are only returned for Bridges and Culverts
                #   i.e. they refer to the road associated with the Bridge or Culvert
                # * material_id and structure_type_id have different meanings for bridge and culvert
                # * asset_code (relative to a road) may not be set properly and requires special handling
                "SELECT asset_type, asset_id, asset_code, asset_name,\n"
                " asset_condition, asset_class,\n"
                " geom_chainage, municipality,\n"
                " geojson_file,\n"
                " geom_length, core,\n"
                " surface_type,\n"
                " road_id, road_code\n"
                "FROM (\n"
                "SELECT DISTINCT 'ROAD' AS asset_type, r.id AS asset_id,\n"
                " CASE\n"
                " WHEN s.asset_code IS NOT NULL THEN s.asset_code\n"
                " WHEN s.asset_code IS NULL AND s.road_code IS NOT NULL THEN s.road_code\n"
                " WHEN r.road_code IS NOT NULL THEN r.road_code\n"
                " ELSE NULL\n"
                " END AS asset_code,\n"
                " r.road_name AS asset_name,\n"
                " r.asset_condition, r.asset_class,\n"
                " r.geom_end_chainage AS geom_chainage, r.administrative_area AS municipality,\n"
                " r.geojson_file_id AS geojson_file,\n"
                " r.geom_length, r.core,\n"
                " r.surface_type_id AS surface_type,\n"
                " NULL::INTEGER AS road_id, NULL AS road_code\n"
                " FROM assets_survey s, assets_road r\n"
                " WHERE s.asset_id = CONCAT('ROAD', '-', r.id::text)\n"
                "UNION\n"
                "SELECT DISTINCT bc.asset_type, bc.asset_id,\n"
                " bc.asset_code, bc.asset_name,\n"
                " bc.asset_condition, bc.asset_class,\n"
                " bc.geom_chainage, bc.municipality,\n"
                " bc.geojson_file,\n"
                " NULL::DECIMAL AS geom_length, NULL::BOOLEAN AS core,\n"
                " NULL::INTEGER AS surface_type,\n"
                " CASE\n"
                "  WHEN COALESCE(bc.road_id, 0) = 0 THEN NULL\n"
                "  ELSE bc.road_id\n"
                " END AS road_id,\n"
                " CASE\n"
                "  WHEN COALESCE(bc.road_code, '') = '' THEN NULL\n"
                "  ELSE bc.road_code\n"
                " END AS road_code\n"
                " FROM assets_survey s, (\n"
                "  SELECT 'BRDG' AS asset_type, id AS asset_id,\n"
                "  structure_code AS asset_code, structure_name AS asset_name,\n"
                "  NULL AS asset_condition, asset_class,\n"
                "  chainage AS geom_chainage, administrative_area AS municipality,\n"
                "  geojson_file_id AS geojson_file,\n"
                "  construction_year, length, width,\n"
                "  NULL::DECIMAL AS height, span_length,\n"
                "  NULL::INTEGER AS number_cells, number_spans,\n"
                "  river_name,\n"
                "  protection_downstream_id AS protection_downstream, protection_upstream_id AS protection_upstream,\n"
                "  material_id AS material, structure_type_id AS structure_type,\n"
                "  road_id, road_code\n"
                "  FROM assets_bridge\n"
                "  UNION\n"
                "  SELECT 'CULV' AS asset_type, id AS asset_id,\n"
                "  structure_code AS asset_code, structure_name AS asset_name,\n"
                "  NULL AS asset_condition, asset_class,\n"
                "  chainage AS geom_chainage, administrative_area AS municipality,\n"
                "  geojson_file_id AS geojson_file,\n"
                "  construction_year, length, width,\n"
                "  height, NULL::DECIMAL AS span_length,\n"
                "  number_cells, NULL::INTEGER AS number_spans,\n"
                "  NULL AS river_name,\n"
                "  protection_downstream_id AS protection_downstream, protection_upstream_id AS protection_upstream,\n"
                "  material_id AS material, structure_type_id AS structure_type,\n"
                "  road_id, road_code\n"
                "  FROM assets_culvert\n"
                " ) bc\n"
                ") a\n"
            ),
            "usernames": (
                "SELECT id AS user_id,\n"
                " CASE\n"
                "  WHEN TRIM(FROM CONCAT(first_name, ' ', last_name)) != '' THEN TRIM(FROM CONCAT(first_name, ' ', last_name))\n"
                "  WHEN TRIM(FROM first_name) != '' THEN TRIM(FROM first_name)\n"
                "  WHEN TRIM(FROM username) != '' THEN TRIM(FROM username)\n"
                "  ELSE ''\n"
                " END AS username\n"
                " FROM auth_user\n"
            ),
<<<<<<< HEAD
            "surveyphotos": (
                " SELECT jp.object_id as object_id, CONCAT('[', string_agg(jp.photos_json::text, ','), ']') as photos\n"
                " FROM (\n"
                "     SELECT object_id, json_build_object(\n"
                "         'id', id,\n"
                "         'url', CONCAT('media/', file),\n"
                "         'description', description,\n"
                "         'date_created', date_created,\n"
                "         'fk_link', CONCAT('SURV-', object_id)\n"
                "     ) AS photos_json\n"
                "     FROM assets_photo AS new_p\n"
                "     WHERE object_id IS NOT NULL\n"
                "     AND content_type_id = 42\n"
                " ) jp\n"
                " GROUP BY jp.object_id"
            ),
=======
            # This is a template for "suc"
>>>>>>> adb71c96
            # Surveys which match the given values and assets
            # Chainages for Roads are manipulated if start and end chainage values are supplied
            # Chainages for structure surveys are manipulated to make the rest of the query still work
            "su": (
                "SELECT s.id, atc.asset_type, atc.asset_id, atc.asset_code,\n"
                " s.date_created, s.date_updated, s.date_surveyed,\n"
<<<<<<< HEAD
                " s.chainage_start, s.chainage_end, p.photos,\n"
                " atc.geom_chainage, atc.road_id, atc.road_code,\n"
=======
                " CASE\n"
                " WHEN atc.asset_type = 'ROAD' THEN s.chainage_start\n"
                " ELSE 0\n"
                " END AS chainage_start,\n"
                " CASE\n"
                " WHEN atc.asset_type = 'ROAD' THEN s.chainage_end\n"
                " ELSE 1\n"
                " END AS chainage_end,\n"
                " CASE\n"
                " WHEN atc.asset_type = 'ROAD' THEN atc.geom_chainage\n"
                " ELSE 1\n"
                " END AS geom_chainage,\n"
                " atc.road_id, atc.road_code,\n"
>>>>>>> adb71c96
                " CASE\n"
                "  WHEN s.user_id IS NULL THEN TRIM(FROM s.source)\n"
                "  WHEN TRIM(FROM u.username) != '' THEN u.username\n"
                "  ELSE TRIM(FROM s.source)\n"
                " END AS added_by,\n"
                " s.user_id, vtc.attr,\n"
                " s.values - (SELECT ARRAY(SELECT attr FROM values_to_exclude)) AS values\n"
                " FROM assets_survey s\n"
                " JOIN assets_to_chart atc ON s.asset_id = CONCAT(atc.asset_type, '-', atc.asset_id::text)\n"
                " JOIN values_to_chart vtc ON s.values ? vtc.attr\n"
                " LEFT OUTER JOIN usernames u ON s.user_id = u.user_id\n"
<<<<<<< HEAD
                " LEFT OUTER JOIN surveyphotos p ON s.id = p.object_id\n"
                " WHERE s.chainage_start != s.chainage_end\n"
=======
                " WHERE (atc.asset_type = 'ROAD' AND s.chainage_start != s.chainage_end)\n"
                " OR (atc.asset_type <> 'ROAD')\n"
>>>>>>> adb71c96
            ),
            # Where the roads have a survey start or end point
            "breakpoints": (
                "SELECT DISTINCT * FROM (\n"
                "  SELECT id AS survey_id, attr, asset_type, asset_id, asset_code, chainage_start c\n"
                "  FROM suc\n"
                " UNION\n"
                "  SELECT id AS survey_id, attr, asset_type, asset_id, asset_code, chainage_end c\n"
                "  FROM suc\n"
                " ) xxxx\n"
            ),
            # merge and rank breakpoints (by date)
            "merge_breakpoints": (
                "SELECT bp.survey_id, bp.attr AS break_attr, bp.c, suc.*,\n"
                " bp.c = suc.chainage_end AS isend,\n"
                " RANK() OVER (\n"
                "  PARTITION BY bp.asset_type, bp.asset_id, bp.asset_code, bp.c, bp.attr\n"
                "  ORDER BY\n"
                "  CASE\n"
                "   WHEN bp.c = suc.chainage_end THEN 1\n"
                "   ELSE 0\n"
                "  END,\n"
                "  date_surveyed DESC NULLS LAST\n"
                " )\n"
                " FROM breakpoints bp, suc\n"
                " WHERE bp.asset_type = suc.asset_type\n"
                " AND bp.asset_id = suc.asset_id\n"
                " AND bp.attr = suc.attr\n"
                " AND bp.c >= suc.chainage_start\n"
                " AND bp.c <= suc.chainage_end\n"
                " AND ((suc.asset_type = 'ROAD' AND suc.chainage_start != suc.chainage_end)\n"
                " OR (suc.asset_type <> 'ROAD'))\n"
            ),
            # If the survey is actually the end value we NULLify the value
            # rather than using the attribute, we use this in final_results below
            # also road_id and road_code will only have values if the result relates to a Bridge or a Culvert
            "results": (
                "SELECT survey_id, rank, asset_type, asset_id, asset_code, c, break_attr, geom_chainage,\n"
                " CASE\n"
                "  WHEN NOT isend THEN values -> break_attr\n"
                "  ELSE NULL\n"
                " END AS value,\n"
                " values,\n"
                " photos,\n"
                " user_id, added_by, date_surveyed,\n"
                " road_id, road_code\n"
                " FROM merge_breakpoints\n"
                " WHERE rank = 1\n"
                " ORDER BY asset_type, asset_id, asset_code, c\n"
            ),
            # Filters out situations where the value does not actually change between surveys
            "with_unchanged": (
                "SELECT *,\n"
                " rank() over (\n"
                "  PARTITION\n"
                "    BY survey_id, asset_type, asset_id, asset_code,\n"
                "    break_attr, value, user_id, added_by, date_surveyed,\n"
                "    road_id, road_code\n"
                "  ORDER BY c\n"
                " ) AS filtered\n"
                " FROM results\n"
            ),
            "with_lead_values": (
                "SELECT\n"
                " survey_id,\n"
                " asset_type, asset_id, asset_code,\n"
                " break_attr,\n"
                " c AS start_chainage,\n"
                # Pick the previous end point
                " lead(c) over (\n"
                "  PARTITION\n"
                "  BY asset_type, asset_id, asset_code, break_attr\n"
                "  ORDER BY c\n"
                " ) AS end_chainage,\n"
                " geom_chainage,\n"
                " value,\n"
                " photos,\n"
                " user_id, added_by, date_surveyed,\n"
                " road_id, road_code\n"
                " FROM with_unchanged\n"
                " WHERE filtered = 1\n"
            ),
            "final_results": (
                "SELECT asset_type, CONCAT(asset_type, '-', asset_id::text) AS asset_id, asset_code,\n"
                " break_attr AS attribute,\n"
                " start_chainage,\n"
                " CASE\n"
                "  WHEN end_chainage IS NULL THEN geom_chainage\n"
                "  ELSE end_chainage\n"
                " END AS end_chainage,\n"
                " value, survey_id,\n"
                " photos,\n"
                " user_id, added_by, date_surveyed,\n"
                " road_id, road_code\n"
                " FROM with_lead_values\n"
                " WHERE start_chainage != end_chainage\n"
                " OR (end_chainage IS NULL AND start_chainage != geom_chainage)\n"
                " ORDER BY asset_type, asset_code, break_attr, start_chainage\n"
            ),
            # Max rainfall bracket is 2000-2999 mm
            "rainfall_series": "SELECT generate_series(0, 2000, 1000) AS r_from\n",
            "rainfall_range": (
                "SELECT r_from, (r_from + 999) AS r_to, 'mm' AS units\n"
                " FROM rainfall_series\n"
            ),
            # Max carriageway width bracket is 99.0-99.9 m
            "carriageway_width_series": "SELECT generate_series(0.0, 99.0, 1.0) AS r_from\n",
            "carriageway_width_range": (
                "SELECT r_from, (r_from + 0.9) AS r_to, 'm' AS units\n"
                " FROM carriageway_width_series\n"
            ),
            # Max total width bracket is 99.0-99.9 m
            "total_width_series": "SELECT generate_series(0.0, 99.0, 1.0) AS r_from\n",
            "total_width_range": (
                "SELECT r_from, (r_from + 0.9) AS r_to, 'm' AS units\n"
                " FROM total_width_series\n"
            ),
            # The "retrieve_" queries are templates for corresponding "get_" queries
            "retrieve_all": "SELECT * FROM final_results\n",
            "retrieve_aggregate_select": (
                "SELECT *\n"
                " FROM (\n"
                " SELECT 'ROAD' AS asset_type, 'rainfall' AS attribute,\n"
                " CONCAT(r_from, '-', r_to, ' ', units) AS value,\n"
                " (\n"
                "  SELECT SUM(end_chainage - start_chainage)\n"
                "  FROM final_results\n"
                "  WHERE attribute = 'rainfall'\n"
                "  AND CAST(CEIL(CAST(value AS FLOAT)) AS INTEGER) BETWEEN r_from AND r_to\n"
                " ) AS total_length\n"
                " FROM rainfall_range\n"
                " UNION\n"
                " SELECT 'ROAD' AS asset_type, 'carriageway_width' AS attribute,\n"
                " CONCAT(r_from, '-', r_to, ' ', units) AS value,\n"
                " (\n"
                "  SELECT SUM(end_chainage - start_chainage)\n"
                "  FROM final_results\n"
                "  WHERE attribute = 'carriageway_width'\n"
                "  AND CAST(value AS FLOAT) BETWEEN r_from AND r_to\n"
                " ) AS total_length\n"
                " FROM carriageway_width_range\n"
                " UNION\n"
<<<<<<< HEAD
                " SELECT 'total_width' AS attribute,\n"
=======
                " SELECT 'ROAD' AS asset_type, 'total_width' AS attribute,\n"
>>>>>>> adb71c96
                " CONCAT(r_from, '-', r_to, ' ', units) AS value,\n"
                " (\n"
                "  SELECT SUM(end_chainage - start_chainage)\n"
                "  FROM final_results\n"
                "  WHERE attribute = 'total_width'\n"
                "  AND CAST(value AS FLOAT) BETWEEN r_from AND r_to\n"
                " ) AS total_length\n"
                " FROM total_width_range\n"
                " UNION\n"
<<<<<<< HEAD
                " SELECT attribute, value, SUM(end_chainage - start_chainage) AS total_length\n"
=======
                " SELECT asset_type, attribute, value, SUM(end_chainage - start_chainage) AS total_length\n"
>>>>>>> adb71c96
                " FROM final_results\n"
                " WHERE attribute IN ('rainfall', 'carriageway_width', 'total_width')\n"
                " AND value IS NULL\n"
                " GROUP BY asset_type, attribute, value\n"
                " UNION\n"
                " SELECT asset_type, attribute, value, SUM(end_chainage - start_chainage) AS total_length\n"
                " FROM final_results\n"
                " WHERE attribute NOT IN ('rainfall', 'carriageway_width', 'total_width')\n"
<<<<<<< HEAD
                " GROUP BY attribute, value\n"
=======
                " GROUP BY asset_type, attribute, value\n"
>>>>>>> adb71c96
                ") totals\n"
                " WHERE total_length IS NOT NULL\n"
            ),
            "get_aggregate_ordering": " ORDER BY asset_type, attribute, value\n",
        }

    def filter_assembly(self, get_all_surveys):
        # Note that `= ANY(%s)` is postgresql specific,
        # ideally we'd use `IN (%s)`
        # but Django sql insertion attack mitigation doesn't support it

        self.filter_cases = []

        value_filter_keys = []
        # These should be ALL of the possible values keys in surveys.values
        value_filters = [
            # Common
            "asset_class",
            "asset_condition",
            "municipality",
            "construction_year",
            # Maybe Common from Road
            "carriageway_width",
            "total_width",
            "funding_source",
            "maintenance_need",
            "number_lanes",
            "pavement_class",
            "project",
            "rainfall",
            "road_status",
            "surface_type",
            "terrain_class",
            "traffic_level",
            # these are M-M references
            "served_facilities",
            "served_economic_areas",
            "served_connection_types",
            # Road Specific
            "technical_class",
            "population",
            "core",
            # Structure Specific
            "height",
            "length",
            "material",
            "number_cells",
            "number_spans",
            "protection_downstream",
            "protection_upstream",
            "river_name",
            "span_length",
            "structure_type",
            "width",
            "roughness",
        ]

        # Ideally for these asset filters we'd drill down (in time) through the surveys instead
        asset_filters = [
            # road.*, bridge.*, culvert.* have several commonly named fields in the query above
            # Common fields
<<<<<<< HEAD
            "asset_type_prefix",  # relevant for the query
=======
            "asset_type",  # relevant for the query
>>>>>>> adb71c96
            "asset_id",
            "asset_code",
            "asset_name",
            "asset_condition",
            "asset_class",
            "geom_chainage",
            "municipality",
            "construction_year",
            "geojson_file",  # this is FK reference
            # Road specific
            "carriageway_width",
            "total_width",
            "number_lanes",
            "rainfall",
            "terrain_class",
            "population",
            "traffic_level",
            "project",
            "funding_source",
            "geom_length",
            "core",
            # these are FK references
            "pavement_class",
            "surface_type",
            "technical_class",
            "maintenance_need",
            "road_status",
            # these are M-M references
            "served_facilities",
            "served_economic_areas",
            "served_connection_types",
            # Structure specific - some are specific to only bridge or only culvert
            "length",
            "width",
            "height",
            "span_length",
            "number_cells",
            "number_spans",
            "river_name",
            # these are FK references
            "protection_downstream",
            "protection_upstream",
            "material",
            "structure_type",
            # Only used for the relationship of a road to bridge, culvert
            # NOT used by road
            "road_id",
            "road_code",
        ]

        asset_filter_clauses = []
        asset_filter_cases = []

        attribute_clauses = []
        attribute_cases = []

        self.report_clauses["values_to_chart"] = self.report_clauses["values_to_use"]
        self.report_clauses["values_to_exclude"] = self.report_clauses["values_to_use"]
        self.report_clauses["values_to_chart"] += " WHERE attr=ANY(%s)\n"
        self.report_clauses["values_to_exclude"] += " WHERE NOT (attr=ANY(%s))\n"
        self.report_clauses["suc"] = self.report_clauses["su"]

        # handle the filtering of the 'values' attributes
        for filter_key in self.filters.keys():
            if filter_key == "primary_attribute":
                value_filter_keys.extend(self.filters[filter_key])
            else:
                value_filter_keys.append(filter_key)
        value_filter_keys = list(set(value_filter_keys).intersection(value_filters))

        # Remove any superfluous filter keys to make things work
        if "bridge_id" in value_filter_keys:
            value_filter_keys.remove("bridge_id")
        if "bridge_code" in value_filter_keys:
            value_filter_keys.remove("bridge_code")
        if "culvert_id" in value_filter_keys:
            value_filter_keys.remove("culvert_id")
        if "culvert_code" in value_filter_keys:
            value_filter_keys.remove("culvert_code")

        has_asset_id = "asset_id" in value_filter_keys
        has_road_id = "road_id" in value_filter_keys
        if (
            has_asset_id
            and has_road_id
            and self.filters["asset_id"] == self.filters["road_id"]
        ):
            # remove the superfluous road_id key
            value_filter_keys.remove("road_id")
        has_asset_code = "asset_code" in value_filter_keys
        has_road_code = "road_code" in value_filter_keys
        if (
            has_asset_code
            and has_road_code
            and self.filters["asset_code"] == self.filters["road_code"]
        ):
            # remove the superfluous road_code key
            value_filter_keys.remove("road_code")

        # Note the deliberate double appending of these values (because they're used twice)
        self.filter_cases.append(value_filter_keys)
        self.filter_cases.append(value_filter_keys)

        for filter_key in self.filters.keys():
            filter_name = filter_key
            if filter_key in asset_filters:
                asset_clause = "CAST(a." + filter_name + " AS TEXT)=ANY(%s)\n"
                asset_filter_clauses.append(asset_clause)
                asset_filter_cases.append(list(self.filters[filter_key]))
            elif filter_key == "primary_attribute":
                filter_name = "attribute"
                attribute_clauses.append(filter_name + "=ANY(%s)\n")
                attribute_cases.append(list(self.filters[filter_key]))

        self.report_clauses["assets_to_chart"] = self.report_clauses["assets_to_use"]
        if len(asset_filter_clauses) > 0:
            where_clauses = " WHERE " + " AND ".join(asset_filter_clauses)
            self.report_clauses["assets_to_chart"] += where_clauses
            self.filter_cases.extend(asset_filter_cases)

        # Check for valid chainage values (because we're bypassing some SQL validation checks)
        has_chainage_start = "chainage_start" in self.filters and isinstance(
            self.filters["chainage_start"], Number
        )
        has_chainage_end = "chainage_end" in self.filters and isinstance(
            self.filters["chainage_end"], Number
        )
        if has_chainage_start or has_chainage_end:
            road_test = " WHEN atc.asset_type = 'ROAD' "
            if has_chainage_start:
                start_c = self.filters["chainage_start"]
                self.report_clauses["suc"] = self.report_clauses["suc"].replace(
                    "%sTHEN s.chainage_start\n" % road_test,
                    "%sAND s.chainage_start < %s THEN %s\n%sTHEN s.chainage_start\n"
                    % (road_test, start_c, start_c, road_test),
                )
            if has_chainage_end:
                end_c = self.filters["chainage_end"]
                self.report_clauses["suc"] = self.report_clauses["suc"].replace(
                    "%sTHEN s.chainage_end\n" % road_test,
                    "%sAND s.chainage_end > %s THEN %s\n%sTHEN s.chainage_end\n"
                    % (road_test, end_c, end_c, road_test),
                )
                self.report_clauses["suc"] = self.report_clauses["suc"].replace(
                    "%sTHEN atc.geom_chainage\n" % road_test,
                    "%sAND atc.geom_chainage > %s THEN %s\n%sTHEN atc.geom_chainage\n"
                    % (road_test, end_c, end_c, road_test),
                )

        # only one of these queries will be performed, depending on get_all_surveys value
        if get_all_surveys:
            self.report_clauses["get_all"] = self.report_clauses["retrieve_all"]
            where_clauses = " WHERE " + " AND ".join(attribute_clauses)
            self.report_clauses["get_all"] += where_clauses
        else:
            self.report_clauses["get_aggregate_select"] = self.report_clauses[
                "retrieve_aggregate_select"
            ]
            and_clauses = " AND " + " AND ".join(attribute_clauses)
            self.report_clauses["get_aggregate_select"] += and_clauses
        self.filter_cases.extend(attribute_cases)

    def add_report_clause(self, clause_name):
        self.reportSQL += (
            "\n" + clause_name + " AS (\n" + self.report_clauses[clause_name] + "),"
        )

    def build_query_body(self, get_all_surveys):
        self.filter_assembly(get_all_surveys)

        self.reportSQL = "WITH "
        self.add_report_clause("values_to_chart")
        self.add_report_clause("values_to_exclude")
        self.add_report_clause("assets_to_chart")
        self.add_report_clause("usernames")
<<<<<<< HEAD
        self.add_report_clause("surveyphotos")
        self.add_report_clause("su")
=======
        self.add_report_clause("suc")
>>>>>>> adb71c96
        self.add_report_clause("breakpoints")
        self.add_report_clause("merge_breakpoints")
        self.add_report_clause("results")
        self.add_report_clause("with_unchanged")
        self.add_report_clause("with_lead_values")
        self.add_report_clause("final_results")
        self.add_report_clause("rainfall_series")
        self.add_report_clause("rainfall_range")
        self.add_report_clause("carriageway_width_series")
        self.add_report_clause("carriageway_width_range")
        self.add_report_clause("total_width_series")
        self.add_report_clause("total_width_range")

        # strip off the final trailling comma
        self.reportSQL = self.reportSQL[:-1]

    def execute_main_query(self):
        self.build_query_body(True)
        self.reportSQL += " " + self.report_clauses["get_all"] + ";"
        # If you need to understand the generated query then please:
        # * uncomment the following print statement
        # * substitute the plain text (no quotes) of each set of filter_cases
        #   within the corresponding {} part in each of the ANY clauses
        # then you'll be able to run the query in any tool that can handle SQL (recommend LINQPad)
        # print(
        #     self.reportSQL.replace(r"ANY(%s)", r"ANY('{}'::text[])"),
        #     "\n-- ",
        #     self.filter_cases,
        # )

        with connection.cursor() as cursor:
            cursor.execute(self.reportSQL, self.filter_cases)
            rows = dictfetchall(cursor)

        return rows

    def execute_aggregate_query(self):
        """ Aggregate the rows by attribute and value returning total length """
        self.build_query_body(False)
        self.reportSQL += " " + self.report_clauses["get_aggregate_select"]
        self.reportSQL += " " + self.report_clauses["get_aggregate_ordering"] + ";"
        # If you need to understand the generated query then please:
        # * uncomment the following print statement
        # * substitute the plain text (no quotes) of each set of filter_cases
        #   within the corresponding {} part in each of the ANY clauses
        # then you'll be able to run the query in any tool that can handle SQL (recommend LINQPad)
        # print(
        #     self.reportSQL.replace(r"ANY(%s)", r"ANY('{}'::text[])"),
        #     "\n-- ",
        #     self.filter_cases,
        # )

        with connection.cursor() as cursor:
            cursor.execute(self.reportSQL, self.filter_cases)
            rows = dictfetchall(cursor)

        return rows

    def compile_summary_stats(self, rows):
        """ Takes the rows returned by the aggregate query and returns a 'lengths' dict for conversion to JSON
        
        Note: While the report query can report on multiple asset types in one go,
        and this aggregation could easily be changed to support it,
        it will not be changed because of the changes required in the client."""
        lengths = {}

        for aggregate_row in rows:
            attribute_type = aggregate_row["attribute"]
            attribute_value = aggregate_row["value"]
            # For ROAD total_length is the length (in meters)
            # For Structures total_length is simply a count
            attribute_total = float(aggregate_row["total_length"])

            if attribute_type not in lengths:
                lengths[attribute_type] = {}
            if attribute_value not in lengths[attribute_type]:
                lengths[attribute_type][attribute_value] = {"value": 0.0}
            lengths[attribute_type][attribute_value]["value"] += attribute_total

        return lengths


def dictfetchall(cursor):
    "Return all rows from a cursor as a dict"
    columns = [col[0] for col in cursor.description]
    return [dict(zip(columns, row)) for row in cursor.fetchall()]<|MERGE_RESOLUTION|>--- conflicted
+++ resolved
@@ -114,7 +114,6 @@
                 " END AS username\n"
                 " FROM auth_user\n"
             ),
-<<<<<<< HEAD
             "surveyphotos": (
                 " SELECT jp.object_id as object_id, CONCAT('[', string_agg(jp.photos_json::text, ','), ']') as photos\n"
                 " FROM (\n"
@@ -131,19 +130,14 @@
                 " ) jp\n"
                 " GROUP BY jp.object_id"
             ),
-=======
             # This is a template for "suc"
->>>>>>> adb71c96
             # Surveys which match the given values and assets
             # Chainages for Roads are manipulated if start and end chainage values are supplied
             # Chainages for structure surveys are manipulated to make the rest of the query still work
             "su": (
                 "SELECT s.id, atc.asset_type, atc.asset_id, atc.asset_code,\n"
                 " s.date_created, s.date_updated, s.date_surveyed,\n"
-<<<<<<< HEAD
-                " s.chainage_start, s.chainage_end, p.photos,\n"
-                " atc.geom_chainage, atc.road_id, atc.road_code,\n"
-=======
+                " p.photos,\n"
                 " CASE\n"
                 " WHEN atc.asset_type = 'ROAD' THEN s.chainage_start\n"
                 " ELSE 0\n"
@@ -157,7 +151,6 @@
                 " ELSE 1\n"
                 " END AS geom_chainage,\n"
                 " atc.road_id, atc.road_code,\n"
->>>>>>> adb71c96
                 " CASE\n"
                 "  WHEN s.user_id IS NULL THEN TRIM(FROM s.source)\n"
                 "  WHEN TRIM(FROM u.username) != '' THEN u.username\n"
@@ -169,13 +162,9 @@
                 " JOIN assets_to_chart atc ON s.asset_id = CONCAT(atc.asset_type, '-', atc.asset_id::text)\n"
                 " JOIN values_to_chart vtc ON s.values ? vtc.attr\n"
                 " LEFT OUTER JOIN usernames u ON s.user_id = u.user_id\n"
-<<<<<<< HEAD
                 " LEFT OUTER JOIN surveyphotos p ON s.id = p.object_id\n"
-                " WHERE s.chainage_start != s.chainage_end\n"
-=======
                 " WHERE (atc.asset_type = 'ROAD' AND s.chainage_start != s.chainage_end)\n"
                 " OR (atc.asset_type <> 'ROAD')\n"
->>>>>>> adb71c96
             ),
             # Where the roads have a survey start or end point
             "breakpoints": (
@@ -318,11 +307,7 @@
                 " ) AS total_length\n"
                 " FROM carriageway_width_range\n"
                 " UNION\n"
-<<<<<<< HEAD
-                " SELECT 'total_width' AS attribute,\n"
-=======
                 " SELECT 'ROAD' AS asset_type, 'total_width' AS attribute,\n"
->>>>>>> adb71c96
                 " CONCAT(r_from, '-', r_to, ' ', units) AS value,\n"
                 " (\n"
                 "  SELECT SUM(end_chainage - start_chainage)\n"
@@ -332,11 +317,7 @@
                 " ) AS total_length\n"
                 " FROM total_width_range\n"
                 " UNION\n"
-<<<<<<< HEAD
-                " SELECT attribute, value, SUM(end_chainage - start_chainage) AS total_length\n"
-=======
                 " SELECT asset_type, attribute, value, SUM(end_chainage - start_chainage) AS total_length\n"
->>>>>>> adb71c96
                 " FROM final_results\n"
                 " WHERE attribute IN ('rainfall', 'carriageway_width', 'total_width')\n"
                 " AND value IS NULL\n"
@@ -345,11 +326,7 @@
                 " SELECT asset_type, attribute, value, SUM(end_chainage - start_chainage) AS total_length\n"
                 " FROM final_results\n"
                 " WHERE attribute NOT IN ('rainfall', 'carriageway_width', 'total_width')\n"
-<<<<<<< HEAD
-                " GROUP BY attribute, value\n"
-=======
                 " GROUP BY asset_type, attribute, value\n"
->>>>>>> adb71c96
                 ") totals\n"
                 " WHERE total_length IS NOT NULL\n"
             ),
@@ -411,11 +388,7 @@
         asset_filters = [
             # road.*, bridge.*, culvert.* have several commonly named fields in the query above
             # Common fields
-<<<<<<< HEAD
-            "asset_type_prefix",  # relevant for the query
-=======
             "asset_type",  # relevant for the query
->>>>>>> adb71c96
             "asset_id",
             "asset_code",
             "asset_name",
@@ -591,12 +564,8 @@
         self.add_report_clause("values_to_exclude")
         self.add_report_clause("assets_to_chart")
         self.add_report_clause("usernames")
-<<<<<<< HEAD
         self.add_report_clause("surveyphotos")
-        self.add_report_clause("su")
-=======
         self.add_report_clause("suc")
->>>>>>> adb71c96
         self.add_report_clause("breakpoints")
         self.add_report_clause("merge_breakpoints")
         self.add_report_clause("results")
@@ -657,7 +626,7 @@
 
     def compile_summary_stats(self, rows):
         """ Takes the rows returned by the aggregate query and returns a 'lengths' dict for conversion to JSON
-        
+
         Note: While the report query can report on multiple asset types in one go,
         and this aggregation could easily be changed to support it,
         it will not be changed because of the changes required in the client."""
