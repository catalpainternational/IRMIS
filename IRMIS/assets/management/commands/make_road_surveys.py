--- conflicted
+++ resolved
@@ -64,30 +64,20 @@
                     }
 
                     sv = survey_data["values"]
-<<<<<<< HEAD
+
+                    ## Road Link attributes
                     if road.administrative_area:
                         sv["municipality"] = str(road.administrative_area)
-=======
-
-                    ## Road Link attributes
->>>>>>> f3de9cc4
                     if road.carriageway_width:
                         sv["carriageway_width"] = str(road.carriageway_width)
                     if road.funding_source:
                         sv["funding_source"] = str(road.funding_source)
                     if road.project:
                         sv["project"] = str(road.project)
-<<<<<<< HEAD
-                    if road.road_status:
-                        sv["road_status"] = str(road.road_status)
-                    if road.road_type:
-                        sv["road_type"] = str(road.road_type)
-=======
                     if road.number_lanes:
                         sv["number_lanes"] = str(road.number_lanes)
 
                     ## Choices-based attributes
->>>>>>> f3de9cc4
                     if road.surface_condition:
                         sv["surface_condition"] = str(road.surface_condition)
                     if road.traffic_level:
@@ -102,6 +92,8 @@
                         sv["pavement_class"] = str(road.pavement_class.code)
                     if road.road_status:
                         sv["road_status"] = str(road.road_status.code)
+                    if road.road_type:
+                        sv["road_type"] = str(road.road_type.code)
                     if road.surface_type:
                         sv["surface_type"] = str(road.surface_type.code)
                     if road.technical_class:
