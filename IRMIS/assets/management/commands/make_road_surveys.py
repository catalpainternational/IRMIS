from django.core.management.base import BaseCommand

from assets.data_cleaning_utils import (
    delete_redundant_surveys,
    get_current_road_codes,
    refresh_roads,
    refresh_surveys_by_road_code,
)


class Command(BaseCommand):
    help = "Create / Update Surveys for the existing Road Links"

    def add_arguments(self, parser):
        parser.add_argument(
            "--no-road-refresh",
            action="store_const",
            const=False,
            default=False,
            help="Don't refresh road links before the import",
        )

    def handle(self, *args, **options):
        # counters for data cleansing
        programmatic_created = 0
        user_entered_updated = 0

        self.stdout.write(
            self.style.MIGRATE_HEADING("~~~ Starting road survey refresh ~~~ ")
        )

<<<<<<< HEAD
        if "no_road_refresh" in options:
            self.stdout.write(
                self.style.MIGRATE_HEADING(
                    "Skipping refresh of road links before refreshing road surveys"
=======
        if "no_road_refresh" in options and options["no_road_refresh"]:
            self.stdout.write(
                self.style.MIGRATE_HEADING(
                    "Skipping refreshing of road links before refreshing road surveys"
>>>>>>> 9c4bb120
                )
            )
        else:
            self.stdout.write(
                self.style.MIGRATE_HEADING(
                    "Refreshing road links before refreshing road surveys"
                )
            )
            roads_updated = refresh_roads()
            self.stdout.write(
                self.style.SUCCESS("~~~ Updated %s Road Links ~~~ " % roads_updated)
            )

        self.stdout.write(self.style.MIGRATE_HEADING("Deleting redundant surveys"))
        delete_redundant_surveys()

        self.stdout.write(self.style.MIGRATE_HEADING("Retrieving current road codes"))
        road_codes = get_current_road_codes()

        # Refresh the roads and surveys
        self.stdout.write(self.style.MIGRATE_HEADING("Processing surveys by road code"))
        for rc in road_codes:
            created, updated = refresh_surveys_by_road_code(self, rc)
            programmatic_created += created
            user_entered_updated += updated

        self.stdout.write(
            self.style.SUCCESS(
                "~~~ COMPLETE: Created %s programmatic Surveys and Updated %s user entered Surveys ~~~ "
                % (programmatic_created, user_entered_updated),
            )
        )<|MERGE_RESOLUTION|>--- conflicted
+++ resolved
@@ -29,17 +29,10 @@
             self.style.MIGRATE_HEADING("~~~ Starting road survey refresh ~~~ ")
         )
 
-<<<<<<< HEAD
-        if "no_road_refresh" in options:
-            self.stdout.write(
-                self.style.MIGRATE_HEADING(
-                    "Skipping refresh of road links before refreshing road surveys"
-=======
         if "no_road_refresh" in options and options["no_road_refresh"]:
             self.stdout.write(
                 self.style.MIGRATE_HEADING(
                     "Skipping refreshing of road links before refreshing road surveys"
->>>>>>> 9c4bb120
                 )
             )
         else:
