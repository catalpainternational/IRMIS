--- conflicted
+++ resolved
@@ -159,11 +159,6 @@
     # then we must recalculate them for all roads, i.e. we must turn on reset_geom
     if not reset_geom:
         for road in roads:
-<<<<<<< HEAD
-            if road.geom_start_chainage == None or road.geom_end_chainage == None or road.geom_length == None:
-                reset_geom = True
-                break        
-=======
             if (
                 road.geom_start_chainage == None
                 or road.geom_end_chainage == None
@@ -171,7 +166,6 @@
             ):
                 reset_geom = True
                 break
->>>>>>> 9c4bb120
 
     for road in roads:
         # Note that the 'link_' values from Road are considered highly unreliable
@@ -418,7 +412,6 @@
     try:
         # Work up a set of data that we consider acceptable
         survey_data = {
-<<<<<<< HEAD
             "asset_id": data["asset_id"] if "asset_id" in data else None,
             "asset_code": data["asset_code"] if "asset_code" in data else None,
             "road_id": data["road_id"] if "road_id" in data else None,
@@ -428,12 +421,6 @@
             else None,
             "chainage_end": data["chainage_end"]
             if "chainage_end" in data
-=======
-            "road_id": data["asset_id"] if "asset_id" in data else None,
-            "road_code": data["asset_code"] if "asset_code" in data else None,
-            "chainage_start": data["chainage_start"]
-            if "chainage_start" in data
->>>>>>> 9c4bb120
             else None,
             "chainage_end": data["chainage_end"] if "chainage_end" in data else None,
             "source": "programmatic",
