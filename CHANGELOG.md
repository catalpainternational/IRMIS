# CHANGE LOG

## 1.3.0 Segmented Road Reports - Surface Condition

- put user stories here

<<<<<<< HEAD
=======
## 1.2.2 Map interaction

- Clicking on the row in the table zooms the map
- Filters Zoom the map

>>>>>>> 0baf6101
## 1.2.1 Display Audit Log

- As an Admin, I can access information on data source and date of edit/import

## 1.1.0 - More Admin and miscellaneous
 - As an authenticated user, I understand that the export of the table is being prepared
 - As an Authenticated User, I can see the start and end coordinates of a given Road asset on the table
 - As an Authenticated User, I can choose the fields I want to be displayed on the road inventory table
 - As a User, I understand that Estrada is an application that belongs to the GOTL/MOP/DNEPCC
 
## 0.0.3 - Metadata Admin

- As an Admin, I can edit assets’s metadata in the inventory
- As an authenticated User, I can export the data on the table according to a set of criteria

## 0.0.2 - MVP

- As an authenticated user, I have access to my settings
- As an authenticated User, I can see a tabular data set of all of Timor’s roads
- As an authenticated User, I can see a map of all of Timor’s roads
- As an authenticated User, I can filter the roads tabular data by a set of criteria
- As an authenticated User, I can filter the roads map by a set of criteria

## 0.0.1 - Project Framework

- As a User, I can reset my forgotten password
- As an authenticated User, I can log out of the Roads Inventory
- As a User, I can log into the Roads Inventory
- As an Admin, I can translate the UI
- As a User, I can select a language for the UI<|MERGE_RESOLUTION|>--- conflicted
+++ resolved
@@ -4,14 +4,11 @@
 
 - put user stories here
 
-<<<<<<< HEAD
-=======
 ## 1.2.2 Map interaction
 
 - Clicking on the row in the table zooms the map
 - Filters Zoom the map
 
->>>>>>> 0baf6101
 ## 1.2.1 Display Audit Log
 
 - As an Admin, I can access information on data source and date of edit/import
