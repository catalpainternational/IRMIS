--- conflicted
+++ resolved
@@ -1,16 +1,10 @@
 # CHANGE LOG
 
-<<<<<<< HEAD
-## 1.2 - Road Segment Survey data
-
-## 1.1.0 (0.0.4) - More Admin and miscellaneous
-=======
 ## 1.2.1 Display Audit Log
 
 - As an Admin, I can access information on data source and date of edit/import
 
 ## 1.1.0 - More Admin and miscellaneous
->>>>>>> 9f7f9da6
  - As an authenticated user, I understand that the export of the table is being prepared
  - As an Authenticated User, I can see the start and end coordinates of a given Road asset on the table
  - As an Authenticated User, I can choose the fields I want to be displayed on the road inventory table
