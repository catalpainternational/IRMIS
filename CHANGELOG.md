# CHANGE LOG

<<<<<<< HEAD
## 1.2 - Road Segment Survey data

## 0.0.4 - More Admin and miscellaneous

=======
## 1.1.0 - More Admin and miscellaneous
 - As an authenticated user, I understand that the export of the table is being prepared
 - As an Authenticated User, I can see the start and end coordinates of a given Road asset on the table
 - As an Authenticated User, I can choose the fields I want to be displayed on the road inventory table
 - As a User, I understand that Estrada is an application that belongs to the GOTL/MOP/DNEPCC
 
>>>>>>> c169cb6c
## 0.0.3 - Metadata Admin

- As an Admin, I can edit assets’s metadata in the inventory
- As an authenticated User, I can export the data on the table according to a set of criteria

## 0.0.2 - MVP

- As an authenticated user, I have access to my settings
- As an authenticated User, I can see a tabular data set of all of Timor’s roads
- As an authenticated User, I can see a map of all of Timor’s roads
- As an authenticated User, I can filter the roads tabular data by a set of criteria
- As an authenticated User, I can filter the roads map by a set of criteria

## 0.0.1 - Project Framework

- As a User, I can reset my forgotten password
- As an authenticated User, I can log out of the Roads Inventory
- As a User, I can log into the Roads Inventory
- As an Admin, I can translate the UI
- As a User, I can select a language for the UI<|MERGE_RESOLUTION|>--- conflicted
+++ resolved
@@ -1,18 +1,13 @@
 # CHANGE LOG
 
-<<<<<<< HEAD
 ## 1.2 - Road Segment Survey data
 
-## 0.0.4 - More Admin and miscellaneous
-
-=======
-## 1.1.0 - More Admin and miscellaneous
+## 1.1.0 (0.0.4) - More Admin and miscellaneous
  - As an authenticated user, I understand that the export of the table is being prepared
  - As an Authenticated User, I can see the start and end coordinates of a given Road asset on the table
  - As an Authenticated User, I can choose the fields I want to be displayed on the road inventory table
  - As a User, I understand that Estrada is an application that belongs to the GOTL/MOP/DNEPCC
  
->>>>>>> c169cb6c
 ## 0.0.3 - Metadata Admin
 
 - As an Admin, I can edit assets’s metadata in the inventory
